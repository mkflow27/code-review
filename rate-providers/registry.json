{
  "arbitrum": {
    "0xFC8d81A01deD207aD3DEB4FE91437CAe52deD0b5": {
      "asset": "0xe05A08226c49b636ACf99c40Da8DC6aF83CE5bB3",
      "name": "AnkrETHRateProvider",
      "summary": "safe",
      "review": "./AnkrETHRateProvider.md",
      "warnings": [],
      "factory": "",
      "upgradeableComponents": [
        {
          "entrypoint": "0xe05A08226c49b636ACf99c40Da8DC6aF83CE5bB3",
          "implementationReviewed": "0x4d8798836b630025C5c98FEbd10a90B3D7596777"
        },
        {
          "entrypoint": "0xCb0006B31e6b403fEeEC257A8ABeE0817bEd7eBa",
          "implementationReviewed": "0xd00b967296B6d8Ec266E4BA64594f892D03A4d0a"
        }
      ]
    },
    "0xD438f19b1Dd47EbECc5f904d8Fd44583CbFB7c85": {
      "asset": "0xae48b7C8e096896E32D53F10d0Bf89f82ec7b987",
      "name": "BalancerRateProvider",
      "summary": "safe",
      "review": "./BalancerRateProvider_USDF.md",
      "warnings": [],
      "factory": "",
      "upgradeableComponents": [
        {
          "entrypoint": "0x80e1a981285181686a3951B05dEd454734892a09",
          "implementationReviewed": "0x038C8535269E4AdC083Ba90388f15788174d7da7"
        }
      ]
    },
    "0x2bA447d4B823338435057571bF70907F8224BB47": {
      "asset": "0xB86fb1047A955C0186c77ff6263819b37B32440D",
      "name": "WrappedUsdPlusRateProvider",
      "summary": "safe",
      "review": "./WrappedUsdPlusRateProvider.md",
      "warnings": [],
      "factory": "",
      "upgradeableComponents": [
        {
          "entrypoint": "0xB86fb1047A955C0186c77ff6263819b37B32440D",
          "implementationReviewed": "0xA7E51DF47dcd98F729a80b1C931aAC2b5194f4A0"
        },
        {
          "entrypoint": "0xe80772Eaf6e2E18B651F160Bc9158b2A5caFCA65",
          "implementationReviewed": "0x159f28F598b5C5340D6A902D34eB373D30499660"
        },
        {
          "entrypoint": "0x73cb180bf0521828d8849bc8CF2B920918e23032",
          "implementationReviewed": "0x763018d8B4c27a6Fb320CD588e2Bc355D0d3049E"
        },
        {
          "entrypoint": "0xa44dF8A8581C2cb536234E6640112fFf932ED2c4",
          "implementationReviewed": "0x45523bC29D4bCec386f548bDc295DB28483c56E8"
        }
      ]
    },
    "0x6dbF2155B0636cb3fD5359FCcEFB8a2c02B6cb51": {
      "asset": "0x6dbF2155B0636cb3fD5359FCcEFB8a2c02B6cb51",
      "name": "PlsRdntTokenV2",
      "summary": "safe",
      "review": "./PlsRdntTokenV2.md",
      "warnings": ["donation"],
      "factory": "",
      "upgradeableComponents": [
        {
          "entrypoint": "0x6dbF2155B0636cb3fD5359FCcEFB8a2c02B6cb51",
          "implementationReviewed": "0xF7eB1efc5A3fD02399aC82aa983962280324F9b7"
        }
      ]
    },
    "0xd4e96ef8eee8678dbff4d535e033ed1a4f7605b7": {
      "asset": "0xEC70Dcb4A1EFa46b8F2D97C310C9c4790ba5ffA8",
      "name": "RocketBalancerRateProvider",
      "summary": "safe",
      "review": "./rETHRateProvider.md",
      "warnings": ["donation"],
      "factory": "",
      "upgradeableComponents": [
        {
          "entrypoint": "0x1d8f8f00cfa6758d7bE78336684788Fb0ee0Fa46",
          "implementationReviewed": "0x1d8f8f00cfa6758d7bE78336684788Fb0ee0Fa46"
        }
      ]
    },
    "0xa73ec45fe405b5bfcdc0bf4cbc9014bb32a01cd2": {
      "asset": "0xEC70Dcb4A1EFa46b8F2D97C310C9c4790ba5ffA8",
      "name": "RocketBalancerRateProvider OLD",
      "summary": "unsafe",
      "review": "./rETHRateProvider.md",
      "warnings": ["donation"],
      "factory": "",
      "upgradeableComponents": []
    },
    "0x3bB6861c0Be6673809D55b9D346b6774B634a9D7": {
      "asset": "0xB88a5Ac00917a02d82c7cd6CEBd73E2852d43574",
      "name": "BalancerAMM",
      "summary": "safe",
      "review": "./sweepRateProvider.md",
      "warnings": [],
      "factory": "",
      "upgradeableComponents": [
        {
          "entrypoint": "0xB88a5Ac00917a02d82c7cd6CEBd73E2852d43574",
          "implementationReviewed": "0x19E4F40584824029Fc100c60A74BF41b43EC4976"
        }
      ]
    },
    "0xf7c5c26B574063e7b098ed74fAd6779e65E3F836": {
      "asset": "0x5979D7b546E38E414F7E9822514be443A4800529",
      "name": "ChainlinkRateProvider",
      "summary": "safe",
      "review": "./wstethRateProvider.md",
      "warnings": [],
      "factory": "",
      "upgradeableComponents": []
    },
    "0xf25484650484DE3d554fB0b7125e7696efA4ab99": {
      "asset": "0x2416092f143378750bb29b79eD961ab195CcEea5",
      "name": "xRenzoDeposit",
      "summary": "safe",
      "review": "./ezETHRateProviderArbitrum.md",
      "warnings": [],
      "factory": "",
      "upgradeableComponents": [
        {
          "entrypoint": "0x0e60fd361fF5b90088e1782e6b21A7D177d462C5",
          "implementationReviewed": "0x3E5c63644E683549055b9Be8653de26E0B4CD36E"
        },
        {
          "entrypoint": "0xc1036D6bBa2FE24c65823110B348Ee80D3386ACd",
          "implementationReviewed": "0x5665F1F7ED2dcaD5Dc4CC9B41CA90Bae9DEE1a3A"
        },
        {
          "entrypoint": "0x387dBc0fB00b26fb085aa658527D5BE98302c84C",
          "implementationReviewed": "0x9284cEFf248315377e782df0666EE9832E119508"
        }
      ]
    },
    "0x87cD462A781c0ca843EAB131Bf368328848bB6fD": {
      "asset": "0x7CFaDFD5645B50bE87d546f42699d863648251ad",
      "name": "ERC4626RateProvider",
      "summary": "safe",
      "review": "./statATokenLMRateProvider.md",
      "warnings": [],
      "factory": "",
      "upgradeableComponents": [
        {
          "entrypoint": "0x7CFaDFD5645B50bE87d546f42699d863648251ad",
          "implementationReviewed": "0x4c0633bf70fb2bb984a9eec5d9052bdea451c70a"
        },
        {
          "entrypoint": "0x794a61358D6845594F94dc1DB02A252b5b4814aD",
          "implementationReviewed": "0x03e8c5cd5e194659b16456bb43dd5d38886fe541"
        }
      ]
    },
    "0x48942B49B5bB6f3E1d43c204a3F40a4c5F696ef6": {
      "asset": "0xb165a74407fE1e519d6bCbDeC1Ed3202B35a4140",
      "name": "ERC4626RateProvider",
      "summary": "safe",
      "review": "./statATokenLMRateProvider.md",
      "warnings": [],
      "factory": "",
      "upgradeableComponents": [
        {
          "entrypoint": "0xb165a74407fE1e519d6bCbDeC1Ed3202B35a4140",
          "implementationReviewed": "0x4c0633bf70fb2bb984a9eec5d9052bdea451c70a"
        },
        {
          "entrypoint": "0x794a61358D6845594F94dc1DB02A252b5b4814aD",
          "implementationReviewed": "0x03e8c5cd5e194659b16456bb43dd5d38886fe541"
        }
      ]
    },
    "0x3A236F67Fce401D87D7215695235e201966576E4": {
      "asset": "0x211Cc4DD073734dA055fbF44a2b4667d5E5fE5d2",
      "name": "MergedAdapterWithoutRoundsSusdeRateProviderV1",
      "summary": "safe",
      "review": "./sUSDERateProvider.md",
      "warnings": [],
      "factory": "",
      "upgradeableComponents": [
        {
          "entrypoint": "0x3A236F67Fce401D87D7215695235e201966576E4",
          "implementationReviewed": "0x0e2d75D760b12ac1F2aE84CD2FF9fD13Cb632942"
        }
      ]
    },
    "0x8aa73EC870DC4a0af6b471937682a8FC3b8A21f8": {
      "asset": "0x83e1d2310Ade410676B1733d16e89f91822FD5c3",
      "name": "StakePoolRate",
      "summary": "safe",
      "review": "./jitoSOLRateProvider.md",
      "warnings": [],
      "factory": "",
      "upgradeableComponents": [
        {
          "entrypoint": "0xa5f208e072434bC67592E4C49C1B991BA79BCA46",
          "implementationReviewed": "0x621199f6beB2ba6fbD962E8A52A320EA4F6D4aA3"
        }
      ]
    },
    "0xd983d5560129475bFC210332422FAdCb4EcD09B0": {
      "asset": "0x1DEBd73E752bEaF79865Fd6446b0c970EaE7732f",
      "name": "cbETH Rate Provider",
      "summary": "safe",
      "review": "./ChainLinkRateProvider.md",
      "warnings": ["chainlink"],
      "factory": "0x5DbAd78818D4c8958EfF2d5b95b28385A22113Cd",
      "upgradeableComponents": []
    },
    "0x2237a270E87F81A30a1980422185f806e4549346": {
      "asset": "0x95aB45875cFFdba1E5f451B950bC2E42c0053f39",
      "name": "sfrxETH Rate Provider",
      "summary": "safe",
      "review": "./ChainLinkRateProvider.md",
      "warnings": ["chainlink"],
      "factory": "0x5DbAd78818D4c8958EfF2d5b95b28385A22113Cd",
      "upgradeableComponents": []
    },
    "0x320CFa1a78d37a13C5D1cA5aA51563fF6Bb0f686": {
      "asset": "0xe3b3FE7bcA19cA77Ad877A5Bebab186bEcfAD906",
      "name": "sFRAX Rate Provider",
      "summary": "safe",
      "review": "./ChainLinkRateProvider.md",
      "warnings": ["chainlink"],
      "factory": "0x5DbAd78818D4c8958EfF2d5b95b28385A22113Cd",
      "upgradeableComponents": []
    },
    "0x155a25c8C3a9353d47BCDBc3650E19d1aEa13E54": {
      "asset": "0xe3b3FE7bcA19cA77Ad877A5Bebab186bEcfAD906",
      "name": "sFRAX Rate Provider Duplicate",
      "summary": "safe",
      "review": "./ChainLinkRateProvider.md",
      "warnings": ["chainlink"],
      "factory": "0x5DbAd78818D4c8958EfF2d5b95b28385A22113Cd",
      "upgradeableComponents": []
    },
    "0x8581953084FfdDBB82fC63f30f11bDb0E7300284": {
      "asset": "0xED65C5085a18Fa160Af0313E60dcc7905E944Dc7",
      "name": "ETHx Rate Provider",
      "summary": "safe",
      "review": "./ChainLinkRateProvider.md",
      "warnings": ["chainlink"],
      "factory": "0x5DbAd78818D4c8958EfF2d5b95b28385A22113Cd",
      "upgradeableComponents": []
    },
    "0xefa422c31fc71a636c2c630d226dba4cced1073a": {
      "asset": "0xd8724322f44e5c58d7a815f542036fb17dbbf839",
      "name": "woETH Rate Provider",
      "summary": "safe",
      "review": "./ChainLinkRateProvider.md",
      "warnings": ["chainlink"],
      "factory": "0x5DbAd78818D4c8958EfF2d5b95b28385A22113Cd",
      "upgradeableComponents": []
    },
    "0xCd9e3fb32c8F258555b8292531112bBb5B87E2F4": {
      "asset": "0x35751007a407ca6feffe80b3cb397736d2cf4dbe",
      "name": "weETH Rate Provider",
      "summary": "safe",
      "review": "./ChainLinkRateProvider.md",
      "warnings": ["chainlink"],
      "factory": "0x5DbAd78818D4c8958EfF2d5b95b28385A22113Cd",
      "upgradeableComponents": []
    },
    "0xBA74737A078C05500dD98C970909e4A3b90c35C6": {
      "asset": "0xf7d4e7273E5015C96728A6b02f31C505eE184603",
      "name": "PriceFeed",
      "summary": "safe",
      "review": "./StakewiseRateProviderArbitrum.md",
      "warnings": [],
      "factory": "",
      "upgradeableComponents": [
        {
          "entrypoint": "0xBA74737A078C05500dD98C970909e4A3b90c35C6",
          "implementationReviewed": "0xBA74737A078C05500dD98C970909e4A3b90c35C6"
        }
      ]
    },
    "0x3222d3De5A9a3aB884751828903044CC4ADC627e": {
      "asset": "0x4186BFC76E2E237523CBC30FD220FE055156b41F",
      "name": "RsETHRateProvider",
      "summary": "safe",
      "review": "./rsETHRateProviderArbitrum.md",
      "warnings": ["donation"],
      "factory": "",
      "upgradeableComponents": [
        {
          "entrypoint": "0x349A73444b1a310BAe67ef67973022020d70020d",
          "implementationReviewed": "0x8B9991f89Fc31600DCE064566ccE28dC174Fb8E4"
        },
        {
          "entrypoint": "0x947Cb49334e6571ccBFEF1f1f1178d8469D65ec7",
          "implementationReviewed": "0xc5cD38d47D0c2BD7Fe18c64a50c512063DC29700"
        },
        {
          "entrypoint": "0xA1290d69c65A6Fe4DF752f95823fae25cB99e5A7",
          "implementationReviewed": "0x60FF20BACD9A647e4025Ed8b17CE30e40095A1d2"
        },
        {
          "entrypoint": "0x3D08ccb47ccCde84755924ED6B0642F9aB30dFd2",
          "implementationReviewed": "0x0379E85188BC416A1D43Ab04b28F38B5c63F129E"
        },
        {
          "entrypoint": "0x8546A7C8C3C537914C3De24811070334568eF427",
          "implementationReviewed": "0xD7DB9604EF925aF96CDa6B45026Be64C691C7704"
        }
      ]
    },
    "0x971b35225361535D04828F16442AAA54009efE1a": {
      "asset": "0x5A7a183B6B44Dc4EC2E3d2eF43F98C5152b1d76d",
      "name": "InceptionRatioFeed",
      "summary": "safe",
      "review": "./InceptionLRTArbitrum.md",
      "warnings": [],
      "factory": "",
      "upgradeableComponents": [
        {
          "entrypoint": "0xfE715358368416E01d3A961D3a037b7359735d5e",
          "implementationReviewed": "0xBf19Eead55a6B100667f04F8FBC5371E03E8ab2E"
        }
      ]
    },
    "0x57a5a0567187FF4A8dcC1A9bBa86155E355878F2": {
      "asset": "0xd08C3F25862077056cb1b710937576Af899a4959",
      "name": "InceptionRatioFeed",
      "summary": "safe",
      "review": "./InceptionLRTArbitrum.md",
      "warnings": [],
      "factory": "",
      "upgradeableComponents": [
        {
          "entrypoint": "0xfE715358368416E01d3A961D3a037b7359735d5e",
          "implementationReviewed": "0xBf19Eead55a6B100667f04F8FBC5371E03E8ab2E"
        }
      ]
    },
    "0x7F55E509006C9Df7594C4819Ba7ebfE6EfE4854b": {
      "asset": "0x57F5E098CaD7A3D1Eed53991D4d66C45C9AF7812",
      "name": "wUSDM",
      "summary": "safe",
      "review": "./wUSDMRateProvider.md",
      "warnings": ["eoaUpgradeable"],
      "factory": "",
      "upgradeableComponents": [
        {
          "entrypoint": "0x57F5E098CaD7A3D1Eed53991D4d66C45C9AF7812",
          "implementationReviewed": "0x0369d5De7619805238540F721a85c2C859B8da10"
        }
      ]
    },
    "0x601A3bC1A24d209A2C08D2d54eC3f3aa39c3a40A": {
      "asset": "0xd3443ee1e91aF28e5FB858Fbd0D72A63bA8046E0",
      "name": "GTokenRateProvider",
      "summary": "safe",
      "review": "./GTokenRateProvider.md",
      "warnings": [],
      "factory": "",
      "upgradeableComponents": [
        {
          "entrypoint": "0xd3443ee1e91aF28e5FB858Fbd0D72A63bA8046E0",
          "implementationReviewed": "0x9093939b9bdc5322d6e2b37b62867d744c98e874"
        }
      ]
    },
    "0xf7ec24690fBCEc489E7C9A7055C04Db5C221c397": {
      "asset": "0xbC404429558292eE2D769E57d57D6E74bbd2792d",
      "name": "ERC4626RateProvider",
      "summary": "safe",
      "review": "./sUSXRateProvider.md",
      "warnings": [],
      "factory": "0xe548a29631f9E49830bE8edc22d407b2D2915F31",
      "upgradeableComponents": [
        {
          "entrypoint": "0xbC404429558292eE2D769E57d57D6E74bbd2792d",
          "implementationReviewed": "0x339B34965bD3A61025eEA3D5FDcADf75756cc0Db"
        }
      ]
    },
    "0x177862A0242acD8b5F9cc757a963c1C8883da45E": {
      "asset": "0xD9FBA68D89178e3538e708939332c79efC540179",
      "name": "ERC4626RateProvider",
      "summary": "safe",
      "review": "./statATokenLMRateProvider.md",
      "warnings": [],
      "factory": "",
      "upgradeableComponents": [
        {
          "entrypoint": "0xD9FBA68D89178e3538e708939332c79efC540179",
          "implementationReviewed": "0x9Bf9df78b1f7c76a473588c41321B5059b62981e"
        },
        {
          "entrypoint": "0x794a61358D6845594F94dc1DB02A252b5b4814aD",
          "implementationReviewed": "0x6C6c6857e2F32fcCBDb2791597350Aa034a3ce47"
        }
      ]
    },
    "0x183Ac1bCC538aa9729350f8a9C6357a268e1Bd03": {
      "asset": "0x89AEc2023f89E26Dbb7eaa7a98fe3996f9d112A8",
      "name": "ERC4626RateProvider",
      "summary": "safe",
      "review": "./statATokenLMRateProvider.md",
      "warnings": [],
      "factory": "",
      "upgradeableComponents": [
        {
          "entrypoint": "0x89AEc2023f89E26Dbb7eaa7a98fe3996f9d112A8",
          "implementationReviewed": "0x9Bf9df78b1f7c76a473588c41321B5059b62981e"
        },
        {
          "entrypoint": "0x794a61358D6845594F94dc1DB02A252b5b4814aD",
          "implementationReviewed": "0x6C6c6857e2F32fcCBDb2791597350Aa034a3ce47"
        }
      ]
    },
    "0x3a216B01db971Bf28D171C9dA44Cc8C89867697F": {
      "asset": "0xCA5d8F8a8d49439357d3CF46Ca2e720702F132b8",
      "name": "ConstantRateProvider",
      "summary": "safe",
      "review": "./GYDConstantRateProvider.md",
      "warnings": [],
      "factory": "",
      "upgradeableComponents": []
    },
    "0x72F6Da3b4bd0Ab7028F52339Ee3B1f94fffe2dD0": {
      "asset": "0xCA5d8F8a8d49439357d3CF46Ca2e720702F132b8",
      "name": "ConstantRateProvider",
      "summary": "safe",
      "review": "./GYDConstantRateProvider.md",
      "warnings": [],
      "factory": "",
      "upgradeableComponents": []
    },
    "0x4d494eF5CB1143991F7F767567aD7f55bCfDc279": {
      "asset": "0x7751E2F4b8ae93EF6B79d86419d42FE3295A4559",
      "name": "ERC4626RateProvider",
      "summary": "safe",
      "review": "./wUSDLPaxosRateProvider.md",
      "warnings": [],
      "factory": "0xe548a29631f9e49830be8edc22d407b2d2915f31",
      "upgradeableComponents": [
        {
          "entrypoint": "0x7751E2F4b8ae93EF6B79d86419d42FE3295A4559",
          "implementationReviewed": "0x2954C85E7e2B841d0e9A9fdcC09Dac1274057D71"
        },
        {
          "entrypoint": "0x7F850b0aB1988Dd17B69aC564c1E2857949e4dEe",
          "implementationReviewed": "0xF393cf22308C3B0dE868ec125834A9F065C11CeC"
        }
      ]
    },
    "0xDA967592898c584966AAf765C1acfd09F6e1aEAA": {
      "asset": "0x7788A3538C5fc7F9c7C8A74EAC4c898fC8d87d92",
      "name": "ERC4626RateProvider",
      "summary": "safe",
      "review": "./sUSDXRateProviderReview.md",
      "warnings": [],
      "factory": "0xe548a29631f9E49830bE8edc22d407b2D2915F31",
      "upgradeableComponents": []
    },
    "0x4FEFC8A9104464671E909c6470f3A08B71130659": {
      "asset": "0xd09ACb80C1E8f2291862c4978A008791c9167003",
      "name": "tETH / wstETH Rate Provider",
      "summary": "safe",
      "review": "./ChainLinkRateProvider.md",
      "warnings": ["chainlink"],
      "factory": "0x5DbAd78818D4c8958EfF2d5b95b28385A22113Cd",
      "upgradeableComponents": []
    }
  },
  "avalanche": {
    "0xd6Fd021662B83bb1aAbC2006583A62Ad2Efb8d4A": {
      "asset": "0x12d8ce035c5de3ce39b1fdd4c1d5a745eaba3b8c",
      "name": "AnkrETHRateProvider",
      "summary": "safe",
      "review": "./AnkrETHRateProvider.md",
      "warnings": [],
      "factory": "",
      "upgradeableComponents": [
        {
          "entrypoint": "0x12D8CE035c5DE3Ce39B1fDD4C1d5a745EAbA3b8C",
          "implementationReviewed": "0x4d8798836b630025C5c98FEbd10a90B3D7596777"
        },
        {
          "entrypoint": "0xEf3C162450E1d08804493aA27BE60CDAa054050F",
          "implementationReviewed": "0x8ff4fb91c9FFf1F57310dE52D52d033c00523F81"
        }
      ]
    },
    "0x1bB74eC551cCd9FE416C71F904D64f42079A0a7f": {
      "asset": "0xa25eaf2906fa1a3a13edac9b9657108af7b703e3",
      "name": "GGAVAXRateProvider",
      "summary": "safe",
      "review": "./GGAVAXRateProvider.md",
      "warnings": ["donation"],
      "factory": "",
      "upgradeableComponents": [
        {
          "entrypoint": "0xA25EaF2906FA1a3a13EdAc9B9657108Af7B703e3",
          "implementationReviewed": "0xf80Eb498bBfD45f5E2d123DFBdb752677757843E"
        }
      ]
    },
    "0x13a80aBe608A054059CfB54Ef08809a05Fc07b82": {
      "asset": "0xf7d9281e8e363584973f946201b82ba72c965d27",
      "name": "YyAvaxRateProvider",
      "summary": "safe",
      "review": "./YyAvaxRateProvider.md",
      "warnings": [],
      "factory": "",
      "upgradeableComponents": [
        {
          "entrypoint": "0x4fe8C658f268842445Ae8f95D4D6D8Cfd356a8C8",
          "implementationReviewed": "0x280b6475BE9A67DF23B0EF75D00c876a74Bfc4b7"
        }
      ]
    },
    "0x9693AEea2B32452e0834C860E01C33295d2164a5": {
      "asset": "0xB88a5Ac00917a02d82c7cd6CEBd73E2852d43574",
      "name": "BalancerAMM",
      "summary": "safe",
      "review": "./sweepRateProvider.md",
      "warnings": [],
      "factory": "",
      "upgradeableComponents": [
        {
          "entrypoint": "0xB88a5Ac00917a02d82c7cd6CEBd73E2852d43574",
          "implementationReviewed": "0x8A7d9967A31fe557041519c131B355176734d907"
        }
      ]
    },
    "0x5f8147f9e4fB550C5be815C8a20013171eEFB46D": {
      "asset": "0x2b2C81e08f1Af8835a78Bb2A90AE924ACE0eA4bE",
      "name": "sAVAX Rate Provider",
      "summary": "safe",
      "review": "./LegacyReview.md",
      "warnings": ["legacy"],
      "factory": "",
      "upgradeableComponents": []
    },
    "0xD70C8AaC058E6daFe3446F78091325F9E29bcee4": {
      "asset": "0xc3344870d52688874b06d844E0C36cc39FC727F6",
      "name": "ankrAVAX Rate Provider",
      "summary": "safe",
      "review": "./LegacyReview.md",
      "warnings": ["legacy"],
      "factory": "",
      "upgradeableComponents": []
    },
    "0x484ebac26a05e1feb7909243f293a4f79eef837a": {
      "asset": "0x6A02C7a974F1F13A67980C80F774eC1d2eD8f98d",
      "name": "ERC4626RateProvider",
      "summary": "safe",
      "review": "./statATokenLMRateProvider.md",
      "warnings": [],
      "factory": "",
      "upgradeableComponents": [
        {
          "entrypoint": "0x6A02C7a974F1F13A67980C80F774eC1d2eD8f98d",
          "implementationReviewed": "0xB67347196F551d1f85B7a07e64e0E47E6c9c254a"
        },
        {
          "entrypoint": "0x794a61358D6845594F94dc1DB02A252b5b4814aD",
          "implementationReviewed": "0x1f69d4700B34A1D9F92E55235df414FcC02A8306"
        }
      ]
    },
    "0x7E98951ae90fd1Fd7aF3cfe0ACA2A8a8D0FC5767": {
      "asset": "0xC509aB7bB4eDbF193b82264D499a7Fc526Cd01F4",
      "name": "ERC4626RateProvider",
      "summary": "safe",
      "review": "./statATokenLMRateProvider.md",
      "warnings": [],
      "factory": "0xfCe81cafe4b3F7e2263EFc2d907f488EBF2B238E",
      "upgradeableComponents": [
        {
          "entrypoint": "0xC509aB7bB4eDbF193b82264D499a7Fc526Cd01F4",
          "implementationReviewed": "0xB67347196F551d1f85B7a07e64e0E47E6c9c254a"
        },
        {
          "entrypoint": "0x794a61358D6845594F94dc1DB02A252b5b4814aD",
          "implementationReviewed": "0x5DFb8c777C19d3cEdcDc7398d2EeF1FB0b9b05c9"
        }
      ]
    }
  },
  "base": {
    "0xe1b1e024f4Bc01Bdde23e891E081b76a1A914ddd": {
      "asset": "0xd95ca61CE9aAF2143E81Ef5462C0c2325172E028",
      "name": "WrappedUsdPlusRateProvider",
      "summary": "safe",
      "review": "./WrappedUsdPlusRateProvider.md",
      "warnings": [],
      "factory": "",
      "upgradeableComponents": [
        {
          "entrypoint": "0xd95ca61CE9aAF2143E81Ef5462C0c2325172E028",
          "implementationReviewed": "0xE3434045a3bE5376e8d3Cf841981835996561f80"
        },
        {
          "entrypoint": "0xB79DD08EA68A908A97220C76d19A6aA9cBDE4376",
          "implementationReviewed": "0x441Df98011aD427C5692418999ba2150e6d84277"
        },
        {
          "entrypoint": "0x7cb1B38591021309C64f451859d79312d8Ca2789",
          "implementationReviewed": "0x083f016e9928a3eaa3aca0ff9f4e4ded5db3b4b7"
        },
        {
          "entrypoint": "0x8ab9012D1BfF1b62c2ad82AE0106593371e6b247",
          "implementationReviewed": "0x292F13d4BfD6f6aE0Bf8Be981bcC44eC4850e5E9"
        }
      ]
    },
    "0xeC0C14Ea7fF20F104496d960FDEBF5a0a0cC14D0": {
      "asset": "0x99aC4484e8a1dbd6A185380B3A811913Ac884D87",
      "name": "DSRBalancerRateProviderAdapter",
      "summary": "safe",
      "review": "./DSRRateProvider.md",
      "warnings": [],
      "factory": "",
      "upgradeableComponents": []
    },
    "0x4467Ab7BC794bb3929d77e826328BD378bf5392F": {
      "asset": "0x4EA71A20e655794051D1eE8b6e4A3269B13ccaCc",
      "name": "ERC4626RateProvider",
      "summary": "safe",
      "review": "./statATokenLMRateProvider.md",
      "warnings": [],
      "factory": "",
      "upgradeableComponents": [
        {
          "entrypoint": "0x4EA71A20e655794051D1eE8b6e4A3269B13ccaCc",
          "implementationReviewed": "0xF1Cd4193bbc1aD4a23E833170f49d60f3D35a621"
        },
        {
          "entrypoint": "0xA238Dd80C259a72e81d7e4664a9801593F98d1c5",
          "implementationReviewed": "0xE9547fc44C271dBddf94D8E20b46836B87DA6789"
        }
      ]
    },
    "0x3786a6CAAB433f5dfE56503207DF31DF87C5b5C1": {
      "asset": "0x2Ae3F1Ec7F1F5012CFEab0185bfc7aa3cf0DEc22",
      "name": "cbETH Rate Provider",
      "summary": "safe",
      "review": "./ChainLinkRateProvider.md",
      "warnings": ["chainlink"],
      "factory": "0x0A973B6DB16C2ded41dC91691Cc347BEb0e2442B",
      "upgradeableComponents": []
    },
    "0x5a7A419C59eAAdec8Dc00bc93ac95612e6e154Cf": {
      "asset": "0x04C0599Ae5A44757c0af6F9eC3b93da8976c150A",
      "name": "weETH Rate Provider",
      "summary": "safe",
      "review": "./ChainLinkRateProvider.md",
      "warnings": ["chainlink"],
      "factory": "0x0A973B6DB16C2ded41dC91691Cc347BEb0e2442B",
      "upgradeableComponents": []
    },
    "0x039f7205C2cBa4535C2575123Ac3D657263892c4": {
      "asset": "0xB6fe221Fe9EeF5aBa221c348bA20A1Bf5e73624c",
      "name": "rETH RocketPool Rate Provider",
      "summary": "safe",
      "review": "./LegacyReview.md",
      "warnings": ["legacy"],
      "factory": "",
      "upgradeableComponents": []
    },
    "0x5E10C2a55fB6E4C14c50C7f6B82bb28A813a4748": {
      "asset": "0x833589fcd6edb6e08f4c7c32d4f71b54bda02913",
      "name": "ConstantRateProvider",
      "summary": "safe",
      "review": "./USDCConstantRateProvider.md",
      "warnings": [],
      "factory": "",
      "upgradeableComponents": []
    },
    "0x3e89cc86307aF44A77EB29d0c4163d515D348313": {
      "asset": "0x833589fcd6edb6e08f4c7c32d4f71b54bda02913",
      "name": "ConstantRateProvider",
      "summary": "safe",
      "review": "./USDCConstantRateProvider.md",
      "warnings": [],
      "factory": "",
      "upgradeableComponents": []
    },
    "0x3fA516CEB5d068b60FDC0c68a3B793Fc43B88f15": {
      "asset": "0x833589fcd6edb6e08f4c7c32d4f71b54bda02913",
      "name": "ConstantRateProvider",
      "summary": "safe",
      "review": "./USDCConstantRateProvider.md",
      "warnings": [],
      "factory": "",
      "upgradeableComponents": []
    },
    "0x3b3dd5f913443bb5E70389F29c83F7DCA460CAe1": {
      "asset": "0xc1cba3fcea344f92d9239c08c0568f6f2f0ee452",
      "name": "wstETH Rate Provider",
      "summary": "safe",
      "review": "./ChainLinkRateProvider.md",
      "warnings": ["chainlink"],
      "factory": "0x0A973B6DB16C2ded41dC91691Cc347BEb0e2442B",
      "upgradeableComponents": []
    },
<<<<<<< HEAD
    "0xc11082BbDBB8AaB12d0947EEAD2c8bc28E1b3B34": {
      "asset": "0x833589fCD6eDb6E08f4c7C32D4f71b54bdA02913",
      "name": "ERC4626RateProvider",
      "summary": "safe",
      "review": "./MorphoERC4626RateProviders.md",
      "warnings": [],
      "factory": "0xEfD3aF73d3359014f3B864d37AC672A6d3D7ff1A",
      "upgradeableComponents": []
    },
    "0x9e0926C3c5D2F42845Bf4F980F926b60323872d7": {
      "asset": "0x833589fCD6eDb6E08f4c7C32D4f71b54bdA02913",
      "name": "ERC4626RateProvider",
      "summary": "safe",
      "review": "./MorphoERC4626RateProviders.md",
      "warnings": [],
      "factory": "0xEfD3aF73d3359014f3B864d37AC672A6d3D7ff1A",
      "upgradeableComponents": []
    },
    "0xdCb03A77bB54E0a05D591e543FA39E9c46E8Febb": {
      "asset": "0x833589fCD6eDb6E08f4c7C32D4f71b54bdA02913",
      "name": "ERC4626RateProvider",
      "summary": "safe",
      "review": "./MorphoERC4626RateProviders.md",
      "warnings": [],
      "factory": "0xEfD3aF73d3359014f3B864d37AC672A6d3D7ff1A",
      "upgradeableComponents": []
    },
    "0xcc028cF7F8fA7986001fa7063A2E26b3094b42fd": {
      "asset": "0x4200000000000000000000000000000000000006",
      "name": "ERC4626RateProvider",
      "summary": "safe",
      "review": "./MorphoERC4626RateProviders.md",
      "warnings": [],
      "factory": "0xEfD3aF73d3359014f3B864d37AC672A6d3D7ff1A",
=======
    "0x14BD1e9b30007510c2aFE3a7a8053A6DE5605d35": {
      "asset": "0xe298b938631f750DD409fB18227C4a23dCdaab9b",
      "name": "ERC4626RateProvider",
      "summary": "safe",
      "review": "./statATokenLMRateProvider.md",
      "warnings": [""],
      "factory": "0xEfD3aF73d3359014f3B864d37AC672A6d3D7ff1A",
      "upgradeableComponents": []
    },
    "0x0368b79b6A173a5aD589594E3227153D8cC7Cecc": {
      "asset": "0xC768c589647798a6EE01A91FdE98EF2ed046DBD6",
      "name": "ERC4626RateProvider",
      "summary": "safe",
      "review": "./statATokenLMRateProvider.md",
      "warnings": [""],
      "factory": "0xEfD3aF73d3359014f3B864d37AC672A6d3D7ff1A",
      "upgradeableComponents": []
    },
    "0xbF21251c74208771e25De5C08971cE586236EE89": {
      "asset": "0xFA2A03b6f4A65fB1Af64f7d935fDBf78693df9aF",
      "name": "ERC4626RateProvider",
      "summary": "safe",
      "review": "./statATokenLMRateProvider.md",
      "warnings": [],
      "factory": "",
      "upgradeableComponents": []
    },
    "0xcb1f29103F710A0A562de7f0e9DDE223D0860674": {
      "asset": "0x0830820D1A9aa1554364752d6D8F55C836871B74",
      "name": "AaveMarketRateTransformer",
      "summary": "safe",
      "review": "./MarketRateTransformerRateProviders.md",
      "warnings": [],
      "factory": "",
      "upgradeableComponents": []
    },
    "0x940748d30315276362f594ECcCb648A4f9aB7629": {
      "asset": "0x5e8B674127B321DC344c078e58BBACc3f3008962",
      "name": "AaveMarketRateTransformer",
      "summary": "safe",
      "review": "./MarketRateTransformerRateProviders.md",
      "warnings": [],
      "factory": "",
      "upgradeableComponents": []
    },
    "0xBa0Fd0f3B019e8aBA61FEA2ac4Eb56b29F6808c0": {
      "asset": "0x74D4D1D440c9679b1013999Bd91507eAa2fff651",
      "name": "ERC4626RateProvider",
      "summary": "safe",
      "review": "./statATokenLMRateProvider.md",
      "warnings": [],
      "factory": "",
      "upgradeableComponents": []
    },
    "0xFF4B2CE4131E0Fb6b8A40447B4dF96Bdc83f759a": {
      "asset": "0xF8F10f39116716e89498c1c5E94137ADa11b2BC7",
      "name": "AaveMarketRateTransformer",
      "summary": "safe",
      "review": "./MarketRateTransformerRateProviders.md",
      "warnings": [],
      "factory": "",
>>>>>>> 68f497b9
      "upgradeableComponents": []
    }
  },
  "ethereum": {
    "0x1aCB59d7c5D23C0310451bcd7bA5AE46d18c108C": {
      "asset": "0xF1617882A71467534D14EEe865922de1395c9E89",
      "name": "asETHRateProvider",
      "summary": "safe",
      "review": "./asETHRateProvider.md",
      "warnings": ["donation"],
      "factory": "0xFC541f8d8c5e907E236C8931F0Df9F58e0C259Ec",
      "upgradeableComponents": [
        {
          "entrypoint": "0xF1617882A71467534D14EEe865922de1395c9E89",
          "implementationReviewed": "0xD9F64Ee3DD6F552c1BcfC8862dbD130bc6697a66"
        },
        {
          "entrypoint": "0xFC87753Df5Ef5C368b5FBA8D4C5043b77e8C5b39",
          "implementationReviewed": "0x5f898DC62d699ecBeD578E4A9bEf46009EA8424b"
        }
      ]
    },
    "0x2c3b8c5e98A6e89AAAF21Deebf5FF9d08c4A9FF7": {
      "asset": "0xF1376bceF0f78459C0Ed0ba5ddce976F1ddF51F4",
      "name": "BalancerRateProxy",
      "summary": "safe",
      "review": "./BalancerRateProxy_uniETH.md",
      "warnings": ["donation"],
      "factory": "",
      "upgradeableComponents": [
        {
          "entrypoint": "0x4beFa2aA9c305238AA3E0b5D17eB20C045269E9d",
          "implementationReviewed": "0x9Ba573D531b45521a4409f3D3e1bC0d7dfF7C757"
        }
      ]
    },
    "0xAAE054B9b822554dd1D9d1F48f892B4585D3bbf0": {
      "asset": "0xA35b1B31Ce002FBF2058D22F30f95D405200A15b",
      "name": "ETHxRateProvider",
      "summary": "safe",
      "review": "./ETHxRateProvider.md",
      "warnings": [],
      "factory": "",
      "upgradeableComponents": [
        {
          "entrypoint": "0xcf5EA1b38380f6aF39068375516Daf40Ed70D299",
          "implementationReviewed": "0x9dceaeB1C035C1427E64E6c6fEC61F816e0d0FF5"
        }
      ]
    },
    "0xA6aeD7922366611953546014A3f9e93f058756a2": {
      "asset": "0x93ef1Ea305D11A9b2a3EbB9bB4FCc34695292E7d",
      "name": "QueenRateProvider",
      "summary": "safe",
      "review": "./QueenRateProvider.md",
      "warnings": ["donation"],
      "factory": "",
      "upgradeableComponents": []
    },
    "0x67560A970FFaB46D65cB520dD3C2fF4E684f29c2": {
      "asset": "0xC4cafEFBc3dfeA629c589728d648CB6111DB3136",
      "name": "TBYRateProvider",
      "summary": "safe",
      "review": "./TBYRateProvider.md",
      "warnings": [],
      "factory": "0x97390050B63eb56C0e39bB0D8d364333Eb3AFD12",
      "upgradeableComponents": []
    },
    "0xDceC4350d189Ea7e1DD2C9BDa63cB0e0Ae34b81F": {
      "asset": "0x8dc5BE35672D650bc8A176A4bafBfC33555D80AC",
      "name": "TBYRateProvider",
      "summary": "safe",
      "review": "./TBYRateProvider.md",
      "warnings": [],
      "factory": "0x97390050B63eb56C0e39bB0D8d364333Eb3AFD12",
      "upgradeableComponents": []
    },
    "0xc7177B6E18c1Abd725F5b75792e5F7A3bA5DBC2c": {
      "asset": "0x83F20F44975D03b1b09e64809B757c47f942BEeA",
      "name": "SavingsDAIRateProvider",
      "summary": "safe",
      "review": "./SavingsDAIRateProvider.md",
      "warnings": [],
      "factory": "",
      "upgradeableComponents": []
    },
    "0xd8689E8740C23d73136744817347fd6aC464E842": {
      "asset": "0xaF4ce7CD4F8891ecf1799878c3e9A35b8BE57E09",
      "name": "wUSDKRateProvider",
      "summary": "safe",
      "review": "./wUSDKRateProvider.md",
      "warnings": ["donation"],
      "factory": "",
      "upgradeableComponents": []
    },
    "0x4b697C8c3220FcBdd02DFFa46db5a896ae7a0843": {
      "asset": "0xf33687811f3ad0cd6b48dd4b39f9f977bd7165a2",
      "name": "TruMaticRateProvider",
      "summary": "safe",
      "review": "./TruMaticRateProvider.md",
      "warnings": ["donation"],
      "factory": "",
      "upgradeableComponents": [
        {
          "entrypoint": "0x4b697C8c3220FcBdd02DFFa46db5a896ae7a0843",
          "implementationReviewed": "0x6e8135b003F288aA4009D948e9646588861C5575"
        },
        {
          "entrypoint": "0xA43A7c62D56dF036C187E1966c03E2799d8987ed",
          "implementationReviewed": "0x2a9fD373Ed3Ce392bb5ad8Ee146CFAB66c9fAEae"
        },
        {
          "entrypoint": "0xeA077b10A0eD33e4F68Edb2655C18FDA38F84712",
          "implementationReviewed": "0xf98864DA30a5bd657B13e70A57f5718aBf7BAB31"
        },
        {
          "entrypoint": "0x5e3Ef299fDDf15eAa0432E6e66473ace8c13D908",
          "implementationReviewed": "0xbA9Ac3C9983a3e967f0f387c75cCbD38Ad484963"
        }
      ]
    },
    "0xf518f2EbeA5df8Ca2B5E9C7996a2A25e8010014b": {
      "asset": "0x24Ae2dA0f361AA4BE46b48EB19C91e02c5e4f27E",
      "name": "MevEthRateProvider",
      "summary": "safe",
      "review": "./MevEthRateProvider.md",
      "warnings": ["donation"],
      "factory": "",
      "upgradeableComponents": []
    },
    "0xCd5fE23C85820F7B72D0926FC9b05b43E359b7ee": {
      "asset": "0xCd5fE23C85820F7B72D0926FC9b05b43E359b7ee",
      "name": "WeETH",
      "summary": "safe",
      "review": "./WeETH.md",
      "warnings": [],
      "factory": "",
      "upgradeableComponents": [
        {
          "entrypoint": "0xCd5fE23C85820F7B72D0926FC9b05b43E359b7ee",
          "implementationReviewed": "0xe629ee84C1Bd9Ea9c677d2D5391919fCf5E7d5D9"
        },
        {
          "entrypoint": "0x308861A430be4cce5502d0A12724771Fc6DaF216",
          "implementationReviewed": "0x4D784Aa9eacc108ea5A326747870897f88d93860"
        },
        {
          "entrypoint": "0x35fA164735182de50811E8e2E824cFb9B6118ac2",
          "implementationReviewed": "0x1B47A665364bC15C28B05f449B53354d0CefF72f"
        },
        {
          "entrypoint": "0x3d320286E014C3e1ce99Af6d6B00f0C1D63E3000",
          "implementationReviewed": "0x047A7749AD683C2Fd8A27C7904Ca8dD128F15889"
        },
        {
          "entrypoint": "0x0EF8fa4760Db8f5Cd4d993f3e3416f30f942D705",
          "implementationReviewed": "0x9D6fC3cBaaD0ef36b2B3a4b4b311C9dd267a4aeA"
        },
        {
          "entrypoint": "0x57AaF0004C716388B21795431CD7D5f9D3Bb6a41",
          "implementationReviewed": "0x698cB4508F13Cc12aAD36D2B64413C302B781d9A"
        }
      ]
    },
    "0x8023518b2192FB5384DAdc596765B3dD1cdFe471": {
      "asset": "0xf1C9acDc66974dFB6dEcB12aA385b9cD01190E38",
      "name": "PriceFeed",
      "summary": "safe",
      "review": "./osEthRateProvider.md",
      "warnings": [],
      "factory": "",
      "upgradeableComponents": []
    },
    "0x387dBc0fB00b26fb085aa658527D5BE98302c84C": {
      "asset": "0xbf5495Efe5DB9ce00f80364C8B423567e58d2110",
      "name": "BalancerRateProvider",
      "summary": "safe",
      "review": "ezETHRateProvider.md",
      "warnings": ["donation"],
      "factory": "",
      "upgradeableComponents": [
        {
          "entrypoint": "0x387dBc0fB00b26fb085aa658527D5BE98302c84C",
          "implementationReviewed": "0x9284cEFf248315377e782df0666EE9832E119508"
        },
        {
          "entrypoint": "0xbf5495Efe5DB9ce00f80364C8B423567e58d2110",
          "implementationReviewed": "0x1e756B7bCca7B26FB9D85344B3525F5559bbacb0"
        },
        {
          "entrypoint": "0x74a09653A083691711cF8215a6ab074BB4e99ef5",
          "implementationReviewed": "0x18Ac4D26ACD4c5C4FE98C9098D2E5e1e501A042a"
        },
        {
          "entrypoint": "0x4994EFc62101A9e3F885d872514c2dC7b3235849",
          "implementationReviewed": "0x09aA40B6e0e768a04d650302e1879DCED6b7666E"
        },
        {
          "entrypoint": "0x5a12796f7e7EBbbc8a402667d266d2e65A814042",
          "implementationReviewed": "0x5a12796f7e7EBbbc8a402667d266d2e65A814042"
        },
        {
          "entrypoint": "0xbAf5f3A05BD7Af6f3a0BBA207803bf77e2657c8F",
          "implementationReviewed": "0xceEa4f26924F2CF55f59A560d6F323241728019a"
        },
        {
          "entrypoint": "0x0B1981a9Fcc24A445dE15141390d3E46DA0e425c",
          "implementationReviewed": "0xceEa4f26924F2CF55f59A560d6F323241728019a"
        }
      ]
    },
    "0x746df66bc1Bb361b9E8E2a794C299c3427976e6C": {
      "asset": "0xA1290d69c65A6Fe4DF752f95823fae25cB99e5A7",
      "name": "RsETHRateProvider",
      "summary": "safe",
      "review": "rsETHRateProvider.md",
      "warnings": ["donation"],
      "factory": "",
      "upgradeableComponents": [
        {
          "entrypoint": "0x349A73444b1a310BAe67ef67973022020d70020d",
          "implementationReviewed": "0xf1bed40dbee8fc0f324fa06322f2bbd62d11c97d"
        },
        {
          "entrypoint": "0x947Cb49334e6571ccBFEF1f1f1178d8469D65ec7",
          "implementationReviewed": "0x8d9cd771c51b7f6217e0000c1c735f05adbe6594"
        },
        {
          "entrypoint": "0xA1290d69c65A6Fe4DF752f95823fae25cB99e5A7",
          "implementationReviewed": "0x8e2fe2f55f295f3f141213789796fa79e709ef23"
        },
        {
          "entrypoint": "0x3D08ccb47ccCde84755924ED6B0642F9aB30dFd2",
          "implementationReviewed": "0x0379e85188bc416a1d43ab04b28f38b5c63f129e"
        },
        {
          "entrypoint": "0x8546A7C8C3C537914C3De24811070334568eF427",
          "implementationReviewed": "0xd7db9604ef925af96cda6b45026be64c691c7704"
        }
      ]
    },
    "0xad4bFaFAe75ECd3fED5cFad4E4E9847Cd47A1879": {
      "asset": "0x6733F0283711F225A447e759D859a70b0c0Fd2bC",
      "name": "svETHRateProvider",
      "summary": "safe",
      "review": "sveth.md",
      "warnings": ["donation"],
      "factory": "",
      "upgradeableComponents": [
        {
          "entrypoint": "0x38D64ce1Bdf1A9f24E0Ec469C9cAde61236fB4a0",
          "implementationReviewed": "0x38D64ce1Bdf1A9f24E0Ec469C9cAde61236fB4a0"
        }
      ]
    },
    "0xFAe103DC9cf190eD75350761e95403b7b8aFa6c0": {
      "asset": "0xFAe103DC9cf190eD75350761e95403b7b8aFa6c0",
      "name": "RswETH",
      "summary": "safe",
      "review": "./rswethRateProvider.md",
      "warnings": [""],
      "factory": "",
      "upgradeableComponents": [
        {
          "entrypoint": "0xFAe103DC9cf190eD75350761e95403b7b8aFa6c0",
          "implementationReviewed": "0xcD284A617b4ED7697c2E455d95049c7Fc538785c"
        },
        {
          "entrypoint": "0xd5A73c748449a45CC7D9f21c7ed3aB9eB3D2e959",
          "implementationReviewed": "0xF00E70450EB294C6fe430c842A09796D73c28977"
        },
        {
          "entrypoint": "0x796592b2092F7E150C48643dA19Dd2F28be3333F",
          "implementationReviewed": "0x527d6db79bFf473B8DD722429bDB3B0C8b855D23"
        }
      ]
    },
    "0xD02011C6C8AEE310D0aA42AA98BFE9DCa547fCc0": {
      "asset": "0xb45ad160634c528Cc3D2926d9807104FA3157305",
      "name": "ERC4626RateProvider",
      "summary": "safe",
      "review": "./sDOLARateProvider.md",
      "warnings": ["donation"],
      "factory": "",
      "upgradeableComponents": []
    },
    "0xe3E123ED9fec48a6f40A8aC7bE9afEDDAD80F146": {
      "asset": "0xB88a5Ac00917a02d82c7cd6CEBd73E2852d43574",
      "name": "BalancerAMM",
      "summary": "safe",
      "review": "./sweepRateProvider.md",
      "warnings": [],
      "factory": "",
      "upgradeableComponents": [
        {
          "entrypoint": "0xB88a5Ac00917a02d82c7cd6CEBd73E2852d43574",
          "implementationReviewed": "0xf0604A1c725F8eeb14FF082F2275AfE0B67A32D5"
        }
      ]
    },
    "0x343281Bb5029C4b698fE736D800115ac64D5De39": {
      "asset": "0x7FA768E035F956c41d6aeaa3Bd857e7E5141CAd5",
      "name": "InstETHRateProvider",
      "summary": "safe",
      "review": "./InceptionLRTRateProvider.md",
      "warnings": ["donation"],
      "factory": "",
      "upgradeableComponents": [
        {
          "entrypoint": "0x814CC6B8fd2555845541FB843f37418b05977d8d",
          "implementationReviewed": "0xbBf7fc7036B60D1E88913bD583dC5E39957F9f17"
        },
        {
          "entrypoint": "0x7FA768E035F956c41d6aeaa3Bd857e7E5141CAd5",
          "implementationReviewed": "0xBAa61A8d8BC52f5a9256612Fab498c542188A132"
        }
      ]
    },
    "0xda3E8CD08753a05Ed4103aF28c69C47e35d6D8Da": {
      "asset": "0x862c57d48becB45583AEbA3f489696D22466Ca1b",
      "name": "ERC4626RateProvider",
      "summary": "safe",
      "review": "./statATokenLMRateProvider.md",
      "warnings": [""],
      "factory": "",
      "upgradeableComponents": [
        {
          "entrypoint": "0x862c57d48becB45583AEbA3f489696D22466Ca1b",
          "implementationReviewed": "0xc026f5dd7869e0ddc44a759ea3dec6d5cd8d996b"
        },
        {
          "entrypoint": "0x87870Bca3F3fD6335C3F4ce8392D69350B4fA4E2",
          "implementationReviewed": "0x5faab9e1adbddad0a08734be8a52185fd6558e14"
        }
      ]
    },
    "0x3fc2eada4FE8ecc835E74D295b9447B4A4475bAE": {
      "asset": "0x848107491E029AFDe0AC543779c7790382f15929",
      "name": "ERC4626RateProvider",
      "summary": "safe",
      "review": "./statATokenLMRateProvider.md",
      "warnings": [""],
      "factory": "https://etherscan.io/address/0xfc541f8d8c5e907e236c8931f0df9f58e0c259ec",
      "upgradeableComponents": [
        {
          "entrypoint": "0x848107491E029AFDe0AC543779c7790382f15929",
          "implementationReviewed": "0xc026f5dd7869e0ddc44a759ea3dec6d5cd8d996b"
        },
        {
          "entrypoint": "0x87870Bca3F3fD6335C3F4ce8392D69350B4fA4E2",
          "implementationReviewed": "0x5faab9e1adbddad0a08734be8a52185fd6558e14"
        }
      ]
    },
    "0x159aa33322918C12a08d8b83a215836781C2682F": {
      "asset": "0xDBf5E36569798D1E39eE9d7B1c61A7409a74F23A",
      "name": "ERC4626RateProvider",
      "summary": "safe",
      "review": "./statATokenLMRateProvider.md",
      "warnings": [""],
      "factory": "0xFC541f8d8c5e907E236C8931F0Df9F58e0C259Ec",
      "upgradeableComponents": [
        {
          "entrypoint": "0xDBf5E36569798D1E39eE9d7B1c61A7409a74F23A",
          "implementationReviewed": "0xc026f5dd7869e0ddc44a759ea3dec6d5cd8d996b"
        },
        {
          "entrypoint": "0x87870Bca3F3fD6335C3F4ce8392D69350B4fA4E2",
          "implementationReviewed": "0x5faab9e1adbddad0a08734be8a52185fd6558e14"
        }
      ]
    },
    "0xC29783738A475112Cafe58433Dd9D19F3a406619": {
      "asset": "0xf073bAC22DAb7FaF4a3Dd6c6189a70D54110525C",
      "name": "GenEthRateProvider",
      "summary": "safe",
      "review": "./genETHRateProvider.md",
      "warnings": [],
      "factory": "",
      "upgradeableComponents": [
        {
          "entrypoint": "0xf073bAC22DAb7FaF4a3Dd6c6189a70D54110525C",
          "implementationReviewed": "0x59114182500d834b8E41A397314C97EeE96Ee9bD"
        },
        {
          "entrypoint": "0x81b98D3a51d4aC35e0ae132b0CF6b50EA1Da2603",
          "implementationReviewed": "0xe99AD80f1367ef20e81Ad72134192358670F7bf9"
        },
        {
          "entrypoint": "0x122ee24Cb3Cc1b6B987800D3B54A68FC16910Dbf",
          "implementationReviewed": "0xB7A63a69cc0e635915e65379D2794f0b687D63EC"
        }
      ]
    },
    "0x72D07D7DcA67b8A406aD1Ec34ce969c90bFEE768": {
      "asset": "0x7f39C581F595B53c5cb19bD0b3f8dA6c935E2Ca0",
      "name": "WstETHRateProvider",
      "summary": "safe",
      "review": "./wstethRateProvider.md",
      "warnings": [],
      "factory": "",
      "upgradeableComponents": []
    },
    "0x71f80e2CfAFA5EC2F0bF12f71FA7Ea57c3D0c7Af": {
      "asset": "0xD9A442856C234a39a81a089C06451EBAa4306a72",
      "name": "pufETHRateProvider",
      "summary": "safe",
      "review": "./PufEthRateProvider.md",
      "warnings": ["donation"],
      "factory": "",
      "upgradeableComponents": [
        {
          "entrypoint": "0x71f80e2CfAFA5EC2F0bF12f71FA7Ea57c3D0c7Af",
          "implementationReviewed": "0x1025aAa9ceB206303984Af4cc831B8A792c363d0"
        },
        {
          "entrypoint": "0xD9A442856C234a39a81a089C06451EBAa4306a72",
          "implementationReviewed": "0x39Ca0a6438B6050ea2aC909Ba65920c7451305C1"
        }
      ]
    },
    "0xB3351000db2A9a3638d6bbf1c229BEFeb98377DB": {
      "asset": "0x32bd822d615A3658A68b6fDD30c2fcb2C996D678",
      "name": "MswETHRateProvider",
      "summary": "safe",
      "review": "./MagpieMswETHRateProvider.md",
      "warnings": [],
      "factory": "",
      "upgradeableComponents": [
        {
          "entrypoint": "0x32bd822d615A3658A68b6fDD30c2fcb2C996D678",
          "implementationReviewed": "0x19513d54df2e0e8432f6053f08e10907a2165d4e"
        },
        {
          "entrypoint": "0x20b70E4A1883b81429533FeD944d7957121c7CAB",
          "implementationReviewed": "0x90790a124c8a598651beb56243e92679bd012761"
        },
        {
          "entrypoint": "0x9daA893D4Dfb96F46eA879f08ca46f39DaC07767",
          "implementationReviewed": "0xfd2145b374cd9f6cc3bcde92b08e0018adc743d0"
        }
      ]
    },
    "0xCC701e2D472dFa2857Bf9AE24c263DAa39fD2C61": {
      "asset": "0x49446A0874197839D15395B908328a74ccc96Bc0",
      "name": "./MagpieMstETHRateProvider.md",
      "summary": "safe",
      "review": "./MagpieMstETHRateProvider.md",
      "warnings": [],
      "factory": "",
      "upgradeableComponents": [
        {
          "entrypoint": "0x49446A0874197839D15395B908328a74ccc96Bc0",
          "implementationReviewed": "0x50e0D2241f45DBfE071B6A05b798B028a39BF0bd"
        },
        {
          "entrypoint": "0x20b70E4A1883b81429533FeD944d7957121c7CAB",
          "implementationReviewed": "0x90790a124c8a598651beb56243e92679bd012761"
        },
        {
          "entrypoint": "0x9daA893D4Dfb96F46eA879f08ca46f39DaC07767",
          "implementationReviewed": "0xfd2145b374cd9f6cc3bcde92b08e0018adc743d0"
        }
      ]
    },
    "0x3A244e6B3cfed21593a5E5B347B593C0B48C7dA1": {
      "asset": "0x9D39A5DE30e57443BfF2A8307A4256c8797A3497",
      "name": "EthenaBalancerRateProvider",
      "summary": "safe",
      "review": "./sUSDERateProviderMainnet.md",
      "warnings": ["donation"],
      "factory": "",
      "upgradeableComponents": []
    },
    "0x033E20068Db853Fa6C077F38faa4670423FC55fF": {
      "asset": "0xA663B02CF0a4b149d2aD41910CB81e23e1c41c32",
      "name": "ERC4626RateProvider",
      "summary": "safe",
      "review": "./sFRAXRateProvider.md",
      "warnings": ["donation"],
      "factory": "",
      "upgradeableComponents": []
    },
    "0x8bC73134A736437da780570308d3b37b67174ddb": {
      "asset": "0xfa2629B9cF3998D52726994E0FcdB750224D8B9D",
      "name": "InankrETHRateProvider",
      "summary": "safe",
      "review": "./InceptionLRTRateProvider.md",
      "warnings": ["donation"],
      "factory": "",
      "upgradeableComponents": [
        {
          "entrypoint": "0x36B429439AB227fAB170A4dFb3321741c8815e55",
          "implementationReviewed": "0x540529f2CF6B0CE1cd39c65815487AfD54B61c2f"
        },
        {
          "entrypoint": "0xfa2629B9cF3998D52726994E0FcdB750224D8B9D",
          "implementationReviewed": "0xf0b06794b6B068f728481b4F44C9AD0bE42fB8aB"
        }
      ]
    },
    "0x1a8F81c256aee9C640e14bB0453ce247ea0DFE6F": {
      "asset": "0xae78736Cd615f374D3085123A210448E74Fc6393",
      "name": "RocketBalancerRETHRateProvider",
      "summary": "safe",
      "review": "./LegacyReview.md",
      "warnings": ["legacy"],
      "factory": "",
      "upgradeableComponents": []
    },
    "0x302013E7936a39c358d07A3Df55dc94EC417E3a1": {
      "asset": "0xac3E018457B222d93114458476f3E3416Abbe38F",
      "name": "sfrxETH ERC4626RateProvider",
      "summary": "safe",
      "review": "./LegacyReview.md",
      "warnings": ["legacy"],
      "factory": "",
      "upgradeableComponents": []
    },
    "0x00F8e64a8651E3479A0B20F46b1D462Fe29D6aBc": {
      "asset": "0xE95A203B1a91a908F9B9CE46459d101078c2c3cb",
      "name": "AnkrETHRateProvider",
      "summary": "safe",
      "review": "./LegacyReview.md",
      "warnings": ["legacy"],
      "factory": "",
      "upgradeableComponents": []
    },
    "0x7311E4BB8a72e7B300c5B8BDE4de6CdaA822a5b1": {
      "asset": "0xBe9895146f7AF43049ca1c1AE358B0541Ea49704",
      "name": "CbEthRateProvider",
      "summary": "safe",
      "review": "./LegacyReview.md",
      "warnings": ["legacy"],
      "factory": "",
      "upgradeableComponents": []
    },
    "0x3D40f9dd83bd404fA4047c15da494E58C3c1f1ac": {
      "asset": "0x9559Aaa82d9649C7A7b220E7c461d2E74c9a3593",
      "name": "Stafi RETHRateProvider",
      "summary": "safe",
      "review": "./LegacyReview.md",
      "warnings": ["legacy"],
      "factory": "",
      "upgradeableComponents": []
    },
    "0x3556F710c165090AAE9f98Eb62F5b04ADeF7Eaea": {
      "asset": "0x198d7387Fa97A73F05b8578CdEFf8F2A1f34Cd1F",
      "name": "wjAuraRateProvider",
      "summary": "safe",
      "review": "./LegacyReview.md",
      "warnings": ["legacy"],
      "factory": "",
      "upgradeableComponents": []
    },
    "0xf951E335afb289353dc249e82926178EaC7DEd78": {
      "asset": "0xf951E335afb289353dc249e82926178EaC7DEd78",
      "name": "swETH Rate Provider TransparentUpgradeableProxy",
      "summary": "safe",
      "review": "./LegacyReview.md",
      "warnings": ["legacy"],
      "factory": "",
      "upgradeableComponents": []
    },
    "0xdE76434352633349f119bcE523d092743fEF20E9": {
      "asset": "0xa2E3356610840701BDf5611a53974510Ae27E2e1",
      "name": "wBETH BinanceBeaconEthRateProvider",
      "summary": "safe",
      "review": "./LegacyReview.md",
      "warnings": ["legacy"],
      "factory": "",
      "upgradeableComponents": []
    },
    "0x12589A727aeFAc3fbE5025F890f1CB97c269BEc2": {
      "asset": "0x4Bc3263Eb5bb2Ef7Ad9aB6FB68be80E43b43801F",
      "name": "Bitfrost vETHRateProvider",
      "summary": "safe",
      "review": "./LegacyReview.md",
      "warnings": ["legacy"],
      "factory": "",
      "upgradeableComponents": []
    },
    "0x5F0A29e479744DcA0D3d912f87F1a6E3237A55D3": {
      "asset": "0x0Ae38f7E10A43B5b2fB064B42a2f4514cbA909ef",
      "name": "unshETHRateProvider",
      "summary": "safe",
      "review": "./LegacyReview.md",
      "warnings": ["legacy"],
      "factory": "",
      "upgradeableComponents": []
    },
    "0xd2C59781F1Db84080A0592CE83Fe265642A4a8Eb": {
      "asset": "0x80ac24aA929eaF5013f6436cdA2a7ba190f5Cc0b",
      "name": "SyrupRateProvider",
      "summary": "safe",
      "review": "./SyrupRateProvider.md",
      "warnings": ["donation"],
      "factory": "",
      "upgradeableComponents": [
        {
          "entrypoint": "0x0055c00ba4Dec5ed545A5419C4d430daDa8cb1CE",
          "implementationReviewed": "0x0055c00ba4Dec5ed545A5419C4d430daDa8cb1CE"
        },
        {
          "entrypoint": "0x804a6F5F667170F545Bf14e5DDB48C70B788390C",
          "implementationReviewed": "0x5A64417823E8382a7e8957E4411873FE758E73a8"
        },
        {
          "entrypoint": "0x6ACEb4cAbA81Fa6a8065059f3A944fb066A10fAc",
          "implementationReviewed": "0xbAD003DA1e107f537Ae2f687f5FE7a7aFFe9B241"
        },
        {
          "entrypoint": "0x4A1c3F0D9aD0b3f9dA085bEBfc22dEA54263371b",
          "implementationReviewed": "0x5b97c9dcce2693844b90cea40ba1fd15bf99eb01"
        }
      ]
    },
    "0x3f032432f239d86D36ccF01Fb0c86399a33BD004": {
      "asset": "0xfe18aE03741a5b84e39C295Ac9C856eD7991C38e",
      "name": "CDCETHBalancerRateProvider",
      "summary": "safe",
      "review": "./cdcEthRateProvider.md",
      "warnings": ["eoaUpgradeable"],
      "factory": "",
      "upgradeableComponents": []
    },
    "0x20EDB9299Ae83D9f22bE16279a4A2B422F34d020": {
      "asset": "0xBEEF69Ac7870777598A04B2bd4771c71212E6aBc",
      "name": "VaultRateOracle",
      "summary": "safe",
      "review": "./MellowRateProviders.md",
      "warnings": [],
      "factory": "",
      "upgradeableComponents": [
        {
          "entrypoint": "0xBEEF69Ac7870777598A04B2bd4771c71212E6aBc",
          "implementationReviewed": "0xaf108ae0AD8700ac41346aCb620e828c03BB8848"
        }
      ]
    },
    "0x9D09c1E832102A23215e27E85B37b139aEe95Ff4": {
      "asset": "0x84631c0d0081FDe56DeB72F6DE77abBbF6A9f93a",
      "name": "VaultRateOracle",
      "summary": "safe",
      "review": "./MellowRateProviders.md",
      "warnings": [],
      "factory": "",
      "upgradeableComponents": [
        {
          "entrypoint": "0x84631c0d0081FDe56DeB72F6DE77abBbF6A9f93a",
          "implementationReviewed": "0xaf108ae0AD8700ac41346aCb620e828c03BB8848"
        }
      ]
    },
    "0x6984F8E8ce474B69A2F32bE7dEc4d003d644B4B7": {
      "asset": "0x7a4EffD87C2f3C55CA251080b1343b605f327E3a",
      "name": "VaultRateOracle",
      "summary": "safe",
      "review": "./MellowRateProviders.md",
      "warnings": [],
      "factory": "",
      "upgradeableComponents": [
        {
          "entrypoint": "0x7a4EffD87C2f3C55CA251080b1343b605f327E3a",
          "implementationReviewed": "0xaf108ae0AD8700ac41346aCb620e828c03BB8848"
        }
      ]
    },
    "0x3A2228C7B3Bc3A32AEa9338d0A890A5EbD7bc977": {
      "asset": "0x5fD13359Ba15A84B76f7F87568309040176167cd",
      "name": "VaultRateOracle",
      "summary": "safe",
      "review": "./MellowRateProviders.md",
      "warnings": [],
      "factory": "",
      "upgradeableComponents": [
        {
          "entrypoint": "0x5fD13359Ba15A84B76f7F87568309040176167cd",
          "implementationReviewed": "0xaf108ae0AD8700ac41346aCb620e828c03BB8848"
        }
      ]
    },
    "0x34406A8Ee75B5af34F8920D1960AC6a5B33A47b6": {
      "asset": "0x8c9532a60E0E7C6BbD2B2c1303F63aCE1c3E9811",
      "name": "VaultRateOracle",
      "summary": "safe",
      "review": "./MellowRateProviders.md",
      "warnings": ["donation"],
      "factory": "",
      "upgradeableComponents": [
        {
          "entrypoint": "0x8c9532a60E0E7C6BbD2B2c1303F63aCE1c3E9811",
          "implementationReviewed": "0xaf108ae0AD8700ac41346aCb620e828c03BB8848"
        },
        {
          "entrypoint": "0x9C49a829F1D726679cB505439BbF3ed018A7e9c6",
          "implementationReviewed": "0x9C49a829F1D726679cB505439BbF3ed018A7e9c6"
        }
      ]
    },
    "0x2A2f1b8c02Dafc5359B8E0e8BFc138400CB6d3a1": {
      "asset": "0x49cd586dd9BA227Be9654C735A659a1dB08232a9",
      "name": "VaultRateOracle",
      "summary": "safe",
      "review": "./MellowRateProviders.md",
      "warnings": ["donation"],
      "factory": "",
      "upgradeableComponents": [
        {
          "entrypoint": "0x49cd586dd9BA227Be9654C735A659a1dB08232a9",
          "implementationReviewed": "0xaf108ae0AD8700ac41346aCb620e828c03BB8848"
        },
        {
          "entrypoint": "0x9C49a829F1D726679cB505439BbF3ed018A7e9c6",
          "implementationReviewed": "0x9C49a829F1D726679cB505439BbF3ed018A7e9c6"
        }
      ]
    },
    "0xEd29fBe335A0602Bf100825b533B12133FE523A3": {
      "asset": "0x68749665FF8D2d112Fa859AA293F07A622782F38",
      "name": "XAUt Tether Gold Rate Provider",
      "summary": "safe",
      "review": "./ChainLinkRateProvider.md",
      "warnings": ["chainlink"],
      "factory": "0x1311Fbc9F60359639174c1e7cC2032DbDb5Cc4d1",
      "upgradeableComponents": []
    },
    "0xc497F11326c3DE5086710EDa43354697b32c1541": {
      "asset": "0xbC404429558292eE2D769E57d57D6E74bbd2792d",
      "name": "ERC4626RateProvider",
      "summary": "safe",
      "review": "./sUSXRateProvider.md",
      "warnings": [],
      "factory": "0xFC541f8d8c5e907E236C8931F0Df9F58e0C259Ec",
      "upgradeableComponents": [
        {
          "entrypoint": "0xbC404429558292eE2D769E57d57D6E74bbd2792d",
          "implementationReviewed": "0xC80aD49191113d31fe52427c01A197106ef5EB5b"
        }
      ]
    },
    "0xF0207Ffa0b793E009DF9Df62fEE95B8FC6c93EcF": {
      "asset": "0x09db87A538BD693E9d08544577d5cCfAA6373A48",
      "name": "ynViewer",
      "summary": "safe",
      "review": "./YieldNestRateProvider.md",
      "warnings": [],
      "factory": "",
      "upgradeableComponents": [
        {
          "entrypoint": "0xF0207Ffa0b793E009DF9Df62fEE95B8FC6c93EcF",
          "implementationReviewed": "0x0365a6eF790e05EEe386B57326e5Ceaf5B10899e"
        },
        {
          "entrypoint": "0x09db87A538BD693E9d08544577d5cCfAA6373A48",
          "implementationReviewed": "0x14dc3d915107dca9ed39e29e14fbdfe4358a1346"
        },
        {
          "entrypoint": "0x8C33A1d6d062dB7b51f79702355771d44359cD7d",
          "implementationReviewed": "0xabd3a755e4eef24f862c268d21fd5235904cc811"
        },
        {
          "entrypoint": "0x144dA5E59228E9C558B8F692Dde6c48f890D0d96",
          "implementationReviewed": "0xF8A37F34a427611C4c54F82bF43230FA041d237B"
        }
      ]
    },
    "0x414aB7081D3C2d0BA75703A465744DF99c9f9B22": {
      "asset": "0x5C5b196aBE0d54485975D1Ec29617D42D9198326",
      "name": "ERC4626RateProvider",
      "summary": "safe",
      "review": "./sdeUSDRateProvider.md",
      "warnings": ["donation"],
      "factory": "0xFC541f8d8c5e907E236C8931F0Df9F58e0C259Ec",
      "upgradeableComponents": [
        {
          "entrypoint": "0x5C5b196aBE0d54485975D1Ec29617D42D9198326",
          "implementationReviewed": "0x2DA7E2D2C22338874A421BFbb76278f0a64Df746"
        }
      ]
    },
    "0x748d749c6Cd0cCA8f53F66A3A0D75a91E2978d65": {
      "asset": "0x583019fF0f430721aDa9cfb4fac8F06cA104d0B4",
      "name": "styETHRateProvider",
      "summary": "safe",
      "review": "./st-yETHRateProvider.md",
      "warnings": ["donation"],
      "factory": "",
      "upgradeableComponents": []
    },
    "0x47657094e3AF11c47d5eF4D3598A1536B394EEc4": {
      "asset": "0x47657094e3AF11c47d5eF4D3598A1536B394EEc4",
      "name": "UltraLRT",
      "summary": "safe",
      "review": "./AffineLiquidRestakingRateProvider.md",
      "warnings": ["donation"],
      "factory": "",
      "upgradeableComponents": [
        {
          "entrypoint": "0x47657094e3AF11c47d5eF4D3598A1536B394EEc4",
          "implementationReviewed": "0x0b75F2B048CA8517f6476316F872903920DCC8ef"
        }
      ]
    },
    "0x0D53bc2BA508dFdf47084d511F13Bb2eb3f8317B": {
      "asset": "0x0D53bc2BA508dFdf47084d511F13Bb2eb3f8317B",
      "name": "UltraLRT",
      "summary": "safe",
      "review": "./AffineLiquidRestakingRateProvider.md",
      "warnings": ["donation"],
      "factory": "",
      "upgradeableComponents": [
        {
          "entrypoint": "0x0D53bc2BA508dFdf47084d511F13Bb2eb3f8317B",
          "implementationReviewed": "0x0b75F2B048CA8517f6476316F872903920DCC8ef"
        }
      ]
    },
    "0x1a9DBa2dC3E82F53d040701F97DC0438d26A4320": {
      "asset": "0x5E362eb2c0706Bd1d134689eC75176018385430B",
      "name": "VaultRateOracle",
      "summary": "safe",
      "review": "./MellowRateProviders.md",
      "warnings": ["donation"],
      "factory": "",
      "upgradeableComponents": [
        {
          "entrypoint": "0x5E362eb2c0706Bd1d134689eC75176018385430B",
          "implementationReviewed": "0xe2D2E90122cb203CF1565a37ef90a256843A825A"
        }
      ]
    },
    "0x479306411084bD75b8Ce9Dd488e64f212b8336b2": {
      "asset": "0xdF217EFD8f3ecb5E837aedF203C28c1f06854017",
      "name": "ERC4626RateProvider",
      "summary": "safe",
      "review": "./stBTCRateProvider.md",
      "warnings": ["donation"],
      "factory": "0xFC541f8d8c5e907E236C8931F0Df9F58e0C259Ec",
      "upgradeableComponents": [
        {
          "entrypoint": "0xdF217EFD8f3ecb5E837aedF203C28c1f06854017",
          "implementationReviewed": "0xef96b93db617f3db5b2cf2df9aa50bd7f5cb22c4"
        },
        {
          "entrypoint": "0xAB13B8eecf5AA2460841d75da5d5D861fD5B8A39",
          "implementationReviewed": "0xd7097af27b14e204564c057c636022fae346fe60"
        }
      ]
    },
    "0xD43F5a722e8e7355D790adda4642f392Dfb820a1": {
      "asset": "0xe07f9d810a48ab5c3c914ba3ca53af14e4491e8a",
      "name": "ConstantRateProvider",
      "summary": "safe",
      "review": "./GYDConstantRateProvider.md",
      "warnings": [],
      "factory": "",
      "upgradeableComponents": []
    },
    "0xd4580a56e715F14Ed9d340Ff30147d66230d44Ba": {
      "asset": "0x6dC3ce9C57b20131347FDc9089D740DAf6eB34c5",
      "name": "ERC4626RateProvider",
      "summary": "safe",
      "review": "./TokemakRateProvider.md",
      "warnings": [],
      "factory": "",
      "upgradeableComponents": []
    },
    "0x4E4C0ea425bacc68cD2Acbf1cdaa234bE9Dd8742": {
      "asset": "0xF0a949B935e367A94cDFe0F2A54892C2BC7b2131",
      "name": "PriceFeed",
      "summary": "safe",
      "review": "./AffineLiquidRestakingRateProviders.md",
      "warnings": [],
      "factory": "",
      "upgradeableComponents": [
        {
          "entrypoint": "0x4E4C0ea425bacc68cD2Acbf1cdaa234bE9Dd8742",
          "implementationReviewed": "0x8022d3b6928cBA328899C8fD29734655aDafb0f4"
        },
        {
          "entrypoint": "0xF0a949B935e367A94cDFe0F2A54892C2BC7b2131",
          "implementationReviewed": "0xCee23c4724D70Ad9F327Cc86947f690494c15D48"
        }
      ]
    },
    "0x3e47F17725628Fde5330C2310B799545ef40C93e": {
      "asset": "0xcbC632833687DacDcc7DfaC96F6c5989381f4B47",
      "name": "PriceFeed",
      "summary": "safe",
      "review": "./AffineLiquidRestakingRateProviders.md",
      "warnings": [],
      "factory": "",
      "upgradeableComponents": [
        {
          "entrypoint": "0x3e47F17725628Fde5330C2310B799545ef40C93e",
          "implementationReviewed": "0x8022d3b6928cba328899c8fd29734655adafb0f4"
        },
        {
          "entrypoint": "0xcbC632833687DacDcc7DfaC96F6c5989381f4B47",
          "implementationReviewed": "0xcee23c4724d70ad9f327cc86947f690494c15d48"
        }
      ]
    },
    "0xd4fcde9bb1d746Dd7e5463b01Dd819EE06aF25db": {
      "asset": "0xd4fcde9bb1d746Dd7e5463b01Dd819EE06aF25db",
      "name": "EzRVault",
      "summary": "safe",
      "review": "./ezEigenRateProvider.md",
      "warnings": ["eoaUpgradeable"],
      "factory": "",
      "upgradeableComponents": [
        {
          "entrypoint": "0xD1e6626310fD54Eceb5b9a51dA2eC329D6D4B68A",
          "implementationReviewed": "0xd9Db270c1B5E3Bd161E8c8503c55cEABeE709552"
        },
        {
          "entrypoint": "0xaCB55C530Acdb2849e6d4f36992Cd8c9D50ED8F7",
          "implementationReviewed": "0x27e7a3A81741B9fcc5Ad7edCBf9F8a72a5c00428"
        },
        {
          "entrypoint": "0x858646372CC42E1A627fcE94aa7A7033e7CF075A",
          "implementationReviewed": "0x70f44C13944d49a236E3cD7a94f48f5daB6C619b"
        }
      ]
    },
    "0x388BeD0F17Ad5752EBC5b4034226D4c5D33bAA9e": {
      "asset": "0x270B7748CdF8243bFe68FaCE7230ef0fCE695389",
      "name": "hTokenOracleBalancerAdaptor",
      "summary": "safe",
      "review": "./HinkalEthRateProvider.md",
      "warnings": [""],
      "factory": "",
      "upgradeableComponents": [
        {
          "entrypoint": "0x270B7748CdF8243bFe68FaCE7230ef0fCE695389",
          "implementationReviewed": "0x270B7748CdF8243bFe68FaCE7230ef0fCE695389"
        }
      ]
    },
    "0x7C53f86d9a6B01821F916802A7606E9255DfE4e2": {
      "asset": "0xD11c452fc99cF405034ee446803b6F6c1F6d5ED8",
      "name": "ERC4626RateProvider",
      "summary": "safe",
      "review": "./TreehouseRateProvider.md",
      "warnings": [""],
      "factory": "",
      "upgradeableComponents": [
        {
          "entrypoint": "0xD11c452fc99cF405034ee446803b6F6c1F6d5ED8",
          "implementationReviewed": "0xD1A622566F277AA76c3C47A30469432AAec95E38"
        }
      ]
    },
    "0xEE246a8a09a055e60b4EF38DEF201e10bcf82644": {
      "asset": "0xf02C96DbbB92DC0325AD52B3f9F2b951f972bf00",
      "name": "krETHRateProvider",
      "summary": "safe",
      "review": "./KernelRateProviders.md",
      "warnings": [""],
      "factory": "",
      "upgradeableComponents": [
        {
          "entrypoint": "0xf02C96DbbB92DC0325AD52B3f9F2b951f972bf00",
          "implementationReviewed": "0xf02C96DbbB92DC0325AD52B3f9F2b951f972bf00"
        }
      ]
    },
    "0x094C9b71ad7b6C09fe592F2aE10dFb1dc2B73623": {
      "asset": "0x513D27c94C0D81eeD9DC2a88b4531a69993187cF",
      "name": "ksETHRateProvider",
      "summary": "safe",
      "review": "./KernelRateProviders.md",
      "warnings": [""],
      "factory": "",
      "upgradeableComponents": [
        {
          "entrypoint": "0x513D27c94C0D81eeD9DC2a88b4531a69993187cF",
          "implementationReviewed": "0x513D27c94C0D81eeD9DC2a88b4531a69993187cF"
        }
      ]
    },
    "0x64C04442C4Bc85C49782525AbE92c8a6fB714b50": {
      "asset": "0x917ceE801a67f933F2e6b33fC0cD1ED2d5909D88",
      "name": "AccountantWithRateProviders",
      "summary": "safe",
      "review": "./WeETHs.md",
      "warnings": [],
      "factory": "",
      "upgradeableComponents": []
    },
    "0xBe7bE04807762Bc433911dD927fD54a385Fa91d6": {
      "asset": "0x0bfc9d54Fc184518A81162F8fB99c2eACa081202",
      "name": "ERC4626RateProvider",
      "summary": "safe",
      "review": "./statATokenv2RateProvider.md",
      "warnings": [""],
      "factory": "0xFC541f8d8c5e907E236C8931F0Df9F58e0C259Ec",
      "upgradeableComponents": [
        {
          "entrypoint": "0x0bfc9d54Fc184518A81162F8fB99c2eACa081202",
          "implementationReviewed": "0x487c2C53c0866F0A73ae317bD1A28F63ADcD9aD1"
        },
        {
          "entrypoint": "0x87870Bca3F3fD6335C3F4ce8392D69350B4fA4E2",
          "implementationReviewed": "0xeF434E4573b90b6ECd4a00f4888381e4D0CC5Ccd"
        }
      ]
    },
    "0x8f4E8439b970363648421C692dd897Fb9c0Bd1D9": {
      "asset": "0xD4fa2D31b7968E448877f69A96DE69f5de8cD23E",
      "name": "ERC4626RateProvider",
      "summary": "safe",
      "review": "./statATokenv2RateProvider.md",
      "warnings": [""],
      "factory": "0xFC541f8d8c5e907E236C8931F0Df9F58e0C259Ec",
      "upgradeableComponents": [
        {
          "entrypoint": "0xD4fa2D31b7968E448877f69A96DE69f5de8cD23E",
          "implementationReviewed": "0x487c2C53c0866F0A73ae317bD1A28F63ADcD9aD1"
        },
        {
          "entrypoint": "0x87870Bca3F3fD6335C3F4ce8392D69350B4fA4E2",
          "implementationReviewed": "0xeF434E4573b90b6ECd4a00f4888381e4D0CC5Ccd"
        }
      ]
    },
    "0xEdf63cce4bA70cbE74064b7687882E71ebB0e988": {
      "asset": "0x7Bc3485026Ac48b6cf9BaF0A377477Fff5703Af8",
      "name": "ERC4626RateProvider",
      "summary": "safe",
      "review": "./statATokenv2RateProvider.md",
      "warnings": [""],
      "factory": "0xFC541f8d8c5e907E236C8931F0Df9F58e0C259Ec",
      "upgradeableComponents": [
        {
          "entrypoint": "0x7Bc3485026Ac48b6cf9BaF0A377477Fff5703Af8",
          "implementationReviewed": "0x487c2C53c0866F0A73ae317bD1A28F63ADcD9aD1"
        },
        {
          "entrypoint": "0x87870Bca3F3fD6335C3F4ce8392D69350B4fA4E2",
          "implementationReviewed": "0xeF434E4573b90b6ECd4a00f4888381e4D0CC5Ccd"
        }
      ]
    },
    "0xf4b5D1C22F35a460b91edD7F33Cefe619E2fAaF4": {
      "asset": "0x0FE906e030a44eF24CA8c7dC7B7c53A6C4F00ce9",
      "name": "ERC4626RateProvider",
      "summary": "safe",
      "review": "./statATokenv2RateProvider.md",
      "warnings": [""],
      "factory": "0xFC541f8d8c5e907E236C8931F0Df9F58e0C259Ec",
      "upgradeableComponents": [
        {
          "entrypoint": "0x0FE906e030a44eF24CA8c7dC7B7c53A6C4F00ce9",
          "implementationReviewed": "0x487c2C53c0866F0A73ae317bD1A28F63ADcD9aD1"
        },
        {
          "entrypoint": "0x87870Bca3F3fD6335C3F4ce8392D69350B4fA4E2",
          "implementationReviewed": "0xeF434E4573b90b6ECd4a00f4888381e4D0CC5Ccd"
        }
      ]
    },
    "0xdDDF909076B641C51f22ACD4b134C54adad51e68": {
      "asset": "0x657e8C867D8B37dCC18fA4Caead9C45EB088C642",
      "name": "eBtcRateProvider",
      "summary": "safe",
      "review": "./eBTCRateProvider.md",
      "warnings": [""],
      "factory": "0x467665D4ae90e7A99c9C9AF785791058426d6eA0",
      "upgradeableComponents": []
    },
    "0xf47c506C293319B3bC517Acc371F86B87B03DD5D": {
      "asset": "0xc824A08dB624942c5E5F330d56530cD1598859fD",
      "name": "ERC4626RateProvider",
      "summary": "safe",
      "review": "./HighGrowthEthRateProvider.md",
      "warnings": ["donation", "unverified-contracts"],
      "factory": "0xFC541f8d8c5e907E236C8931F0Df9F58e0C259Ec",
      "upgradeableComponents": [
        {
          "entrypoint": "0xB185D98056419029daE7120EcBeFa0DbC12c283A",
          "implementationReviewed": "0x3151293F241bd7391f4ecAeF206607b59f424417"
        },
        {
          "entrypoint": "0xc824A08dB624942c5E5F330d56530cD1598859fD",
          "implementationReviewed": "0xed5c8c80a29e541b8781e0e729d9af597a368589"
        },
        {
          "entrypoint": "0x3D08ccb47ccCde84755924ED6B0642F9aB30dFd2",
          "implementationReviewed": "0x3f258821a5ad28391e9Bb0B69A705fdf545BCab0"
        }
      ]
    },
    "0xc81D60E39e065146c6dE186fFC5B39e4CA2189Cf": {
      "asset": "0xBEEF01735c132Ada46AA9aA4c54623cAA92A64CB",
      "name": "ERC4626RateProvider",
      "summary": "unsafe",
      "review": "./MorphoERC4626RateProviders.md",
      "warnings": ["eoaUpgradeable"],
      "factory": "0xFC541f8d8c5e907E236C8931F0Df9F58e0C259Ec",
      "upgradeableComponents": [
        {
          "entrypoint": "0xBEEF01735c132Ada46AA9aA4c54623cAA92A64CB",
          "implementationReviewed": "0xBEEF01735c132Ada46AA9aA4c54623cAA92A64CB"
        }
      ]
    },
    "0x50A72232c5370321aa78036BaDe8e9d5eB89cbAF": {
      "asset": "0xbEef047a543E45807105E51A8BBEFCc5950fcfBa",
      "name": "ERC4626RateProvider",
      "summary": "unsafe",
      "review": "./MorphoERC4626RateProviders.md",
      "warnings": ["eoaUpgradeable"],
      "factory": "0xFC541f8d8c5e907E236C8931F0Df9F58e0C259Ec",
      "upgradeableComponents": [
        {
          "entrypoint": "0xbEef047a543E45807105E51A8BBEFCc5950fcfBa",
          "implementationReviewed": "0xbEef047a543E45807105E51A8BBEFCc5950fcfBa"
        }
      ]
    },
    "0x0A25a2C62e3bA90F1e6F08666862df50cdAAB1F5": {
      "asset": "0x2371e134e3455e0593363cBF89d3b6cf53740618",
      "name": "ERC4626RateProvider",
      "summary": "unsafe",
      "review": "./MorphoERC4626RateProviders.md",
      "warnings": ["eoaUpgradeable"],
      "factory": "0xFC541f8d8c5e907E236C8931F0Df9F58e0C259Ec",
      "upgradeableComponents": [
        {
          "entrypoint": "0x2371e134e3455e0593363cBF89d3b6cf53740618",
          "implementationReviewed": "0x2371e134e3455e0593363cBF89d3b6cf53740618"
        }
      ]
    },
    "0xB0926Cfc3aC047035b11d9afB85DC782E6D9d76A": {
      "asset": "0x7204B7Dbf9412567835633B6F00C3Edc3a8D6330",
      "name": "ERC4626RateProvider",
      "summary": "safe",
      "review": "./MorphoERC4626RateProviders.md",
      "warnings": ["eoaUpgradeable"],
      "factory": "0xFC541f8d8c5e907E236C8931F0Df9F58e0C259Ec",
      "upgradeableComponents": [
        {
          "entrypoint": "0x7204B7Dbf9412567835633B6F00C3Edc3a8D6330",
          "implementationReviewed": "0x7204B7Dbf9412567835633B6F00C3Edc3a8D6330"
        }
      ]
    },
    "0x51b7F50044a2a1A9A846575Be33c00A68e0172DF": {
      "asset": "0x7751E2F4b8ae93EF6B79d86419d42FE3295A4559",
      "name": "ERC4626RateProvider",
      "summary": "safe",
      "review": "./wUSDLPaxosRateProvider.md",
      "warnings": [],
      "factory": "0xe548a29631f9e49830be8edc22d407b2d2915f31",
      "upgradeableComponents": [
        {
          "entrypoint": "0x7751E2F4b8ae93EF6B79d86419d42FE3295A4559",
          "implementationReviewed": "0x2954c85e7e2b841d0e9a9fdcc09dac1274057d71"
        },
        {
          "entrypoint": "0xbdC7c08592Ee4aa51D06C27Ee23D5087D65aDbcD",
          "implementationReviewed": "0x752d55d62a94658eac08eae42deda902b69b0e76"
        }
      ]
    },
    "0xcdAa68ce322728FE4185a60f103C194F1E2c47BC": {
      "asset": "0x775F661b0bD1739349b9A2A3EF60be277c5d2D29",
      "name": "ERC4626RateProvider",
      "summary": "safe",
      "review": "./MarketRateTransformerRateProviders.md",
      "warnings": [""],
      "factory": "0xeC2C6184761ab7fE061130B4A7e3Da89c72F8395",
      "upgradeableComponents": [
        {
          "entrypoint": "0x775F661b0bD1739349b9A2A3EF60be277c5d2D29",
          "implementationReviewed": "0x23db508559ca053eee7f21b94dac803353560b4f"
        },
        {
          "entrypoint": "0x87870Bca3F3fD6335C3F4ce8392D69350B4fA4E2",
          "implementationReviewed": "0xeF434E4573b90b6ECd4a00f4888381e4D0CC5Ccd"
        }
      ]
    },
    "0x9CC54cb63E61c7D5231c506e4206Eb459250D2A7": {
      "asset": "0xbEEFC01767ed5086f35deCb6C00e6C12bc7476C1",
      "name": "ERC4626RateProvider",
      "summary": "safe",
      "review": "./MarketRateTransformerRateProviders.md",
      "warnings": [""],
      "factory": "0xeC2C6184761ab7fE061130B4A7e3Da89c72F8395",
      "upgradeableComponents": [
        {
          "entrypoint": "0x7751E2F4b8ae93EF6B79d86419d42FE3295A4559",
          "implementationReviewed": "0x2954c85e7e2b841d0e9a9fdcc09dac1274057d71"
        },
        {
          "entrypoint": "0xbdC7c08592Ee4aa51D06C27Ee23D5087D65aDbcD",
          "implementationReviewed": "0x752d55d62a94658eac08eae42deda902b69b0e76"
        }
      ]
    },
    "0xdB44A0223604ABAD704C4bCDDAAd88b101953246": {
      "asset": "0x5F9D59db355b4A60501544637b00e94082cA575b",
      "name": "ERC4626RateProvider",
      "summary": "safe",
      "review": "./statATokenv2RateProvider.md",
      "warnings": [""],
      "factory": "0xFC541f8d8c5e907E236C8931F0Df9F58e0C259Ec",
      "upgradeableComponents": [
        {
          "entrypoint": "0x5F9D59db355b4A60501544637b00e94082cA575b",
          "implementationReviewed": "0x487c2C53c0866F0A73ae317bD1A28F63ADcD9aD1"
        },
        {
          "entrypoint": "0x87870Bca3F3fD6335C3F4ce8392D69350B4fA4E2",
          "implementationReviewed": "0xeF434E4573b90b6ECd4a00f4888381e4D0CC5Ccd"
        }
      ]
    },
    "0x851b73c4BFd5275D47FFf082F9e8B4997dCCB253": {
      "asset": "0xC71Ea051a5F82c67ADcF634c36FFE6334793D24C",
      "name": "ERC4626RateProvider",
      "summary": "safe",
      "review": "./statATokenv2RateProvider.md",
      "warnings": [""],
      "factory": "0xFC541f8d8c5e907E236C8931F0Df9F58e0C259Ec",
      "upgradeableComponents": [
        {
          "entrypoint": "0xC71Ea051a5F82c67ADcF634c36FFE6334793D24C",
          "implementationReviewed": "0x487c2C53c0866F0A73ae317bD1A28F63ADcD9aD1"
        },
        {
          "entrypoint": "0x87870Bca3F3fD6335C3F4ce8392D69350B4fA4E2",
          "implementationReviewed": "0xeF434E4573b90b6ECd4a00f4888381e4D0CC5Ccd"
        }
      ]
    },
    "0x1DB1Afd9552eeB28e2e36597082440598B7F1320": {
      "asset": "0x1DB1Afd9552eeB28e2e36597082440598B7F1320",
      "name": "RPLVault",
      "summary": "safe",
      "review": "./GravitaRateProviders.md",
      "warnings": ["donation"],
      "factory": "",
      "upgradeableComponents": [
        {
          "entrypoint": "0xBB22d59B73D7a6F3A8a83A214BECc67Eb3b511fE",
          "implementationReviewed": "0x767b901B7Eb64133e82F6531614b66cb235E4c71"
        },
        {
          "entrypoint": "0x4343743dBc46F67D3340b45286D8cdC13c8575DE",
          "implementationReviewed": "0x9c9001E0ff0D8C5c535252E883B7D0Ca2BE68Eef"
        },
        {
          "entrypoint": "0x102809fE582ecaa527bB316DCc4E99fc35FBAbb9",
          "implementationReviewed": "0x1044958261F0a3DFf363313FC94f7eA69aC935A1"
        },
        {
          "entrypoint": "0x312717E67b9a12402fB8d2DB031aC9C84665a04e",
          "implementationReviewed": "0x4A878c581C9542ebC467d1Ce5CB86C3Cf25603ab"
        }
      ]
    },
    "0xBB22d59B73D7a6F3A8a83A214BECc67Eb3b511fE": {
      "asset": "0xBB22d59B73D7a6F3A8a83A214BECc67Eb3b511fE",
      "name": "WETHVault",
      "summary": "safe",
      "review": "./GravitaRateProviders.md",
      "warnings": ["donation", "eoaUpgradeable"],
      "factory": "",
      "upgradeableComponents": [
        {
          "entrypoint": "0xBB22d59B73D7a6F3A8a83A214BECc67Eb3b511fE",
          "implementationReviewed": "0x767b901B7Eb64133e82F6531614b66cb235E4c71"
        },
        {
          "entrypoint": "0x4343743dBc46F67D3340b45286D8cdC13c8575DE",
          "implementationReviewed": "0x9c9001E0ff0D8C5c535252E883B7D0Ca2BE68Eef"
        },
        {
          "entrypoint": "0x102809fE582ecaa527bB316DCc4E99fc35FBAbb9",
          "implementationReviewed": "0x1044958261F0a3DFf363313FC94f7eA69aC935A1"
        },
        {
          "entrypoint": "0x81C1001e1621d05bE250814123CC81BBb244Cb07",
          "implementationReviewed": "0x9c778410221841A35e0EEa0e82E27ccE78Ee3C27"
        },
        {
          "entrypoint": "0x312717E67b9a12402fB8d2DB031aC9C84665a04e",
          "implementationReviewed": "0x4A878c581C9542ebC467d1Ce5CB86C3Cf25603ab"
        }
      ]
    },
    "0x9062a576D3e6Cf6999e99e405608063033c4CFF6": {
      "asset": "0xbEeFc011e94f43b8B7b455eBaB290C7Ab4E216f1",
      "name": "csUSDL-MORPHOv1.1",
      "summary": "safe",
      "review": "./MarketRateTransformerRateProviders.md",
      "warnings": [""],
      "factory": "0xeC2C6184761ab7fE061130B4A7e3Da89c72F8395",
      "upgradeableComponents": [
        {
          "entrypoint": "0x7751E2F4b8ae93EF6B79d86419d42FE3295A4559",
          "implementationReviewed": "0x2954c85e7e2b841d0e9a9fdcc09dac1274057d71"
        },
        {
          "entrypoint": "0xbdC7c08592Ee4aa51D06C27Ee23D5087D65aDbcD",
          "implementationReviewed": "0x752d55d62a94658eac08eae42deda902b69b0e76"
        }
      ]
    },
    "0xD231564648C94542C01e9a528c9cAa033bbf274C": {
      "asset": "0x1e6ffa4e9F63d10B8820A3ab52566Af881Dab53c",
      "name": "Gauntlet wETH Ecosystem v1.1",
      "summary": "safe",
      "review": "./MorphoERC4626RateProviders.md",
      "warnings": ["eoaUpgradeable"],
      "factory": "0xFC541f8d8c5e907E236C8931F0Df9F58e0C259Ec",
      "upgradeableComponents": [
        {
          "entrypoint": "0x1e6ffa4e9F63d10B8820A3ab52566Af881Dab53c",
          "implementationReviewed": "0x1e6ffa4e9F63d10B8820A3ab52566Af881Dab53c"
        }
      ]
    },
    "0x3BD4B2174498b3Aa01be0acFa0F775472b2dC30b": {
      "asset": "0x701907283a57FF77E255C3f1aAD790466B8CE4ef",
      "name": "IndexCoop mhyETH v1.1",
      "summary": "safe",
      "review": "./MorphoERC4626RateProviders.md",
      "warnings": ["eoaUpgradeable"],
      "factory": "0xFC541f8d8c5e907E236C8931F0Df9F58e0C259Ec",
      "upgradeableComponents": [
        {
          "entrypoint": "0x701907283a57FF77E255C3f1aAD790466B8CE4ef",
          "implementationReviewed": "0x701907283a57FF77E255C3f1aAD790466B8CE4ef"
        }
      ]
    },
    "0x09000d689fb2b210c65d9f8adc620f6f2d7d6836": {
      "asset": "0x7a4EffD87C2f3C55CA251080b1343b605f327E3a",
      "name": "VaultRateOracle",
      "summary": "safe",
      "review": "./MellowRateProviders.md",
      "warnings": ["donation"],
      "factory": "",
      "upgradeableComponents": [
        {
          "entrypoint": "0x7a4EffD87C2f3C55CA251080b1343b605f327E3a",
          "implementationReviewed": "0xaf108ae0AD8700ac41346aCb620e828c03BB8848"
        }
      ]
    },
    "0x14BD1e9b30007510c2aFE3a7a8053A6DE5605d35": {
      "asset": "0x6acD0a165fD70A84b6b50d955ff3628700bAAf4b",
      "name": "AaveMarketRateTransformer",
      "summary": "safe",
      "review": "./MarketRateTransformerRateProviders.md",
      "warnings": [""],
      "factory": "0x4E185b1502Fea7a06B63fDdA6de38F92C9528566",
      "upgradeableComponents": []
    }
  },
  "fantom": {
    "0x629d4c27057915e59dd94bca8d48c6d80735b521": {
      "asset": "0xd7028092c830b5c8fce061af2e593413ebbc1fc1",
      "name": "sFTMx Rateprovider",
      "summary": "safe",
      "review": "./LegacyReview.md",
      "warnings": ["legacy"],
      "factory": "",
      "upgradeableComponents": [
        {
          "entrypoint": "0x513D27c94C0D81eeD9DC2a88b4531a69993187cF",
          "implementationReviewed": "0x513D27c94C0D81eeD9DC2a88b4531a69993187cF"
        }
      ]
    }
  },
  "fraxtal": {
    "0x3893E8e1584fF73188034D37Fc6B7d41A255E570": {
      "asset": "0xfc00000000000000000000000000000000000008",
      "name": "ChainlinkRateProvider",
      "summary": "safe",
      "review": "./FraxtalPriceFeedProvider.md",
      "warnings": [],
      "factory": "0x3f170631ed9821Ca51A59D996aB095162438DC10",
      "upgradeableComponents": [
        {
          "entrypoint": "0x1B680F4385f24420D264D78cab7C58365ED3F1FF",
          "implementationReviewed": "0x1B680F4385f24420D264D78cab7C58365ED3F1FF"
        }
      ]
    },
    "0x95eedc9d10B6964a579948Fd717D34F45E15C0C6": {
      "asset": "0x09eadcbaa812a4c076c3a6cde765dc4a22e0d775",
      "name": "ChainlinkRateProvider",
      "summary": "safe",
      "review": "./FraxtalPriceFeedProvider.md",
      "warnings": [],
      "factory": "0x3f170631ed9821Ca51A59D996aB095162438DC10",
      "upgradeableComponents": [
        {
          "entrypoint": "0xfdE8C36F32Bf32e73A1bdeb4ef3E17709674a838",
          "implementationReviewed": "0xfdE8C36F32Bf32e73A1bdeb4ef3E17709674a838"
        }
      ]
    },
    "0x761efEF0347E23e2e75907A6e2df0Bbc6d3A3F38": {
      "asset": "0xfc00000000000000000000000000000000000005",
      "name": "ChainlinkRateProvider",
      "summary": "safe",
      "review": "./FraxtalPriceFeedProvider.md",
      "warnings": [],
      "factory": "0x3f170631ed9821Ca51A59D996aB095162438DC10",
      "upgradeableComponents": [
        {
          "entrypoint": "0xEE095b7d9191603126Da584a1179BB403a027c3A",
          "implementationReviewed": "0xEE095b7d9191603126Da584a1179BB403a027c3A"
        }
      ]
    },
    "0x99D033888aCe9d8E01F793Cf85AE7d4EA56494F9": {
      "asset": "0x211cc4dd073734da055fbf44a2b4667d5e5fe5d2",
      "name": "ChainlinkRateProvider",
      "summary": "safe",
      "review": "./FraxtalPriceFeedProvider.md",
      "warnings": [],
      "factory": "0x3f170631ed9821Ca51A59D996aB095162438DC10",
      "upgradeableComponents": [
        {
          "entrypoint": "0xd295936C8Bb465ADd1eC756a51698127CB4F4910",
          "implementationReviewed": "0xd295936C8Bb465ADd1eC756a51698127CB4F4910"
        }
      ]
    },
    "0x08e12d1a6d0F47518f05b009Bb4A24113D82f33d": {
      "asset": "0x748e54072189Ec8540cD58A078404ebFDc2aACeA",
      "name": "Api3AggregatorAdaptor",
      "summary": "safe",
      "review": "./API3RateProvider.md",
      "warnings": [],
      "factory": "",
      "upgradeableComponents": []
    }
  },
  "gnosis": {
    "0x89C80A4540A00b5270347E02e2E144c71da2EceD": {
      "asset": "0xaf204776c7245bF4147c2612BF6e5972Ee483701",
      "name": "ERC4626RateProvider",
      "summary": "safe",
      "review": "./SavingsDAIRateProviderGnosis.md",
      "warnings": ["donation", "only18decimals"],
      "factory": "",
      "upgradeableComponents": []
    },
    "0xff315299C4d3FB984b67e31F028724b6a9aEb077": {
      "asset": "0x004626A008B1aCdC4c74ab51644093b155e59A23",
      "name": "ERC4626RateProvider",
      "summary": "safe",
      "review": "./stAgEurRateProvider.md",
      "warnings": ["donation", "only18decimals"],
      "factory": "",
      "upgradeableComponents": [
        {
          "entrypoint": "0x004626A008B1aCdC4c74ab51644093b155e59A23",
          "implementationReviewed": "0x6C04c39B9E73aC91106D12F828e2E29Fd8ef1024"
        },
        {
          "entrypoint": "0x4b1E2c2762667331Bc91648052F646d1b0d35984",
          "implementationReviewed": "0x59153e939c5b4721543251ff3049Ea04c755373B"
        }
      ]
    },
    "0x09f9611FE9d24c6A518f656E925e3628A2ECDE3b": {
      "asset": "0x6C76971f98945AE98dD7d4DFcA8711ebea946eA6",
      "name": "wstETH Rate Provider",
      "summary": "safe",
      "review": "./ChainLinkRateProvider.md",
      "warnings": ["chainlink"],
      "factory": "",
      "upgradeableComponents": []
    },
    "0xE7511f6e5C593007eA8A7F52af4B066333765e03": {
      "asset": "0xcB444e90D8198415266c6a2724b7900fb12FC56E",
      "name": "EURe Rate Provider",
      "summary": "safe",
      "review": "./ChainLinkRateProvider.md",
      "warnings": ["chainlink"],
      "factory": "",
      "upgradeableComponents": []
    },
    "0x821aFE819450A359E29a5209C48f2Fa3321C8AD2": {
      "asset": "0x270bA1f35D8b87510D24F693fcCc0da02e6E4EeB",
      "name": "ERC4626RateProvider",
      "summary": "safe",
      "review": "./statATokenLMRateProvider.md",
      "warnings": [],
      "factory": "",
      "upgradeableComponents": [
        {
          "entrypoint": "0x270bA1f35D8b87510D24F693fcCc0da02e6E4EeB",
          "implementationReviewed": "0x8be473dCfA93132658821E67CbEB684ec8Ea2E74"
        },
        {
          "entrypoint": "0xb50201558B00496A145fE76f7424749556E326D8",
          "implementationReviewed": "0x5b522140fabeB6b6232336295581e63902e9b4ad"
        }
      ]
    },
    "0xdc90e2680094314CEaB45CE15100F6e02cEB7ceD": {
      "asset": "0xc791240d1f2def5938e2031364ff4ed887133c3d",
      "name": "TollgateChronicleRateProvider",
      "summary": "safe",
      "review": "./TollgateChronicleRateProvider.md",
      "warnings": [],
      "factory": "",
      "upgradeableComponents": []
    },
    "0x92320D3C8Fd6BE59b22eB0eEe330901Fe4617f33": {
      "asset": "0x5Cb9073902F2035222B9749F8fB0c9BFe5527108",
      "name": "TollgateChronicleRateProvider",
      "summary": "safe",
      "review": "./TollgateChronicleRateProvider.md",
      "warnings": [],
      "factory": "",
      "upgradeableComponents": []
    },
    "0x9B1b13afA6a57e54C03AD0428a4766C39707D272": {
      "asset": "0xF490c80aAE5f2616d3e3BDa2483E30C4CB21d1A0",
      "name": "PriceFeed",
      "summary": "safe",
      "review": "./StakewiseOsTokenRateProviders.md",
      "warnings": [],
      "factory": "",
      "upgradeableComponents": []
    },
    "0x5F62fd24941B585b91EB059E0ea1a7e729357511": {
      "asset": "0xf0E7eC247b918311afa054E0AEdb99d74c31b809",
      "name": "ERC4626RateProvider",
      "summary": "safe",
      "review": "./statATokenLMRateProvider.md",
      "warnings": [],
      "factory": "0x15e86be6084c6a5a8c17732d398dfbc2ec574cec",
      "upgradeableComponents": []
    },
    "0xCCfE43E5853C87225948317379ffD910039f6A14": {
      "asset": "0xFECB3F7c54E2CAAE9dC6Ac9060A822D47E053760",
      "name": "BlraSdaiRateProvider",
      "summary": "safe",
      "review": "./BlraSdaiRateProvider.md",
      "warnings": ["donation"],
      "factory": "",
      "upgradeableComponents": []
    },
    "0x0008A59C1d2E5922790C929ea432ed02D4D3323A": {
      "asset": "0x57f664882F762FA37903FC864e2B633D384B411A",
      "name": "ERC4626RateProvider",
      "summary": "safe",
      "review": "./statATokenv2RateProvider.md",
      "warnings": [],
      "factory": "",
      "upgradeableComponents": [
        {
          "entrypoint": "0x57f664882F762FA37903FC864e2B633D384B411A",
          "implementationReviewed": "0x7CB7fdeEB5E71f322F8E39Be67959C32a6A3aAA3"
        },
        {
          "entrypoint": "0xb50201558B00496A145fE76f7424749556E326D8",
          "implementationReviewed": "0xF2C312BfAF4CF0429DB4DA15a0cf5F770Ea3E770"
        }
      ]
    },
    "0xbbb4966335677Ea24F7B86DC19a423412390e1fb": {
      "asset": "0x7c16F0185A26Db0AE7a9377f23BC18ea7ce5d644",
      "name": "ERC4626RateProvider",
      "summary": "safe",
      "review": "./statATokenv2RateProvider.md",
      "warnings": [],
      "factory": "",
      "upgradeableComponents": [
        {
          "entrypoint": "0x7c16F0185A26Db0AE7a9377f23BC18ea7ce5d644",
          "implementationReviewed": "0x7CB7fdeEB5E71f322F8E39Be67959C32a6A3aAA3"
        },
        {
          "entrypoint": "0xb50201558B00496A145fE76f7424749556E326D8",
          "implementationReviewed": "0xF2C312BfAF4CF0429DB4DA15a0cf5F770Ea3E770"
        }
      ]
    },
    "0x1529f6Af353E180867F257820843425B49B1b478": {
      "asset": "0x51350d88c1bd32Cc6A79368c9Fb70373Fb71F375",
      "name": "ERC4626RateProvider",
      "summary": "safe",
      "review": "./statATokenv2RateProvider.md",
      "warnings": [],
      "factory": "",
      "upgradeableComponents": [
        {
          "entrypoint": "0x51350d88c1bd32Cc6A79368c9Fb70373Fb71F375",
          "implementationReviewed": "0x7CB7fdeEB5E71f322F8E39Be67959C32a6A3aAA3"
        },
        {
          "entrypoint": "0xb50201558B00496A145fE76f7424749556E326D8",
          "implementationReviewed": "0xF2C312BfAF4CF0429DB4DA15a0cf5F770Ea3E770"
        }
      ]
    },
    "0x30EAcEC6BD250589043De026e45dc9A158C65a1F": {
      "asset": "0x773CDA0CADe2A3d86E6D4e30699d40bB95174ff2",
      "name": "ERC4626RateProvider",
      "summary": "safe",
      "review": "./MarketRateTransformerRateProviders.md",
      "warnings": [""],
      "factory": "0x03362f847b4fabc12e1ce98b6b59f94401e4588e",
      "upgradeableComponents": [
        {
          "entrypoint": "0x773CDA0CADe2A3d86E6D4e30699d40bB95174ff2",
          "implementationReviewed": "0x7CB7fdeEB5E71f322F8E39Be67959C32a6A3aAA3"
        },
        {
          "entrypoint": "0xb50201558B00496A145fE76f7424749556E326D8",
          "implementationReviewed": "0xF2C312BfAF4CF0429DB4DA15a0cf5F770Ea3E770"
        }
      ]
    }
  },
  "mode": {
    "0x054Ca7F10D555A0A34E35E6d95af9569468E40c0": {
      "asset": "0x2416092f143378750bb29b79eD961ab195CcEea5",
      "name": "Api3AggregatorAdaptor",
      "summary": "safe",
      "review": "./ezETHRateProviderMode.md",
      "warnings": [],
      "factory": "",
      "upgradeableComponents": []
    },
    "0x97e0E416dA48a0592E6ea8ac0dfD26D410Ba5C22": {
      "asset": "0x3f51c6c5927b88cdec4b61e2787f9bd0f5249138",
      "name": "Api3AggregatorAdaptor",
      "summary": "safe",
      "review": "./API3RateProvider.md",
      "warnings": [],
      "factory": "",
      "upgradeableComponents": []
    },
    "0xE91237236Bab7b39CA5CEE86F339a18C6C91F25c": {
      "asset": "0x98f96A4B34D03a2E6f225B28b8f8Cb1279562d81",
      "name": "Api3AggregatorAdaptor",
      "summary": "safe",
      "review": "./API3RateProvider.md",
      "warnings": [],
      "factory": "",
      "upgradeableComponents": []
    },
    "0x6Ad582604472DAdB4Af7B955388cAc6aDD6D511B": {
      "asset": "0x5A7a183B6B44Dc4EC2E3d2eF43F98C5152b1d76d",
      "name": "Api3AggregatorAdaptor",
      "summary": "safe",
      "review": "./API3RateProvider.md",
      "warnings": [],
      "factory": "",
      "upgradeableComponents": []
    },
    "0xac8fae65008cbb22a27103160452418aa3c84128": {
      "asset": "0x0022228a2cc5E7eF0274A7Baa600d44da5aB5776",
      "name": "ERC4626RateProvider",
      "summary": "safe",
      "review": "./AngleStakedUSDARateProvider.md",
      "warnings": [],
      "factory": "0x0767bECE12a327A1eD896c48E843AE53a0c313E9",
      "upgradeableComponents": [
        {
          "entrypoint": "0xA61BeB4A3d02decb01039e378237032B351125B4",
          "implementationReviewed": "0x5adDc89785D75C86aB939E9e15bfBBb7Fc086A87"
        }
      ]
    },
    "0xFE1862BdCAf17ADf2D83eEb0Da98dAE04492F4f7": {
      "asset": "0x90993Ac1734b023dEEc548b87B11F5d2dcD3818E",
      "name": "ChainlinkRateProvider",
      "summary": "safe",
      "review": "./wUSDMRateProviderPyth.md",
      "warnings": [],
      "factory": "",
      "upgradeableComponents": [
        {
          "entrypoint": "0xA2aa501b19aff244D90cc15a4Cf739D2725B5729",
          "implementationReviewed": "0xEbe57e8045F2F230872523bbff7374986E45C486"
        }
      ]
    },
    "0xFAD2f1b6B24d475BAA79DfA625073981bCD82A0e": {
      "asset": "0x80137510979822322193FC997d400D5A6C747bf7",
      "name": "ChainlinkRateProvider",
      "summary": "safe",
      "review": "./PythAggregatorRateProvider.md",
      "warnings": [],
      "factory": "",
      "upgradeableComponents": [
        {
          "entrypoint": "0xA2aa501b19aff244D90cc15a4Cf739D2725B5729",
          "implementationReviewed": "0xEbe57e8045F2F230872523bbff7374986E45C486"
        }
      ]
    }
  },
  "optimism": {
    "0x210ABdFD989f3eE5C08614a8f4e096Cf8408f5DF": {
      "asset": "0x5A7a183B6B44Dc4EC2E3d2eF43F98C5152b1d76d",
      "name": "inETH Rate Provider",
      "summary": "safe",
      "review": "./ChainLinkRateProvider.md",
      "warnings": ["chainlink"],
      "factory": "0x83E443EF4f9963C77bd860f94500075556668cb8",
      "upgradeableComponents": []
    },
    "0xC092E0a4f5a2AdF3CF91E27cf4B7d7917D12CA2B": {
      "asset": "0xd08C3F25862077056cb1b710937576Af899a4959",
      "name": "instETH Rate Provider",
      "summary": "safe",
      "review": "./ChainLinkRateProvider.md",
      "warnings": ["chainlink"],
      "factory": "0x83E443EF4f9963C77bd860f94500075556668cb8",
      "upgradeableComponents": []
    },
    "0xe561451322a5efC51E6f8ffa558C7482c892Bc1A": {
      "asset": "0xA348700745D249c3b49D2c2AcAC9A5AE8155F826",
      "name": "WrappedUsdPlusRateProvider",
      "summary": "safe",
      "review": "./WrappedUsdPlusRateProvider.md",
      "warnings": [],
      "factory": "",
      "upgradeableComponents": [
        {
          "entrypoint": "0xA348700745D249c3b49D2c2AcAC9A5AE8155F826",
          "implementationReviewed": "0x52A8F84672B9778632F98478B4DCfa2Efb7E3247"
        },
        {
          "entrypoint": "0x73cb180bf0521828d8849bc8CF2B920918e23032",
          "implementationReviewed": "0xB79DD08EA68A908A97220C76d19A6aA9cBDE4376"
        },
        {
          "entrypoint": "0xe80772Eaf6e2E18B651F160Bc9158b2A5caFCA65",
          "implementationReviewed": "0xcf02cf91b5ec8230d6bd26c48a8b762ce6081c0f"
        },
        {
          "entrypoint": "0xBf3FCee0E856c2aa89dc022f00D6D8159A80F011",
          "implementationReviewed": "0x98ae7F3fD47100b174014dCD143Eb43AD7acd79A"
        }
      ]
    },
    "0xBCEBb4dcdEc1c12bf7eB31bd26bc9C3b8F55C966": {
      "asset": "0x3eE6107d9C93955acBb3f39871D32B02F82B78AB",
      "name": "StErnRateProvider",
      "summary": "safe",
      "review": "./stERNRateProvider.md",
      "warnings": ["donation"],
      "factory": "",
      "upgradeableComponents": [
        {
          "entrypoint": "0xFBD08A6869D3e4EC8A21895c1e269f4b980813f0",
          "implementationReviewed": "0xfA097bD1E57d720C2f884C3DFF0B5FCE23A2B09e"
        },
        {
          "entrypoint": "0x3eE6107d9C93955acBb3f39871D32B02F82B78AB",
          "implementationReviewed": "0x3eE6107d9C93955acBb3f39871D32B02F82B78AB"
        }
      ]
    },
    "0xff368E106EA8782FaB6B2D4AD69739a60C66400E": {
      "asset": "0xB88a5Ac00917a02d82c7cd6CEBd73E2852d43574",
      "name": "BalancerAMM",
      "summary": "safe",
      "review": "./sweepRateProvider.md",
      "warnings": [],
      "factory": "",
      "upgradeableComponents": [
        {
          "entrypoint": "0xB88a5Ac00917a02d82c7cd6CEBd73E2852d43574",
          "implementationReviewed": "0x8adEa764cabd2C61E51cEb6937Fd026fA39d8E64"
        }
      ]
    },
    "0xdFa8d2b3c146b8a10B5d63CA0306AEa84B602cfb": {
      "asset": "0x4DD03dfD36548C840B563745e3FBeC320F37BA7e",
      "name": "ERC4626RateProvider",
      "summary": "safe",
      "review": "./statATokenLMRateProvider.md",
      "warnings": [],
      "factory": "",
      "upgradeableComponents": [
        {
          "entrypoint": "0x4DD03dfD36548C840B563745e3FBeC320F37BA7e",
          "implementationReviewed": "0xD792a3779D3C80bAEe8CF3304D6aEAc74bC432BE"
        },
        {
          "entrypoint": "0x794a61358D6845594F94dc1DB02A252b5b4814aD",
          "implementationReviewed": "0x03e8C5Cd5E194659b16456bb43Dd5D38886FE541"
        }
      ]
    },
    "0x3f921Ebabab0703BC06d1828D09a245e8390c263": {
      "asset": "0x035c93db04E5aAea54E6cd0261C492a3e0638b37",
      "name": "ERC4626RateProvider",
      "summary": "safe",
      "review": "./statATokenLMRateProvider.md",
      "warnings": [],
      "factory": "",
      "upgradeableComponents": [
        {
          "entrypoint": "0x035c93db04E5aAea54E6cd0261C492a3e0638b37",
          "implementationReviewed": "0xD792a3779D3C80bAEe8CF3304D6aEAc74bC432BE"
        },
        {
          "entrypoint": "0x794a61358D6845594F94dc1DB02A252b5b4814aD",
          "implementationReviewed": "0x03e8C5Cd5E194659b16456bb43Dd5D38886FE541"
        }
      ]
    },
    "0x15ACEE5F73b36762Ab1a6b7C98787b8148447898": {
      "asset": "0x2218a117083f5B482B0bB821d27056Ba9c04b1D3",
      "name": "DSRBalancerRateProviderAdapter",
      "summary": "safe",
      "review": "./DSRRateProvider.md",
      "warnings": [],
      "factory": "",
      "upgradeableComponents": []
    },
    "0x9aa3cd420f830E049e2b223D0b07D8c809C94d15": {
      "asset": "0x1F32b1c2345538c0c6f582fCB022739c4A194Ebb",
      "name": "wstETH Rate Provider",
      "summary": "safe",
      "review": "./ChainLinkRateProvider.md",
      "warnings": ["chainlink"],
      "factory": "0x83E443EF4f9963C77bd860f94500075556668cb8",
      "upgradeableComponents": []
    },
    "0xf752dd899F87a91370C1C8ac1488Aef6be687505": {
      "asset": "0x484c2D6e3cDd945a8B2DF735e079178C1036578c",
      "name": "sfrxETH Rate Provider",
      "summary": "safe",
      "review": "./ChainLinkRateProvider.md",
      "warnings": ["chainlink"],
      "factory": "0x83E443EF4f9963C77bd860f94500075556668cb8",
      "upgradeableComponents": []
    },
    "0xDe3B7eC86B67B05D312ac8FD935B6F59836F2c41": {
      "asset": "0x2Dd1B4D4548aCCeA497050619965f91f78b3b532",
      "name": "sFRAX Rate Provider",
      "summary": "safe",
      "review": "./ChainLinkRateProvider.md",
      "warnings": ["chainlink"],
      "factory": "0x83E443EF4f9963C77bd860f94500075556668cb8",
      "upgradeableComponents": []
    },
    "0x7E13b8b95d887c2326C25e71815F33Ea10A2674e": {
      "asset": "0x2Dd1B4D4548aCCeA497050619965f91f78b3b532",
      "name": "sFRAX Rate Provider Duplicate",
      "summary": "safe",
      "review": "./ChainLinkRateProvider.md",
      "warnings": ["chainlink"],
      "factory": "0x83E443EF4f9963C77bd860f94500075556668cb8",
      "upgradeableComponents": []
    },
    "0x658843BB859B7b85cEAb5cF77167e3F0a78dFE7f": {
      "asset": "0x9Bcef72be871e61ED4fBbc7630889beE758eb81D",
      "name": "rETH RocketPool Rate Provider",
      "summary": "safe",
      "review": "./LegacyReview.md",
      "warnings": ["legacy"],
      "factory": "",
      "upgradeableComponents": []
    },
    "0x97b323fc033323B66159402bcDb9D7B9DC604235": {
      "asset": "0xe05A08226c49b636ACf99c40Da8DC6aF83CE5bB3",
      "name": "ankrETH Staking Rate Provider",
      "summary": "safe",
      "review": "./LegacyReview.md",
      "warnings": ["legacy"],
      "factory": "",
      "upgradeableComponents": []
    },
    "0xef42D000a3e85C4e71C57e2C6A1E600e86f5a91B": {
      "asset": "0x5A7fACB970D094B6C7FF1df0eA68D99E6e73CBFF",
      "name": "weETH Rate Provider",
      "summary": "safe",
      "review": "./ChainLinkRateProvider.md",
      "warnings": ["chainlink"],
      "factory": "0x83E443EF4f9963C77bd860f94500075556668cb8",
      "upgradeableComponents": []
    },
    "0x1373A61449C26CC3F48C1B4c547322eDAa36eB12": {
      "asset": "0x4186BFC76E2E237523CBC30FD220FE055156b41F",
      "name": "RSETHRateReceiver",
      "summary": "safe",
      "review": "./rsETHRateProviderOptimism.md",
      "warnings": [],
      "factory": "",
      "upgradeableComponents": [
        {
          "entrypoint": "0x1373A61449C26CC3F48C1B4c547322eDAa36eB12",
          "implementationReviewed": "0x1373A61449C26CC3F48C1B4c547322eDAa36eB12"
        }
      ]
    },
    "0x52cdf016439Cf36b1c7655740BAa8216977F6487": {
      "asset": "0x57F5E098CaD7A3D1Eed53991D4d66C45C9AF7812",
      "name": "ERC4626RateProvider",
      "summary": "safe",
      "review": "./wUSDMRateProvider.md",
      "warnings": ["eoaUpgradeable"],
      "factory": "0x02a569eea6f85736E2D63C59E60d27d075E75c33",
      "upgradeableComponents": []
    }
  },
  "polygon": {
    "0x76D8B79Fb9afD4dA89913458C90B6C09676628E2": {
      "asset": "0x01d1a890D40d890d59795aFCce22F5AdbB511A3a",
      "name": "RateProvider",
      "summary": "safe",
      "review": "./RateProvider_wFRK.md",
      "warnings": ["donation"],
      "factory": "",
      "upgradeableComponents": [
        {
          "entrypoint": "0x2cb7285733A30BB08303B917A7a519C88146C6Eb",
          "implementationReviewed": "0xEdb20e3cD8C7c149Ea57fe470fb9685c4b1B8703"
        },
        {
          "entrypoint": "0x4dBA794671B891D2Ee2E3E7eA9E993026219941C",
          "implementationReviewed": "0x7714fcFe0d9C4726F6C1E3B1275C2951B9B54F65"
        },
        {
          "entrypoint": "0x0aC2E3Cd1E9b2DA91972d2363e76B5A0cE514e73",
          "implementationReviewed": "0x41d4D26F70951a2134DC862ea6248fFBE2a516bb"
        },
        {
          "entrypoint": "0x173EB1d561CcEFd8e83a3741483a8Bd76dF827Ef",
          "implementationReviewed": "0x72e923047245D2B58D87f311a2b5b487620EE60A"
        }
      ]
    },
    "0x7d10050F608c8EFFf118eDd1416D82a0EF2d7531": {
      "asset": "0x2dCa80061632f3F87c9cA28364d1d0c30cD79a19",
      "name": "ERC4626RateProvider",
      "summary": "safe",
      "review": "./statATokenLMRateProvider.md",
      "warnings": [""],
      "factory": "",
      "upgradeableComponents": [
        {
          "entrypoint": "0x2dCa80061632f3F87c9cA28364d1d0c30cD79a19",
          "implementationReviewed": "0x6a7192c55e9298874e49675a63d5ebb11ed99a66"
        },
        {
          "entrypoint": "0x794a61358D6845594F94dc1DB02A252b5b4814aD",
          "implementationReviewed": "0x1ed647b250e5b6d71dc7b25806f44c33f5658f71"
        }
      ]
    },
    "0x9977a61a6aa950044d4dcD8aA0cAb76F84ea5aCd": {
      "asset": "0x87A1fdc4C726c459f597282be639a045062c0E46",
      "name": "ERC4626RateProvider",
      "summary": "safe",
      "review": "./statATokenLMRateProvider.md",
      "warnings": [""],
      "factory": "",
      "upgradeableComponents": [
        {
          "entrypoint": "0x87A1fdc4C726c459f597282be639a045062c0E46",
          "implementationReviewed": "0x6a7192c55e9298874e49675a63d5ebb11ed99a66"
        },
        {
          "entrypoint": "0x794a61358D6845594F94dc1DB02A252b5b4814aD",
          "implementationReviewed": "0x1ed647b250e5b6d71dc7b25806f44c33f5658f71"
        }
      ]
    },
    "0x8c1944E305c590FaDAf0aDe4f737f5f95a4971B6": {
      "asset": "0x03b54A6e9a984069379fae1a4fC4dBAE93B3bCCD",
      "name": "wstETH / ETH Rate Provider",
      "summary": "unsafe",
      "review": "./ChainLinkRateProvider.md",
      "warnings": ["chainlink"],
      "factory": "0xa3b370092aeb56770B23315252aB5E16DAcBF62B",
      "upgradeableComponents": []
    },
    "0x693A9Aca2f7b699BBd3d55d980Ac8a5D7a66868B": {
      "asset": "0x03b54A6e9a984069379fae1a4fC4dBAE93B3bCCD",
      "name": "wstETH Rate Provider Duplicate",
      "summary": "safe",
      "review": "./ChainLinkRateProvider.md",
      "warnings": ["chainlink"],
      "factory": "0xa3b370092aeb56770B23315252aB5E16DAcBF62B",
      "upgradeableComponents": []
    },
    "0xeE652bbF72689AA59F0B8F981c9c90e2A8Af8d8f": {
      "asset": "0xfa68FB4628DFF1028CFEc22b4162FCcd0d45efb6",
      "name": "MaticX Rate Provider",
      "summary": "safe",
      "review": "./LegacyReview.md",
      "warnings": ["legacy"],
      "factory": "",
      "upgradeableComponents": []
    },
    "0xdEd6C522d803E35f65318a9a4d7333a22d582199": {
      "asset": "0x3A58a54C066FdC0f2D55FC9C89F0415C92eBf3C4",
      "name": "stMATIC Rate Provider",
      "summary": "safe",
      "review": "./LegacyReview.md",
      "warnings": ["legacy"],
      "factory": "",
      "upgradeableComponents": []
    },
    "0x87393BE8ac323F2E63520A6184e5A8A9CC9fC051": {
      "asset": "0xFcBB00dF1d663eeE58123946A30AB2138bF9eb2A",
      "name": "csMATIC Clay Stack Tunnel Rate Provider",
      "summary": "safe",
      "review": "./LegacyReview.md",
      "warnings": ["legacy"],
      "factory": "",
      "upgradeableComponents": []
    },
    "0x737b6ea575AD54e0c4F45c7A36Ad8c0e730aAD74": {
      "asset": "0xAF0D9D65fC54de245cdA37af3d18cbEc860A4D4b",
      "name": "wUSDR Rate Provider",
      "summary": "safe",
      "review": "./LegacyReview.md",
      "warnings": ["legacy"],
      "factory": "",
      "upgradeableComponents": []
    }
  },
  "zkevm": {
    "0xFC8d81A01deD207aD3DEB4FE91437CAe52deD0b5": {
      "asset": "0x12D8CE035c5DE3Ce39B1fDD4C1d5a745EAbA3b8C",
      "name": "AnkrETHRateProvider",
      "summary": "safe",
      "review": "./AnkrETHRateProvider.md",
      "warnings": [],
      "factory": "",
      "upgradeableComponents": [
        {
          "entrypoint": "0x12D8CE035c5DE3Ce39B1fDD4C1d5a745EAbA3b8C",
          "implementationReviewed": "0x8d98D8ec0D930078a083C7be54430D2093d3D4aB"
        },
        {
          "entrypoint": "0xEf3C162450E1d08804493aA27BE60CDAa054050F",
          "implementationReviewed": "0xd00b967296B6d8Ec266E4BA64594f892D03A4d0a"
        }
      ]
    },
    "0x4186BFC76E2E237523CBC30FD220FE055156b41F": {
      "asset": "0x8C7D118B5c47a5BCBD47cc51789558B98dAD17c5",
      "name": "RSETHRateReceiver",
      "summary": "safe",
      "review": "./rsEthRateProviderPolygonZKEVM.md",
      "warnings": ["donation"],
      "factory": "",
      "upgradeableComponents": [
        {
          "entrypoint": "0x4186BFC76E2E237523CBC30FD220FE055156b41F",
          "implementationReviewed": "0x4186BFC76E2E237523CBC30FD220FE055156b41F"
        }
      ]
    },
    "0x60b39BEC6AF8206d1E6E8DFC63ceA214A506D6c3": {
      "asset": "0xb23C20EFcE6e24Acca0Cef9B7B7aA196b84EC942",
      "name": "rETH Rate Receiver",
      "summary": "safe",
      "review": "./LegacyReview.md",
      "warnings": ["legacy"],
      "factory": "",
      "upgradeableComponents": []
    },
    "0x00346D2Fd4B2Dc3468fA38B857409BC99f832ef8": {
      "asset": "0x5D8cfF95D7A57c0BF50B30b43c7CC0D52825D4a9",
      "name": "wstETH Rate Receiver",
      "summary": "safe",
      "review": "./LegacyReview.md",
      "warnings": ["legacy"],
      "factory": "",
      "upgradeableComponents": []
    },
    "0x8c76aa5b78357e1fa104ea2bc4a219f0870251f1": {
      "asset": "0xb23C20EFcE6e24Acca0Cef9B7B7aA196b84EC942",
      "name": "rETH Rate Provider",
      "summary": "safe",
      "review": "./ChainLinkRateProvider.md",
      "warnings": ["chainlink"],
      "factory": "0x4132f7AcC9dB7A6cF7BE2Dd3A9DC8b30C7E6E6c8",
      "upgradeableComponents": []
    },
    "0x8dd590ebb702c21a41289A0a69b0C6F74bdece75": {
      "asset": "0x5D8cfF95D7A57c0BF50B30b43c7CC0D52825D4a9",
      "name": "wstETH Rate Provider",
      "summary": "safe",
      "review": "./ChainLinkRateProvider.md",
      "warnings": ["chainlink"],
      "factory": "0x4132f7AcC9dB7A6cF7BE2Dd3A9DC8b30C7E6E6c8",
      "upgradeableComponents": []
    }
  },
  "sepolia": {
    "0xB1B171A07463654cc1fE3df4eC05f754E41f0A65": {
      "asset": "0x978206fAe13faF5a8d293FB614326B237684B750",
      "name": "waUSDT Rate Provider",
      "summary": "safe",
      "review": "./StatATokenTestnetRateProvider.md",
      "warnings": [],
      "factory": "",
      "upgradeableComponents": []
    },
    "0x22db61f3a8d81d3d427a157fdae8c7eb5b5fd373": {
      "asset": "0xDE46e43F46ff74A23a65EBb0580cbe3dFE684a17",
      "name": "waDAI Rate Provider",
      "summary": "safe",
      "review": "./StatATokenTestnetRateProvider.md",
      "warnings": [],
      "factory": "",
      "upgradeableComponents": []
    },
    "0x34101091673238545De8a846621823D9993c3085": {
      "asset": "0x8A88124522dbBF1E56352ba3DE1d9F78C143751e",
      "name": "waUSDC Rate Provider",
      "summary": "safe",
      "review": "./StatATokenTestnetRateProvider.md",
      "warnings": [],
      "factory": "",
      "upgradeableComponents": []
    }
  },
  "sonic": {
    "0xe5da20f15420ad15de0fa650600afc998bbe3955": {
      "asset": "0xE5DA20F15420aD15DE0fa650600aFc998bbE3955",
      "name": "stS Rateprovider",
      "summary": "safe",
      "review": "./LegacyReview.md",
      "warnings": ["legacy"],
      "factory": "",
      "upgradeableComponents": [
        {
          "entrypoint": "0xe5da20f15420ad15de0fa650600afc998bbe3955",
          "implementationReviewed": "0xd5f7fc8ba92756a34693baa386edcc8dd5b3f141"
        }
      ]
    },
    "0x00de97829d01815346e58372be55aefd84ca2457": {
      "asset": "0xa28d4dbcc90c849e3249d642f356d85296a12954",
      "name": "Avalon waSolvBTC.bbn Rateprovider",
      "summary": "safe",
      "review": "./statATokenLMRateProviderAvalon.md",
      "warnings": [""],
      "factory": "0x00de97829d01815346e58372be55aefd84ca2457",
      "upgradeableComponents": [
        {
          "entrypoint": "0xA28d4dbcC90C849e3249D642f356D85296a12954",
          "implementationReviewed": "0x29c26d85ba819659d084a592b97607a5337de030"
        }
      ]
    },
    "0xa6c292d06251da638be3b58f1473e03d99c26ff0": {
      "asset": "0xd31e89ffb929b38ba60d1c7dbeb68c7712eaab0a",
      "name": "Avalon waSolvBTC Rateprovider",
      "summary": "safe",
      "review": "./statATokenLMRateProviderAvalon.md",
      "warnings": [""],
      "factory": "0x00de97829d01815346e58372be55aefd84ca2457",
      "upgradeableComponents": [
        {
          "entrypoint": "0xD31E89Ffb929b38bA60D1c7dBeB68c7712EAAb0a",
          "implementationReviewed": "0xb9fa01cbd690dfd5be3d8d667c54bbdd9e41e57d"
        }
      ]
    },
    "0x5fded3206608d3f33175a8865576431906cdb43b": {
      "asset": "0x7870ddFd5ACA4E977B2287e9A212bcbe8FC4135a",
      "name": "Beefy USDC SiloV2 Rateprovider",
      "summary": "safe",
      "review": "./BeefyUsdcSiloRateprovider.md",
      "warnings": [""],
      "factory": "0x00de97829d01815346e58372be55aefd84ca2457",
      "upgradeableComponents": []
    },
    "0x78557d8a83fe7c6d9f9983d00e5c0e08cc3335e6": {
      "asset": "0x52Fc9E0a68b6a4C9b57b9D1d99fB71449A99DCd8",
      "name": "Silo bSolvBTC.bbn Rateprovider",
      "summary": "safe",
      "review": "./SiloWrappedRateprovider.md",
      "warnings": [""],
      "factory": "0x00de97829d01815346e58372be55aefd84ca2457",
      "upgradeableComponents": []
    },    
    "0x9d2d4351c1b3718d7a65ef21f54c86c665964670": {
      "asset": "0x87178fe8698C7eDa8aA207083C3d66aEa569aB98",
      "name": "Silo bSolvBTC Rateprovider",
      "summary": "safe",
      "review": "./SiloWrappedRateprovider.md",
      "warnings": [""],
      "factory": "0x00de97829d01815346e58372be55aefd84ca2457",
      "upgradeableComponents": []
    }
  }
}<|MERGE_RESOLUTION|>--- conflicted
+++ resolved
@@ -705,7 +705,6 @@
       "factory": "0x0A973B6DB16C2ded41dC91691Cc347BEb0e2442B",
       "upgradeableComponents": []
     },
-<<<<<<< HEAD
     "0xc11082BbDBB8AaB12d0947EEAD2c8bc28E1b3B34": {
       "asset": "0x833589fCD6eDb6E08f4c7C32D4f71b54bdA02913",
       "name": "ERC4626RateProvider",
@@ -740,7 +739,8 @@
       "review": "./MorphoERC4626RateProviders.md",
       "warnings": [],
       "factory": "0xEfD3aF73d3359014f3B864d37AC672A6d3D7ff1A",
-=======
+      "upgradeableComponents": []
+    },
     "0x14BD1e9b30007510c2aFE3a7a8053A6DE5605d35": {
       "asset": "0xe298b938631f750DD409fB18227C4a23dCdaab9b",
       "name": "ERC4626RateProvider",
@@ -802,7 +802,6 @@
       "review": "./MarketRateTransformerRateProviders.md",
       "warnings": [],
       "factory": "",
->>>>>>> 68f497b9
       "upgradeableComponents": []
     }
   },
