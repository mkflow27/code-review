{
  "arbitrum": {
    "0xFC8d81A01deD207aD3DEB4FE91437CAe52deD0b5": {
      "asset": "0xe05A08226c49b636ACf99c40Da8DC6aF83CE5bB3",
      "name": "AnkrETHRateProvider",
      "summary": "safe",
      "review": "./AnkrETHRateProvider.md",
      "warnings": [],
      "factory": "",
      "upgradeableComponents": [
        {
          "entrypoint": "0xe05A08226c49b636ACf99c40Da8DC6aF83CE5bB3",
          "implementationReviewed": "0x4d8798836b630025C5c98FEbd10a90B3D7596777"
        },
        {
          "entrypoint": "0xCb0006B31e6b403fEeEC257A8ABeE0817bEd7eBa",
          "implementationReviewed": "0xd00b967296B6d8Ec266E4BA64594f892D03A4d0a"
        }
      ]
    },
    "0xD438f19b1Dd47EbECc5f904d8Fd44583CbFB7c85": {
      "asset": "0xae48b7C8e096896E32D53F10d0Bf89f82ec7b987",
      "name": "BalancerRateProvider",
      "summary": "safe",
      "review": "./BalancerRateProvider_USDF.md",
      "warnings": [],
      "factory": "",
      "upgradeableComponents": [
        {
          "entrypoint": "0x80e1a981285181686a3951B05dEd454734892a09",
          "implementationReviewed": "0x038C8535269E4AdC083Ba90388f15788174d7da7"
        }
      ]
    },
    "0x2bA447d4B823338435057571bF70907F8224BB47": {
      "asset": "0xB86fb1047A955C0186c77ff6263819b37B32440D",
      "name": "WrappedUsdPlusRateProvider",
      "summary": "safe",
      "review": "./WrappedUsdPlusRateProvider.md",
      "warnings": [],
      "factory": "",
      "upgradeableComponents": [
        {
          "entrypoint": "0xB86fb1047A955C0186c77ff6263819b37B32440D",
          "implementationReviewed": "0xA7E51DF47dcd98F729a80b1C931aAC2b5194f4A0"
        },
        {
          "entrypoint": "0xe80772Eaf6e2E18B651F160Bc9158b2A5caFCA65",
          "implementationReviewed": "0x159f28F598b5C5340D6A902D34eB373D30499660"
        },
        {
          "entrypoint": "0x73cb180bf0521828d8849bc8CF2B920918e23032",
          "implementationReviewed": "0x763018d8B4c27a6Fb320CD588e2Bc355D0d3049E"
        },
        {
          "entrypoint": "0xa44dF8A8581C2cb536234E6640112fFf932ED2c4",
          "implementationReviewed": "0x45523bC29D4bCec386f548bDc295DB28483c56E8"
        }
      ]
    },
    "0x6dbF2155B0636cb3fD5359FCcEFB8a2c02B6cb51": {
      "asset": "0x6dbF2155B0636cb3fD5359FCcEFB8a2c02B6cb51",
      "name": "PlsRdntTokenV2",
      "summary": "safe",
      "review": "./PlsRdntTokenV2.md",
      "warnings": ["donation"],
      "factory": "",
      "upgradeableComponents": [
        {
          "entrypoint": "0x6dbF2155B0636cb3fD5359FCcEFB8a2c02B6cb51",
          "implementationReviewed": "0xF7eB1efc5A3fD02399aC82aa983962280324F9b7"
        }
      ]
    },
    "0xd4e96ef8eee8678dbff4d535e033ed1a4f7605b7": {
      "asset": "0xEC70Dcb4A1EFa46b8F2D97C310C9c4790ba5ffA8",
      "name": "RocketBalancerRateProvider",
      "summary": "safe",
      "review": "./rETHRateProvider.md",
      "warnings": ["donation"],
      "factory": "",
      "upgradeableComponents": [
        {
          "entrypoint": "0x1d8f8f00cfa6758d7bE78336684788Fb0ee0Fa46",
          "implementationReviewed": "0x1d8f8f00cfa6758d7bE78336684788Fb0ee0Fa46"
        }
      ]
    },
    "0xa73ec45fe405b5bfcdc0bf4cbc9014bb32a01cd2": {
      "asset": "0xEC70Dcb4A1EFa46b8F2D97C310C9c4790ba5ffA8",
      "name": "RocketBalancerRateProvider OLD",
      "summary": "unsafe",
      "review": "./rETHRateProvider.md",
      "warnings": ["donation"],
      "factory": "",
      "upgradeableComponents": []
    },
    "0x3bB6861c0Be6673809D55b9D346b6774B634a9D7": {
      "asset": "0xB88a5Ac00917a02d82c7cd6CEBd73E2852d43574",
      "name": "BalancerAMM",
      "summary": "safe",
      "review": "./sweepRateProvider.md",
      "warnings": [],
      "factory": "",
      "upgradeableComponents": [
        {
          "entrypoint": "0xB88a5Ac00917a02d82c7cd6CEBd73E2852d43574",
          "implementationReviewed": "0x19E4F40584824029Fc100c60A74BF41b43EC4976"
        }
      ]
    },
    "0xf7c5c26B574063e7b098ed74fAd6779e65E3F836": {
      "asset": "0x5979D7b546E38E414F7E9822514be443A4800529",
      "name": "ChainlinkRateProvider",
      "summary": "safe",
      "review": "./wstethRateProvider.md",
      "warnings": [],
      "factory": "",
      "upgradeableComponents": []
    },
    "0xf25484650484DE3d554fB0b7125e7696efA4ab99": {
      "asset": "0x2416092f143378750bb29b79eD961ab195CcEea5",
      "name": "xRenzoDeposit",
      "summary": "safe",
      "review": "./ezETHRateProviderArbitrum.md",
      "warnings": [],
      "factory": "",
      "upgradeableComponents": [
        {
          "entrypoint": "0x0e60fd361fF5b90088e1782e6b21A7D177d462C5",
          "implementationReviewed": "0x3E5c63644E683549055b9Be8653de26E0B4CD36E"
        },
        {
          "entrypoint": "0xc1036D6bBa2FE24c65823110B348Ee80D3386ACd",
          "implementationReviewed": "0x5665F1F7ED2dcaD5Dc4CC9B41CA90Bae9DEE1a3A"
        },
        {
          "entrypoint": "0x387dBc0fB00b26fb085aa658527D5BE98302c84C",
          "implementationReviewed": "0x9284cEFf248315377e782df0666EE9832E119508"
        }
      ]
    },
    "0x87cD462A781c0ca843EAB131Bf368328848bB6fD": {
      "asset": "0x7CFaDFD5645B50bE87d546f42699d863648251ad",
      "name": "ERC4626RateProvider",
      "summary": "safe",
      "review": "./statATokenLMRateProvider.md",
      "warnings": [],
      "factory": "",
      "upgradeableComponents": [
        {
          "entrypoint": "0x7CFaDFD5645B50bE87d546f42699d863648251ad",
          "implementationReviewed": "0x4c0633bf70fb2bb984a9eec5d9052bdea451c70a"
        },
        {
          "entrypoint": "0x794a61358D6845594F94dc1DB02A252b5b4814aD",
          "implementationReviewed": "0x03e8c5cd5e194659b16456bb43dd5d38886fe541"
        }
      ]
    },
    "0x48942B49B5bB6f3E1d43c204a3F40a4c5F696ef6": {
      "asset": "0xb165a74407fE1e519d6bCbDeC1Ed3202B35a4140",
      "name": "ERC4626RateProvider",
      "summary": "safe",
      "review": "./statATokenLMRateProvider.md",
      "warnings": [],
      "factory": "",
      "upgradeableComponents": [
        {
          "entrypoint": "0xb165a74407fE1e519d6bCbDeC1Ed3202B35a4140",
          "implementationReviewed": "0x4c0633bf70fb2bb984a9eec5d9052bdea451c70a"
        },
        {
          "entrypoint": "0x794a61358D6845594F94dc1DB02A252b5b4814aD",
          "implementationReviewed": "0x03e8c5cd5e194659b16456bb43dd5d38886fe541"
        }
      ]
    },
    "0x3A236F67Fce401D87D7215695235e201966576E4": {
      "asset": "0x211Cc4DD073734dA055fbF44a2b4667d5E5fE5d2",
      "name": "MergedAdapterWithoutRoundsSusdeRateProviderV1",
      "summary": "safe",
      "review": "./sUSDERateProvider.md",
      "warnings": [],
      "factory": "",
      "upgradeableComponents": [
        {
          "entrypoint": "0x3A236F67Fce401D87D7215695235e201966576E4",
          "implementationReviewed": "0x0e2d75D760b12ac1F2aE84CD2FF9fD13Cb632942"
        }
      ]
    },
    "0x8aa73EC870DC4a0af6b471937682a8FC3b8A21f8": {
      "asset": "0x83e1d2310Ade410676B1733d16e89f91822FD5c3",
      "name": "StakePoolRate",
      "summary": "safe",
      "review": "./jitoSOLRateProvider.md",
      "warnings": [],
      "factory": "",
      "upgradeableComponents": [
        {
          "entrypoint": "0xa5f208e072434bC67592E4C49C1B991BA79BCA46",
          "implementationReviewed": "0x621199f6beB2ba6fbD962E8A52A320EA4F6D4aA3"
        }
      ]
    },
    "0xd983d5560129475bFC210332422FAdCb4EcD09B0": {
      "asset": "0x1DEBd73E752bEaF79865Fd6446b0c970EaE7732f",
      "name": "cbETH Rate Provider",
      "summary": "safe",
      "review": "./ChainLinkRateProvider.md",
      "warnings": ["chainlink"],
      "factory": "0x5DbAd78818D4c8958EfF2d5b95b28385A22113Cd",
      "upgradeableComponents": []
    },
    "0x2237a270E87F81A30a1980422185f806e4549346": {
      "asset": "0x95aB45875cFFdba1E5f451B950bC2E42c0053f39",
      "name": "sfrxETH Rate Provider",
      "summary": "safe",
      "review": "./ChainLinkRateProvider.md",
      "warnings": ["chainlink"],
      "factory": "0x5DbAd78818D4c8958EfF2d5b95b28385A22113Cd",
      "upgradeableComponents": []
    },
    "0x320CFa1a78d37a13C5D1cA5aA51563fF6Bb0f686": {
      "asset": "0xe3b3FE7bcA19cA77Ad877A5Bebab186bEcfAD906",
      "name": "sFRAX Rate Provider",
      "summary": "safe",
      "review": "./ChainLinkRateProvider.md",
      "warnings": ["chainlink"],
      "factory": "0x5DbAd78818D4c8958EfF2d5b95b28385A22113Cd",
      "upgradeableComponents": []
    },
    "0x155a25c8C3a9353d47BCDBc3650E19d1aEa13E54": {
      "asset": "0xe3b3FE7bcA19cA77Ad877A5Bebab186bEcfAD906",
      "name": "sFRAX Rate Provider Duplicate",
      "summary": "safe",
      "review": "./ChainLinkRateProvider.md",
      "warnings": ["chainlink"],
      "factory": "0x5DbAd78818D4c8958EfF2d5b95b28385A22113Cd",
      "upgradeableComponents": []
    },
    "0x8581953084FfdDBB82fC63f30f11bDb0E7300284": {
      "asset": "0xED65C5085a18Fa160Af0313E60dcc7905E944Dc7",
      "name": "ETHx Rate Provider",
      "summary": "safe",
      "review": "./ChainLinkRateProvider.md",
      "warnings": ["chainlink"],
      "factory": "0x5DbAd78818D4c8958EfF2d5b95b28385A22113Cd",
      "upgradeableComponents": []
    },
    "0xefa422c31fc71a636c2c630d226dba4cced1073a": {
      "asset": "0xd8724322f44e5c58d7a815f542036fb17dbbf839",
      "name": "woETH Rate Provider",
      "summary": "safe",
      "review": "./ChainLinkRateProvider.md",
      "warnings": ["chainlink"],
      "factory": "0x5DbAd78818D4c8958EfF2d5b95b28385A22113Cd",
      "upgradeableComponents": []
    },
    "0xCd9e3fb32c8F258555b8292531112bBb5B87E2F4": {
      "asset": "0x35751007a407ca6feffe80b3cb397736d2cf4dbe",
      "name": "weETH Rate Provider",
      "summary": "safe",
      "review": "./ChainLinkRateProvider.md",
      "warnings": ["chainlink"],
      "factory": "0x5DbAd78818D4c8958EfF2d5b95b28385A22113Cd",
      "upgradeableComponents": []
    },
    "0xBA74737A078C05500dD98C970909e4A3b90c35C6": {
      "asset": "0xf7d4e7273E5015C96728A6b02f31C505eE184603",
      "name": "PriceFeed",
      "summary": "safe",
      "review": "./StakewiseRateProviderArbitrum.md",
      "warnings": [],
      "factory": "",
      "upgradeableComponents": [
        {
          "entrypoint": "0xBA74737A078C05500dD98C970909e4A3b90c35C6",
          "implementationReviewed": "0xBA74737A078C05500dD98C970909e4A3b90c35C6"
        }
      ]
    },
    "0x3222d3De5A9a3aB884751828903044CC4ADC627e": {
      "asset": "0x4186BFC76E2E237523CBC30FD220FE055156b41F",
      "name": "RsETHRateProvider",
      "summary": "safe",
      "review": "./rsETHRateProviderArbitrum.md",
      "warnings": ["donation"],
      "factory": "",
      "upgradeableComponents": [
        {
          "entrypoint": "0x349A73444b1a310BAe67ef67973022020d70020d",
          "implementationReviewed": "0x8B9991f89Fc31600DCE064566ccE28dC174Fb8E4"
        },
        {
          "entrypoint": "0x947Cb49334e6571ccBFEF1f1f1178d8469D65ec7",
          "implementationReviewed": "0xc5cD38d47D0c2BD7Fe18c64a50c512063DC29700"
        },
        {
          "entrypoint": "0xA1290d69c65A6Fe4DF752f95823fae25cB99e5A7",
          "implementationReviewed": "0x60FF20BACD9A647e4025Ed8b17CE30e40095A1d2"
        },
        {
          "entrypoint": "0x3D08ccb47ccCde84755924ED6B0642F9aB30dFd2",
          "implementationReviewed": "0x0379E85188BC416A1D43Ab04b28F38B5c63F129E"
        },
        {
          "entrypoint": "0x8546A7C8C3C537914C3De24811070334568eF427",
          "implementationReviewed": "0xD7DB9604EF925aF96CDa6B45026Be64C691C7704"
        }
      ]
    },
    "0x971b35225361535D04828F16442AAA54009efE1a": {
      "asset": "0x5A7a183B6B44Dc4EC2E3d2eF43F98C5152b1d76d",
      "name": "InceptionRatioFeed",
      "summary": "safe",
      "review": "./InceptionLRTArbitrum.md",
      "warnings": [],
      "factory": "",
      "upgradeableComponents": [
        {
          "entrypoint": "0xfE715358368416E01d3A961D3a037b7359735d5e",
          "implementationReviewed": "0xBf19Eead55a6B100667f04F8FBC5371E03E8ab2E"
        }
      ]
    },
    "0x57a5a0567187FF4A8dcC1A9bBa86155E355878F2": {
      "asset": "0xd08C3F25862077056cb1b710937576Af899a4959",
      "name": "InceptionRatioFeed",
      "summary": "safe",
      "review": "./InceptionLRTArbitrum.md",
      "warnings": [],
      "factory": "",
      "upgradeableComponents": [
        {
          "entrypoint": "0xfE715358368416E01d3A961D3a037b7359735d5e",
          "implementationReviewed": "0xBf19Eead55a6B100667f04F8FBC5371E03E8ab2E"
        }
      ]
    },
    "0x7F55E509006C9Df7594C4819Ba7ebfE6EfE4854b": {
      "asset": "0x57F5E098CaD7A3D1Eed53991D4d66C45C9AF7812",
      "name": "wUSDM",
      "summary": "safe",
      "review": "./wUSDMRateProvider.md",
      "warnings": ["eoaUpgradeable"],
      "factory": "",
      "upgradeableComponents": [
        {
          "entrypoint": "0x57F5E098CaD7A3D1Eed53991D4d66C45C9AF7812",
          "implementationReviewed": "0x0369d5De7619805238540F721a85c2C859B8da10"
        }
      ]
    },
    "0x601A3bC1A24d209A2C08D2d54eC3f3aa39c3a40A": {
      "asset": "0xd3443ee1e91aF28e5FB858Fbd0D72A63bA8046E0",
      "name": "GTokenRateProvider",
      "summary": "safe",
      "review": "./GTokenRateProvider.md",
      "warnings": [],
      "factory": "",
      "upgradeableComponents": [
        {
          "entrypoint": "0xd3443ee1e91aF28e5FB858Fbd0D72A63bA8046E0",
          "implementationReviewed": "0x9093939b9bdc5322d6e2b37b62867d744c98e874"
        }
      ]
    },
    "0xf7ec24690fBCEc489E7C9A7055C04Db5C221c397": {
      "asset": "0xbC404429558292eE2D769E57d57D6E74bbd2792d",
      "name": "ERC4626RateProvider",
      "summary": "safe",
      "review": "./sUSXRateProvider.md",
      "warnings": [],
      "factory": "0xe548a29631f9E49830bE8edc22d407b2D2915F31",
      "upgradeableComponents": [
        {
          "entrypoint": "0xbC404429558292eE2D769E57d57D6E74bbd2792d",
          "implementationReviewed": "0x339B34965bD3A61025eEA3D5FDcADf75756cc0Db"
        }
      ]
    },
    "0x177862A0242acD8b5F9cc757a963c1C8883da45E": {
      "asset": "0xD9FBA68D89178e3538e708939332c79efC540179",
      "name": "ERC4626RateProvider",
      "summary": "safe",
      "review": "./statATokenLMRateProvider.md",
      "warnings": [],
      "factory": "",
      "upgradeableComponents": [
        {
          "entrypoint": "0xD9FBA68D89178e3538e708939332c79efC540179",
          "implementationReviewed": "0x9Bf9df78b1f7c76a473588c41321B5059b62981e"
        },
        {
          "entrypoint": "0x794a61358D6845594F94dc1DB02A252b5b4814aD",
          "implementationReviewed": "0x6C6c6857e2F32fcCBDb2791597350Aa034a3ce47"
        }
      ]
    },
    "0x183Ac1bCC538aa9729350f8a9C6357a268e1Bd03": {
      "asset": "0x89AEc2023f89E26Dbb7eaa7a98fe3996f9d112A8",
      "name": "ERC4626RateProvider",
      "summary": "safe",
      "review": "./statATokenLMRateProvider.md",
      "warnings": [],
      "factory": "",
      "upgradeableComponents": [
        {
          "entrypoint": "0x89AEc2023f89E26Dbb7eaa7a98fe3996f9d112A8",
          "implementationReviewed": "0x9Bf9df78b1f7c76a473588c41321B5059b62981e"
        },
        {
          "entrypoint": "0x794a61358D6845594F94dc1DB02A252b5b4814aD",
          "implementationReviewed": "0x6C6c6857e2F32fcCBDb2791597350Aa034a3ce47"
        }
      ]
    },
    "0x3a216B01db971Bf28D171C9dA44Cc8C89867697F": {
      "asset": "0xCA5d8F8a8d49439357d3CF46Ca2e720702F132b8",
      "name": "ConstantRateProvider",
      "summary": "safe",
      "review": "./ConstantRateProvider.md",
      "warnings": [],
      "factory": "",
      "upgradeableComponents": []
    },
    "0x72F6Da3b4bd0Ab7028F52339Ee3B1f94fffe2dD0": {
      "asset": "0xCA5d8F8a8d49439357d3CF46Ca2e720702F132b8",
      "name": "ConstantRateProvider",
      "summary": "safe",
      "review": "./ConstantRateProvider.md",
      "warnings": [],
      "factory": "",
      "upgradeableComponents": []
    },
    "0xdcd8db2a23e21a4b9fa3d984d5a31fb554c70832": {
      "asset": "0x82af49447d8a07e3bd95bd0d56f35241523fbab1",
      "name": "ConstantRateProvider",
      "summary": "safe",
      "review": "./ConstantRateProvider.md",
      "warnings": [],
      "factory": "",
      "upgradeableComponents": []
    },
    "0x4d494eF5CB1143991F7F767567aD7f55bCfDc279": {
      "asset": "0x7751E2F4b8ae93EF6B79d86419d42FE3295A4559",
      "name": "ERC4626RateProvider",
      "summary": "safe",
      "review": "./wUSDLPaxosRateProvider.md",
      "warnings": [],
      "factory": "0xe548a29631f9e49830be8edc22d407b2d2915f31",
      "upgradeableComponents": [
        {
          "entrypoint": "0x7751E2F4b8ae93EF6B79d86419d42FE3295A4559",
          "implementationReviewed": "0x2954C85E7e2B841d0e9A9fdcC09Dac1274057D71"
        },
        {
          "entrypoint": "0x7F850b0aB1988Dd17B69aC564c1E2857949e4dEe",
          "implementationReviewed": "0xF393cf22308C3B0dE868ec125834A9F065C11CeC"
        }
      ]
    },
    "0xDA967592898c584966AAf765C1acfd09F6e1aEAA": {
      "asset": "0x7788A3538C5fc7F9c7C8A74EAC4c898fC8d87d92",
      "name": "ERC4626RateProvider",
      "summary": "safe",
      "review": "./sUSDXRateProviderReview.md",
      "warnings": [],
      "factory": "0xe548a29631f9E49830bE8edc22d407b2D2915F31",
      "upgradeableComponents": []
    },
    "0x4FEFC8A9104464671E909c6470f3A08B71130659": {
      "asset": "0xd09ACb80C1E8f2291862c4978A008791c9167003",
      "name": "tETH / wstETH Rate Provider",
      "summary": "safe",
      "review": "./ChainLinkRateProvider.md",
      "warnings": ["chainlink"],
      "factory": "0x5DbAd78818D4c8958EfF2d5b95b28385A22113Cd",
      "upgradeableComponents": []
    },
    "0xE3dF105DB16282E5ce5cDa2d15391b04A408BcCf": {
      "asset": "0x4cE13a79f45C1Be00BdABD38B764aC28C082704E",
      "name": "Wrapped Aave Arbitrum WETH",
      "summary": "safe",
      "review": "./statATokenv2RateProvider.md",
      "warnings": [""],
      "factory": "0xe548a29631f9E49830bE8edc22d407b2D2915F31",
      "upgradeableComponents": []
    },
    "0xcdAa68ce322728FE4185a60f103C194F1E2c47BC": {
      "asset": "0xD9E3Ef2c12de90E3b03F7b7E3964956a71920d40",
      "name": "Wrapped Aave Arbitrum weETH",
      "summary": "safe",
      "review": "./MarketRateTransformerRateProviders.md",
      "warnings": [""],
      "factory": "0xeC2C6184761ab7fE061130B4A7e3Da89c72F8395",
      "upgradeableComponents": []
    },
    "0xDEA44786E61fd5475B35869586737D99B5e6dB59": {
      "asset": "0x52Dc1FEeFA4f9a99221F93D79da46Ae89b8c0967",
      "name": "Wrapped Aave Arbitrum WBTC",
      "summary": "safe",
      "review": "./statATokenv2RateProvider.md",
      "warnings": [""],
      "factory": "0xe548a29631f9E49830bE8edc22d407b2D2915F31",
      "upgradeableComponents": []
    },
    "0xDAff80737b23A6E40F77Aa28957a10c9Af5dff45": {
      "asset": "0x7F6501d3B98eE91f9b9535E4b0ac710Fb0f9e0bc",
      "name": "USDCn",
      "summary": "safe",
      "review": "./statATokenv2RateProvider.md",
      "warnings": [""],
      "factory": "0xe548a29631f9E49830bE8edc22d407b2D2915F31",
      "upgradeableComponents": []
    },
    "0x9CC54cb63E61c7D5231c506e4206Eb459250D2A7": {
      "asset": "0xe98fc055c99DECD8Da0c111B090885d5d15C774E",
      "name": "Wrapped Aave Arbitrum wstETH",
      "summary": "safe",
      "review": "./MarketRateTransformerRateProviders.md",
      "warnings": [""],
      "factory": "0xeC2C6184761ab7fE061130B4A7e3Da89c72F8395",
      "upgradeableComponents": []
    },
    "0xc6B25ba4c028Cb238AB7CaC7a2ee59Ed4F1E96d4": {
      "asset": "0xa6D12574eFB239FC1D2099732bd8b5dC6306897F",
      "name": "Wrapped Aave Arbitrum USDT",
      "summary": "safe",
      "review": "./statATokenv2RateProvider.md",
      "warnings": [""],
      "factory": "0xe548a29631f9E49830bE8edc22d407b2D2915F31",
      "upgradeableComponents": []
    },
    "0x957914d31912194911365D644F008E537C0150eb": {
      "asset": "0xEAB84053B99f2ec4433F5121A1CB1524c8c998F8",
      "name": "Wrapped Aave Arbitrum LINK",
      "summary": "safe",
      "review": "./statATokenv2RateProvider.md",
      "warnings": [""],
      "factory": "0xe548a29631f9E49830bE8edc22d407b2D2915F31",
      "upgradeableComponents": []
    },
    "0xc7c5820E210dAc087faCD1692A7E66b5fEdA1C75": {
      "asset": "0xf09EDbF2655B2A56753bD60D22CeAB2AC5D04188",
      "name": "Wrapped Aave Arbitrum ARB",
      "summary": "safe",
      "review": "./statATokenv2RateProvider.md",
      "warnings": [""],
      "factory": "0xe548a29631f9E49830bE8edc22d407b2D2915F31",
      "upgradeableComponents": []
    },
    "0xbB8A61425DFE172AA3a6f882aAFaBA00B32b7d59": {
      "asset": "0xbB8A61425DFE172AA3a6f882aAFaBA00B32b7d59",
      "name": "Wrapped Aave Arbitrum ARB",
      "summary": "safe",
      "review": "./MarketRateTransformerRateProviders.md",
      "warnings": [""],
      "factory": "0xeC2C6184761ab7fE061130B4A7e3Da89c72F8395",
      "upgradeableComponents": []
    },
    "0x788dab521C4607C99F879f327894cC6fAcd217E3": {
      "asset": "0xf253BD61aEd0E9D62523eA76CD6F38B4a51dA145",
      "name": "Wrapped Aave Arbitrum DAI",
      "summary": "safe",
      "review": "./statATokenv2RateProvider.md",
      "warnings": [""],
      "factory": "0xe548a29631f9E49830bE8edc22d407b2D2915F31",
      "upgradeableComponents": []
    },
    "0x30A225b9e9989bEd9C3e473686a29C9106E4393e": {
      "asset": "0xE6D5923281c89DC989D00817387292387552d5C1",
      "name": "Wrapped Aave Arbitrum USDC",
      "summary": "safe",
      "review": "./statATokenv2RateProvider.md",
      "warnings": [""],
      "factory": "0xe548a29631f9E49830bE8edc22d407b2D2915F31",
      "upgradeableComponents": []
    },
    "0xb866b055D0F970FD48DEA5dB28FdEa5BcAE3EA67": {
      "asset": "0xD089B4cb88Dacf4e27be869A00e9f7e2E3C18193",
      "name": "Wrapped Aave Arbitrum GHO",
      "summary": "safe",
      "review": "./statATokenv2RateProvider.md",
      "warnings": [""],
      "factory": "0xe548a29631f9E49830bE8edc22d407b2D2915F31",
      "upgradeableComponents": []
    },
    "0xfa5D15F15bC1BeBf3B413d9373E27586ac799dB6": {
      "asset": "0x4ff50C17df0D1b788d021ACd85039810a1aA68A1",
      "name": "Wrapped Aave Arbitrum ezETH",
      "summary": "safe",
      "review": "./MarketRateTransformerRateProviders.md",
      "warnings": [""],
      "factory": "0xe548a29631f9E49830bE8edc22d407b2D2915F31",
      "upgradeableComponents": []
    },
    "0x998DE64cB90EdF3d205CFDB864E199fDA4d55710": {
      "asset": "0xd09ACb80C1E8f2291862c4978A008791c9167003",
      "name": "TreeHouseRateProvider",
      "summary": "safe",
      "review": "./ChainLinkRateProvider.md",
      "warnings": [],
      "factory": "0x26dEc0e6a4249F28e0f16A1a79808bF9ba308310",
      "upgradeableComponents": []
    },
    "0xb1D5c23DbfCb36864f32bc704AE4205BB9720C33": {
      "asset": "0x895e15020C3f52ddD4D8e9514eB83C39F53B1579",
      "name": "YieldFi yUSD Rate Provider",
      "summary": "safe",
      "review": "./yUSDRateProviderArbitrum.md",
      "warnings": [""],
      "factory": "",
      "upgradeableComponents": [
        {
          "entrypoint": "0xE88DA976479461080072D6461128fd401B6D4Dcb",
          "implementationReviewed": "0xfeae389573e64b4ada95a494090f2399415c8b20"
        }
      ]
    },
    "0xeAaf42989c294e2280eFbB0B0f368E806AD8cA69": {
      "asset": "0x45Df0656F8aDf017590009d2f1898eeca4F0a205",
      "name": "fluid weth rate provider",
      "summary": "safe",
      "review": "./FluidRateProviders.md",
      "warnings": [""],
      "factory": "0xe548a29631f9E49830bE8edc22d407b2D2915F31",
      "upgradeableComponents": []
    },
    "0xb0a3f194bf6dad4409e861c48cbba9f41e870be7": {
      "asset": "0xcF6C2bb97a8978321C9e207afE8A2037fa9be45C",
      "name": "OrbETHRateProvider",
      "summary": "safe",
      "review": "./OrbEthRateProvider.md",
      "warnings": [],
      "factory": "",
      "upgradeableComponents": [
        {
          "entrypoint": "0xcF6C2bb97a8978321C9e207afE8A2037fa9be45C",
          "implementationReviewed": "0x98f444794A4BBf71F419c761DC20B87D86c001F8"
        },
        {
          "entrypoint": "0x8a6e8E584b415352f7aAef2304945E1772f80378",
          "implementationReviewed": "0x9Df58696D577b864885dEbBD18625d20B514fb4e"
        }
      ]
    },
    "0x63e3ceb3aa1bdbd74e8971249da041964322e150": {
      "asset": "0x82af49447d8a07e3bd95bd0d56f35241523fbab1",
      "name": "wETH to USD Rate Provider",
      "summary": "safe",
      "review": "./ChainLinkRateProvider.md",
      "warnings": ["chainlink"],
      "factory": "0x5dbad78818d4c8958eff2d5b95b28385a22113cd",
      "upgradeableComponents": []
    },
    "0x5b988aacf8aD14ce4b50C19676C234410135696E": {
      "asset": "0x4772D2e014F9fC3a820C444e3313968e9a5C8121",
      "name": "YieldFiyUSDRateProvider.md",
      "summary": "safe",
      "review": "./YieldFiyUSDRateProviderReview43cd.md",
      "warnings": [],
      "factory": "",
      "upgradeableComponents": [
        {
          "entrypoint": "0x4772d2e014f9fc3a820c444e3313968e9a5c8121",
          "implementationReviewed": "0xaad9fdeca3c4805e1a6cbf93d1f7492e7d9006b4"
        },
        {
          "entrypoint": "0xaf88d065e77c8cc2239327c5edb3a432268e5831",
          "implementationReviewed": "0x86e721b43d4ecfa71119dd38c0f938a75fdb57b3"
        }
      ]
    },
    "0x76889a37f3E7E56b314c593Df5b749Ce86E9d828": {
      "asset": "0x0B2b2B2076d95dda7817e785989fE353fe955ef9",
      "name": "StakedUSDaiRateProvider.md",
      "summary": "safe",
      "review": "./StakedUSDaiRateProviderReview7289.md",
      "warnings": [],
      "factory": "",
      "upgradeableComponents": [
        {
          "entrypoint": "0x437cc33344a0b27a429f795ff6b469c72698b291",
          "implementationReviewed": "0x813b926b1d096e117721bd1eb017fba122302da0"
        }
      ]
    },
    "0xb5AF5dEfD471990545C7E416868ef054b56EC807": {
      "asset": "0x0c06cCF38114ddfc35e07427B9424adcca9F44F8",
      "name": "EURe Rate Provider",
      "summary": "safe",
      "review": "./ChainLinkRateProvider.md",
      "warnings": [],
      "factory": "0x5dbad78818d4c8958eff2d5b95b28385a22113cd",
      "upgradeableComponents": []
    }
  },
  "avalanche": {
    "0xd6Fd021662B83bb1aAbC2006583A62Ad2Efb8d4A": {
      "asset": "0x12d8ce035c5de3ce39b1fdd4c1d5a745eaba3b8c",
      "name": "AnkrETHRateProvider",
      "summary": "safe",
      "review": "./AnkrETHRateProvider.md",
      "warnings": [],
      "factory": "",
      "upgradeableComponents": [
        {
          "entrypoint": "0x12D8CE035c5DE3Ce39B1fDD4C1d5a745EAbA3b8C",
          "implementationReviewed": "0x4d8798836b630025C5c98FEbd10a90B3D7596777"
        },
        {
          "entrypoint": "0xEf3C162450E1d08804493aA27BE60CDAa054050F",
          "implementationReviewed": "0x8ff4fb91c9FFf1F57310dE52D52d033c00523F81"
        }
      ]
    },
    "0x1bB74eC551cCd9FE416C71F904D64f42079A0a7f": {
      "asset": "0xa25eaf2906fa1a3a13edac9b9657108af7b703e3",
      "name": "GGAVAXRateProvider",
      "summary": "safe",
      "review": "./GGAVAXRateProvider.md",
      "warnings": ["donation"],
      "factory": "",
      "upgradeableComponents": [
        {
          "entrypoint": "0xA25EaF2906FA1a3a13EdAc9B9657108Af7B703e3",
          "implementationReviewed": "0xf80Eb498bBfD45f5E2d123DFBdb752677757843E"
        }
      ]
    },
    "0x13a80aBe608A054059CfB54Ef08809a05Fc07b82": {
      "asset": "0xf7d9281e8e363584973f946201b82ba72c965d27",
      "name": "YyAvaxRateProvider",
      "summary": "safe",
      "review": "./YyAvaxRateProvider.md",
      "warnings": [],
      "factory": "",
      "upgradeableComponents": [
        {
          "entrypoint": "0x4fe8C658f268842445Ae8f95D4D6D8Cfd356a8C8",
          "implementationReviewed": "0x280b6475BE9A67DF23B0EF75D00c876a74Bfc4b7"
        }
      ]
    },
    "0x9693AEea2B32452e0834C860E01C33295d2164a5": {
      "asset": "0xB88a5Ac00917a02d82c7cd6CEBd73E2852d43574",
      "name": "BalancerAMM",
      "summary": "safe",
      "review": "./sweepRateProvider.md",
      "warnings": [],
      "factory": "",
      "upgradeableComponents": [
        {
          "entrypoint": "0xB88a5Ac00917a02d82c7cd6CEBd73E2852d43574",
          "implementationReviewed": "0x8A7d9967A31fe557041519c131B355176734d907"
        }
      ]
    },
    "0x5f8147f9e4fB550C5be815C8a20013171eEFB46D": {
      "asset": "0x2b2C81e08f1Af8835a78Bb2A90AE924ACE0eA4bE",
      "name": "sAVAX Rate Provider",
      "summary": "safe",
      "review": "./LegacyReview.md",
      "warnings": ["legacy"],
      "factory": "",
      "upgradeableComponents": []
    },
    "0xD70C8AaC058E6daFe3446F78091325F9E29bcee4": {
      "asset": "0xc3344870d52688874b06d844E0C36cc39FC727F6",
      "name": "ankrAVAX Rate Provider",
      "summary": "safe",
      "review": "./LegacyReview.md",
      "warnings": ["legacy"],
      "factory": "",
      "upgradeableComponents": []
    },
    "0x484ebac26a05e1feb7909243f293a4f79eef837a": {
      "asset": "0x6A02C7a974F1F13A67980C80F774eC1d2eD8f98d",
      "name": "ERC4626RateProvider",
      "summary": "safe",
      "review": "./statATokenLMRateProvider.md",
      "warnings": [],
      "factory": "",
      "upgradeableComponents": [
        {
          "entrypoint": "0x6A02C7a974F1F13A67980C80F774eC1d2eD8f98d",
          "implementationReviewed": "0xB67347196F551d1f85B7a07e64e0E47E6c9c254a"
        },
        {
          "entrypoint": "0x794a61358D6845594F94dc1DB02A252b5b4814aD",
          "implementationReviewed": "0x1f69d4700B34A1D9F92E55235df414FcC02A8306"
        }
      ]
    },
    "0x7E98951ae90fd1Fd7aF3cfe0ACA2A8a8D0FC5767": {
      "asset": "0xC509aB7bB4eDbF193b82264D499a7Fc526Cd01F4",
      "name": "ERC4626RateProvider",
      "summary": "safe",
      "review": "./statATokenLMRateProvider.md",
      "warnings": [],
      "factory": "0xfCe81cafe4b3F7e2263EFc2d907f488EBF2B238E",
      "upgradeableComponents": [
        {
          "entrypoint": "0xC509aB7bB4eDbF193b82264D499a7Fc526Cd01F4",
          "implementationReviewed": "0xB67347196F551d1f85B7a07e64e0E47E6c9c254a"
        },
        {
          "entrypoint": "0x794a61358D6845594F94dc1DB02A252b5b4814aD",
          "implementationReviewed": "0x5DFb8c777C19d3cEdcDc7398d2EeF1FB0b9b05c9"
        }
      ]
    },
    "0xd0C13867BeA969398370B2A2B9124e3b2E48743C": {
      "asset": "0xb31f66aa3c1e785363f0875a1b74e27b85fd66c7",
      "name": "ConstantRateProvider",
      "summary": "safe",
      "review": "./ConstantRateProvider.md",
      "warnings": [],
      "factory": "",
      "upgradeableComponents": []
    },
    "0x06fF8A561Eabe71554fa44C727E76fCaa731F5ef": {
      "asset": "0x3408b22d8895753C9A3e14e4222E981d4E9A599E",
      "name": "UpshiftAvalancheAUSDRateProvider.md",
      "summary": "safe",
      "review": "./UpshiftAvalancheAUSDRateProviderReview.md",
      "warnings": [],
      "factory": "",
      "upgradeableComponents": [
        {
          "entrypoint": "0x3408b22d8895753c9a3e14e4222e981d4e9a599e",
          "implementationReviewed": "0x237f498C29bb8479a7b7252FCd7Df2042f3bEB4E"
        },
        {
          "entrypoint": "0x00000000efe302beaa2b3e6e1b18d08d69a9012a",
          "implementationReviewed": "0x0000000000000D1Dd95e299c2aB8Df107Dc83aEd"
        }
      ]
    },
    "0x358Ea83380F1a66B22A15E5F5965967Db6D75748": {
      "asset": "0xd7da0de6ef4f51d6206bf2a35fcd2030f54c3f7b",
      "name": "Aave-wAVAX ERC4626RateProvider",
      "summary": "safe",
      "review": "./statATokenv2RateProvider.md",
      "warnings": [""],
      "factory": "0xfCe81cafe4b3F7e2263EFc2d907f488EBF2B238E",
      "upgradeableComponents": [
        {
          "entrypoint": "0xd7da0de6ef4f51d6206bf2a35fcd2030f54c3f7b",
          "implementationReviewed": "0x88D2FD5B62BBf2038e2246D9B9ad24f823306FCB"
        },
        {
          "entrypoint": "0x794a61358D6845594F94dc1DB02A252b5b4814aD",
          "implementationReviewed": "0xB7467b66d86cE80CC258f28D266A18A51DB7FAC8"
        }
      ]
    },
    "0x3dc85A7d42875E086Ce1717a57c080F8Dddd1A71": {
      "asset": "0x2d324fd1ca86d90f61b0965d2db2f86d22ea4b74",
      "name": "Aave-BTC.b ERC4626RateProvider",
      "summary": "safe",
      "review": "./statATokenv2RateProvider.md",
      "warnings": [""],
      "factory": "0xfCe81cafe4b3F7e2263EFc2d907f488EBF2B238E",
      "upgradeableComponents": [
        {
          "entrypoint": "0x2d324fd1ca86d90f61b0965d2db2f86d22ea4b74",
          "implementationReviewed": "0x88D2FD5B62BBf2038e2246D9B9ad24f823306FCB"
        },
        {
          "entrypoint": "0x794a61358D6845594F94dc1DB02A252b5b4814aD",
          "implementationReviewed": "0xB7467b66d86cE80CC258f28D266A18A51DB7FAC8"
        }
      ]
    },
    "0x37C9a6Ca1124D7C6166fbdFa566575D93F398241": {
      "asset": "0xe1bFC96d95BAdCB10Ff013Cb0C9C6c737ca07009",
      "name": "Aave-USDC ERC4626RateProvider",
      "summary": "safe",
      "review": "./statATokenv2RateProvider.md",
      "warnings": [""],
      "factory": "0xfCe81cafe4b3F7e2263EFc2d907f488EBF2B238E",
      "upgradeableComponents": [
        {
          "entrypoint": "0xe1bFC96d95BAdCB10Ff013Cb0C9C6c737ca07009",
          "implementationReviewed": "0x88D2FD5B62BBf2038e2246D9B9ad24f823306FCB"
        },
        {
          "entrypoint": "0x794a61358D6845594F94dc1DB02A252b5b4814aD",
          "implementationReviewed": "0xB7467b66d86cE80CC258f28D266A18A51DB7FAC8"
        }
      ]
    },
    "0x3a053D215dA33BE9B24Dd11b2e44B22a97836Dc3": {
      "asset": "0x59933c571d200dc6A7Fd1CDa22495dB442082E34",
      "name": "Aave-USDT ERC4626RateProvider",
      "summary": "safe",
      "review": "./statATokenv2RateProvider.md",
      "warnings": [""],
      "factory": "0xfCe81cafe4b3F7e2263EFc2d907f488EBF2B238E",
      "upgradeableComponents": [
        {
          "entrypoint": "0x59933c571d200dc6A7Fd1CDa22495dB442082E34",
          "implementationReviewed": "0x88D2FD5B62BBf2038e2246D9B9ad24f823306FCB"
        },
        {
          "entrypoint": "0x794a61358D6845594F94dc1DB02A252b5b4814aD",
          "implementationReviewed": "0xB7467b66d86cE80CC258f28D266A18A51DB7FAC8"
        }
      ]
    },
    "0xcdAa68ce322728FE4185a60f103C194F1E2c47BC": {
      "asset": "0x7D0394F8898fBA73836Bf12bD606228887705895",
      "name": "Aave-sAVAX ERC4626RateProvider",
      "summary": "safe",
      "review": "./CombinedRateProvider.md",
      "warnings": [""],
      "factory": "0xeC2C6184761ab7fE061130B4A7e3Da89c72F8395",
      "upgradeableComponents": [
        {
          "entrypoint": "0x7D0394F8898fBA73836Bf12bD606228887705895",
          "implementationReviewed": "0x88D2FD5B62BBf2038e2246D9B9ad24f823306FCB"
        },
        {
          "entrypoint": "0x794a61358D6845594F94dc1DB02A252b5b4814aD",
          "implementationReviewed": "0xB7467b66d86cE80CC258f28D266A18A51DB7FAC8"
        }
      ]
    },
    "0x64a721E8BAE80983D00F96CCfA8Ed95Ec9352255": {
      "asset": "0xdFD2b2437a94108323045C282fF1916de5Ac6Af7",
      "name": "Aave-wETH ERC4626RateProvider",
      "summary": "safe",
      "review": "./statATokenv2RateProvider.md",
      "warnings": [""],
      "factory": "0xfCe81cafe4b3F7e2263EFc2d907f488EBF2B238E",
      "upgradeableComponents": [
        {
          "entrypoint": "0xdFD2b2437a94108323045C282fF1916de5Ac6Af7",
          "implementationReviewed": "0x88D2FD5B62BBf2038e2246D9B9ad24f823306FCB"
        },
        {
          "entrypoint": "0x794a61358D6845594F94dc1DB02A252b5b4814aD",
          "implementationReviewed": "0xB7467b66d86cE80CC258f28D266A18A51DB7FAC8"
        }
      ]
    },
    "0x04936CB19eFA1c0E9091922CF143d3690ED31038": {
      "asset": "0x45cf39EeB437FA95Bb9b52c0105254a6BD25D01e",
      "name": "Aave-AUSD ERC4626RateProvider",
      "summary": "safe",
      "review": "./statATokenv2RateProvider.md",
      "warnings": [""],
      "factory": "0xfCe81cafe4b3F7e2263EFc2d907f488EBF2B238E",
      "upgradeableComponents": [
        {
          "entrypoint": "0x45cf39EeB437FA95Bb9b52c0105254a6BD25D01e",
          "implementationReviewed": "0x88D2FD5B62BBf2038e2246D9B9ad24f823306FCB"
        },
        {
          "entrypoint": "0x794a61358D6845594F94dc1DB02A252b5b4814aD",
          "implementationReviewed": "0xB7467b66d86cE80CC258f28D266A18A51DB7FAC8"
        }
      ]
    },
    "0x7C0b810B445a26d6383eB29b283E49bEa0a9CD37": {
      "asset": "0xC38aD3527A4B821BF437639cBA8Bf567BFa63A13",
      "name": "Aave-DAI ERC4626RateProvider",
      "summary": "safe",
      "review": "./statATokenv2RateProvider.md",
      "warnings": [""],
      "factory": "0xfCe81cafe4b3F7e2263EFc2d907f488EBF2B238E",
      "upgradeableComponents": [
        {
          "entrypoint": "0xC38aD3527A4B821BF437639cBA8Bf567BFa63A13",
          "implementationReviewed": "0x88D2FD5B62BBf2038e2246D9B9ad24f823306FCB"
        },
        {
          "entrypoint": "0x794a61358D6845594F94dc1DB02A252b5b4814aD",
          "implementationReviewed": "0xB7467b66d86cE80CC258f28D266A18A51DB7FAC8"
        }
      ]
    },
    "0x099961a744446af57f7ea93815a69366d3ed4341": {
      "asset": "0x61933AF56431280EE4e5667133D8aF6322D64B32",
      "name": "Aave-LINK ERC4626RateProvider",
      "summary": "safe",
      "review": "./statATokenv2RateProvider.md",
      "warnings": [""],
      "factory": "0xfCe81cafe4b3F7e2263EFc2d907f488EBF2B238E",
      "upgradeableComponents": [
        {
          "entrypoint": "0x61933AF56431280EE4e5667133D8aF6322D64B32",
          "implementationReviewed": "0x88D2FD5B62BBf2038e2246D9B9ad24f823306FCB"
        },
        {
          "entrypoint": "0x794a61358D6845594F94dc1DB02A252b5b4814aD",
          "implementationReviewed": "0xB7467b66d86cE80CC258f28D266A18A51DB7FAC8"
        }
      ]
    },
    "0xe92543e2910c7c60ba56cf282bbc84c7226f97b0": {
      "asset": "0x7883978D1F322641a3AaA82Bac3b0a6Dee7A171E",
      "name": "Aave-AAVE ERC4626RateProvider",
      "summary": "safe",
      "review": "./statATokenv2RateProvider.md",
      "warnings": [""],
      "factory": "0xfCe81cafe4b3F7e2263EFc2d907f488EBF2B238E",
      "upgradeableComponents": [
        {
          "entrypoint": "0x7883978D1F322641a3AaA82Bac3b0a6Dee7A171E",
          "implementationReviewed": "0x88D2FD5B62BBf2038e2246D9B9ad24f823306FCB"
        },
        {
          "entrypoint": "0x794a61358D6845594F94dc1DB02A252b5b4814aD",
          "implementationReviewed": "0xB7467b66d86cE80CC258f28D266A18A51DB7FAC8"
        }
      ]
    },
    "0x4a93b8a90c4be95879f240fb8d3fed46ab1a51db": {
      "asset": "0x3929336Afd0BBa6FCAbB67dFB78610379C66B43B",
      "name": "Aave-FRAX ERC4626RateProvider",
      "summary": "safe",
      "review": "./statATokenv2RateProvider.md",
      "warnings": [""],
      "factory": "0xfCe81cafe4b3F7e2263EFc2d907f488EBF2B238E",
      "upgradeableComponents": [
        {
          "entrypoint": "0x3929336Afd0BBa6FCAbB67dFB78610379C66B43B",
          "implementationReviewed": "0x88D2FD5B62BBf2038e2246D9B9ad24f823306FCB"
        },
        {
          "entrypoint": "0x794a61358D6845594F94dc1DB02A252b5b4814aD",
          "implementationReviewed": "0xB7467b66d86cE80CC258f28D266A18A51DB7FAC8"
        }
      ]
    },
    "0x3f83967f262a1aef68cfc6c884be8b75f06947c3": {
      "asset": "0x79459f4C9AfC902488109D058C3E76ed0B037c41",
      "name": "WrappedAaveAvalanche GHORateProvider.md",
      "summary": "safe",
      "review": "./WrappedAaveAvalanche GHORateProviderReview9261.md",
      "warnings": [],
      "factory": "0xfCe81cafe4b3F7e2263EFc2d907f488EBF2B238E",
      "upgradeableComponents": [
        {
          "entrypoint": "0x79459f4c9afc902488109d058c3e76ed0b037c41",
          "implementationReviewed": "0x88D2FD5B62BBf2038e2246D9B9ad24f823306FCB"
        }
      ]
    },
    "0x7DB6B5bD0E9EAC1E050544f478961830cc676d30": {
      "asset": "0x68088C91446c7bEa49ea7Dbd3B96Ce62B272DC96",
      "name": "StakeddeUSDRateProvider.md",
      "summary": "safe",
      "review": "./StakeddeUSDRateProviderReview.md",
      "warnings": [],
      "factory": "",
      "upgradeableComponents": [
        {
          "entrypoint": "0xb57b25851fe2311cc3fe511c8f10e868932e0680",
          "implementationReviewed": "0x526f100dE665F2598D25e585DbD944E706BB9e3f"
        }
      ]
    },
    "0xEC21c3e82B89EC14d3dDF4beBD50f4B1bd52CFE6": {
      "asset": "0x06d47F3fb376649c3A9Dafe069B3D6E35572219E",
      "name": "StakedavUSDRateProvider.md",
      "summary": "safe",
      "review": "./StakedavUSDRateProviderReview.md",
      "warnings": [],
      "factory": "",
      "upgradeableComponents": []
    },
    "0xfEFCB3d15100f87911631f0A625bAf87dfFb8a5f": {
      "asset": "0x39dE0f00189306062D79eDEC6DcA5bb6bFd108f9",
      "name": "EVKVaulteUSDC-2RateProvider.md",
      "summary": "safe",
      "review": "./EVKVaulteUSDC-2RateProviderReview.md",
      "warnings": [],
      "factory": "",
      "upgradeableComponents": [
        {
          "entrypoint": "0xaf4b4c18b17f6a2b32f6c398a3910bdcd7f26181",
          "implementationReviewed": "0x29E9b639e165d919FEcf02521F8A9dA0492D4f21"
        },
        {
          "entrypoint": "0x39de0f00189306062d79edec6dca5bb6bfd108f9",
          "implementationReviewed": "0x29E9b639e165d919FEcf02521F8A9dA0492D4f21"
        }
      ]
    },
    "0x4e7cE59ccBF84fA0C1d012Ae2F86f990d324A038": {
      "asset": "0xa446938b0204Aa4055cdFEd68Ddf0E0d1BAB3E9E",
      "name": "EVKVaulteUSDt-3RateProvider.md",
      "summary": "safe",
      "review": "./EVKVaulteUSDt-3RateProviderReview.md",
      "warnings": [],
      "factory": "",
      "upgradeableComponents": [
        {
          "entrypoint": "0xa446938b0204aa4055cdfed68ddf0e0d1bab3e9e",
          "implementationReviewed": "0x29E9b639e165d919FEcf02521F8A9dA0492D4f21"
        },
        {
          "entrypoint": "0xaf4b4c18b17f6a2b32f6c398a3910bdcd7f26181",
          "implementationReviewed": "0x29E9b639e165d919FEcf02521F8A9dA0492D4f21"
        }
      ]
    },
    "0x392Eb09258cEC61C3f7278A4c855d6686202aF85": {
      "asset": "0x2137568666f12fc5A026f5430Ae7194F1C1362aB",
      "name": "EVKVaulteAUSD-2RateProvider.md",
      "summary": "safe",
      "review": "./EVKVaulteAUSD-2RateProviderReview.md",
      "warnings": [],
      "factory": "",
      "upgradeableComponents": [
        {
          "entrypoint": "0xaf4b4c18b17f6a2b32f6c398a3910bdcd7f26181",
          "implementationReviewed": "0x29E9b639e165d919FEcf02521F8A9dA0492D4f21"
        },
        {
          "entrypoint": "0x2137568666f12fc5a026f5430ae7194f1c1362ab",
          "implementationReviewed": "0x29E9b639e165d919FEcf02521F8A9dA0492D4f21"
        }
      ]
    },
    "0xfa5D15F15bC1BeBf3B413d9373E27586ac799dB6": {
      "asset": "0x06d47F3fb376649c3A9Dafe069B3D6E35572219E",
      "name": "StakedavUSDRateProvider.md",
      "summary": "safe",
      "review": "./StakedavUSDRateProviderReviewd696.md",
      "warnings": [],
      "factory": "",
      "upgradeableComponents": [
        {
          "entrypoint": "0x5030183b3dd0105d69d7d45595c120fc4b542ec3",
          "implementationReviewed": "0x29E9b639e165d919FEcf02521F8A9dA0492D4f21"
        },
        {
          "entrypoint": "0xaf4b4c18b17f6a2b32f6c398a3910bdcd7f26181",
          "implementationReviewed": "0x29E9b639e165d919FEcf02521F8A9dA0492D4f21"
        }
      ]
    },
    "0x9062a576D3e6Cf6999e99e405608063033c4CFF6": {
      "asset": "0x72F92a966f1874f74e1b601BEe7CF57031B53A03",
      "name": "EVKVaultesavUSD-2RateProvider.md",
      "summary": "safe",
      "review": "./EVKVaultesavUSD-2RateProviderReview911d.md",
      "warnings": [],
      "factory": "",
      "upgradeableComponents": [
        {
          "entrypoint": "0x72f92a966f1874f74e1b601bee7cf57031b53a03",
          "implementationReviewed": "0x29E9b639e165d919FEcf02521F8A9dA0492D4f21"
        },
        {
          "entrypoint": "0xaf4b4c18b17f6a2b32f6c398a3910bdcd7f26181",
          "implementationReviewed": "0x29E9b639e165d919FEcf02521F8A9dA0492D4f21"
        }
      ]
    },
    "0x41F21f6eE1742e15775efcf52e0ecFD2CE8309C2": {
      "asset": "0x6C7d727a0432D03351678F91FAA1126a5B871DF5",
      "name": "SolvBTCAvalancheRateProvider.md",
      "summary": "safe",
      "review": "./SolvBTCAvalancheRateProviderReviewdf07.md",
      "warnings": [],
      "factory": "",
      "upgradeableComponents": [
        {
          "entrypoint": "0x540a9dbba1ae6250253ba8793714492ee357ac1d",
          "implementationReviewed": "0x02a90b43A9179e51eEC59415395437fa8E05dcd9"
        },
        {
          "entrypoint": "0x6c7d727a0432d03351678f91faa1126a5b871df5",
          "implementationReviewed": "0xa45716a26274D4C5F12CeD534Fb6B1fA9EF7aCf8"
        },
        {
          "entrypoint": "0xd157b70f917fef3a59502b9128feca911debc864",
          "implementationReviewed": "0xeFD6F956d68ce2A2338D3c0b12cC51Fd0504D233"
        }
      ]
    },
    "0x6Be2e71238e2000cBA004a38aceA357d14D7e081": {
      "asset": "0x580d5E1399157FD0d58218b7A514b60974F2AB01",
      "name": "StakedUTYRateProvider.md",
      "summary": "safe",
      "review": "./StakedUTYRateProviderReview7bf6.md",
      "warnings": [],
      "factory": "",
      "upgradeableComponents": [
        {
          "entrypoint": "0x580d5e1399157fd0d58218b7a514b60974f2ab01",
          "implementationReviewed": "0x5c1b144D757FC0b24C48914d80FE7137F07dF411"
        },
        {
          "entrypoint": "0xdbc5192a6b6ffee7451301bb4ec312f844f02b4a",
          "implementationReviewed": "0x639C72EEA35E50F5e2911891389FC4E8422587C4"
        }
      ]
    },
    "0x121CE3929a4b7162a84345c9b6296439a82A841c": {
      "asset": "0x51b47B3013863c52CA28D603De3C2d7a5FEf50B9",
      "name": "EVKVaulteweETH-1RateProvider.md",
      "summary": "safe",
      "review": "./EVKVaulteweETH-1RateProviderReview9da2.md",
      "warnings": [],
      "factory": "",
      "upgradeableComponents": [
        {
          "entrypoint": "0xaf4b4c18b17f6a2b32f6c398a3910bdcd7f26181",
          "implementationReviewed": "0x29E9b639e165d919FEcf02521F8A9dA0492D4f21"
        },
        {
          "entrypoint": "0x51b47b3013863c52ca28d603de3c2d7a5fef50b9",
          "implementationReviewed": "0x29E9b639e165d919FEcf02521F8A9dA0492D4f21"
        }
      ]
    },
    "0x332648a03FE7F43f6d835D9547CD0FD1BB420944": {
      "asset": "0xA3D68b74bF0528fdD07263c60d6488749044914b",
      "name": "weETH Rate Provider",
      "summary": "safe",
      "review": "./ChainLinkRateProvider.md",
      "warnings": ["chainlink"],
      "factory": "0x76578ecf9a141296Ec657847fb45B0585bCDa3a6",
      "upgradeableComponents": [
        {
          "entrypoint": "0xA3D68b74bF0528fdD07263c60d6488749044914b",
          "implementationReviewed": "0x08DB0DB9b5F2dcbBFDc26FF411FB2026e81DA748"
        }
      ]
    },
    "0x8Be2e3D4b85d05cac2dBbAC6c42798fb342aef45": {
      "asset": "0x51b47b3013863c52ca28d603de3c2d7a5fef50b9",
      "name": "Euler weETH / weETH CombinedRateProvider",
      "summary": "safe",
      "review": "./CombinedRateProvider.md",
      "warnings": [""],
      "factory": "0xeC2C6184761ab7fE061130B4A7e3Da89c72F8395",
      "upgradeableComponents": []
    }
  },
  "base": {
    "0x829Be222f36C6B7D48a7e1270b3c070BA2Ee98C4": {
      "asset": "0xe9F2a5F9f3c846f29066d7fB3564F8E6B6b2D65b",
      "name": "Superform USDC Rate Provider",
      "summary": "safe",
      "review": "./SuperformRateProviders.md",
      "warnings": [],
      "factory": "0xEfD3aF73d3359014f3B864d37AC672A6d3D7ff1A",
      "upgradeableComponents": []
    },
    "0xe1b1e024f4Bc01Bdde23e891E081b76a1A914ddd": {
      "asset": "0xd95ca61CE9aAF2143E81Ef5462C0c2325172E028",
      "name": "WrappedUsdPlusRateProvider",
      "summary": "safe",
      "review": "./WrappedUsdPlusRateProvider.md",
      "warnings": [],
      "factory": "",
      "upgradeableComponents": [
        {
          "entrypoint": "0xd95ca61CE9aAF2143E81Ef5462C0c2325172E028",
          "implementationReviewed": "0xE3434045a3bE5376e8d3Cf841981835996561f80"
        },
        {
          "entrypoint": "0xB79DD08EA68A908A97220C76d19A6aA9cBDE4376",
          "implementationReviewed": "0x441Df98011aD427C5692418999ba2150e6d84277"
        },
        {
          "entrypoint": "0x7cb1B38591021309C64f451859d79312d8Ca2789",
          "implementationReviewed": "0x083f016e9928a3eaa3aca0ff9f4e4ded5db3b4b7"
        },
        {
          "entrypoint": "0x8ab9012D1BfF1b62c2ad82AE0106593371e6b247",
          "implementationReviewed": "0x292F13d4BfD6f6aE0Bf8Be981bcC44eC4850e5E9"
        }
      ]
    },
    "0xeC0C14Ea7fF20F104496d960FDEBF5a0a0cC14D0": {
      "asset": "0x99aC4484e8a1dbd6A185380B3A811913Ac884D87",
      "name": "DSRBalancerRateProviderAdapter",
      "summary": "safe",
      "review": "./DSRRateProvider.md",
      "warnings": [],
      "factory": "",
      "upgradeableComponents": []
    },
    "0x4467Ab7BC794bb3929d77e826328BD378bf5392F": {
      "asset": "0x4EA71A20e655794051D1eE8b6e4A3269B13ccaCc",
      "name": "ERC4626RateProvider",
      "summary": "safe",
      "review": "./statATokenLMRateProvider.md",
      "warnings": [],
      "factory": "",
      "upgradeableComponents": [
        {
          "entrypoint": "0x4EA71A20e655794051D1eE8b6e4A3269B13ccaCc",
          "implementationReviewed": "0xF1Cd4193bbc1aD4a23E833170f49d60f3D35a621"
        },
        {
          "entrypoint": "0xA238Dd80C259a72e81d7e4664a9801593F98d1c5",
          "implementationReviewed": "0xE9547fc44C271dBddf94D8E20b46836B87DA6789"
        }
      ]
    },
    "0x3786a6CAAB433f5dfE56503207DF31DF87C5b5C1": {
      "asset": "0x2Ae3F1Ec7F1F5012CFEab0185bfc7aa3cf0DEc22",
      "name": "cbETH Rate Provider",
      "summary": "safe",
      "review": "./ChainLinkRateProvider.md",
      "warnings": ["chainlink"],
      "factory": "0x0A973B6DB16C2ded41dC91691Cc347BEb0e2442B",
      "upgradeableComponents": []
    },
    "0x5a7A419C59eAAdec8Dc00bc93ac95612e6e154Cf": {
      "asset": "0x04C0599Ae5A44757c0af6F9eC3b93da8976c150A",
      "name": "weETH Rate Provider",
      "summary": "safe",
      "review": "./ChainLinkRateProvider.md",
      "warnings": ["chainlink"],
      "factory": "0x0A973B6DB16C2ded41dC91691Cc347BEb0e2442B",
      "upgradeableComponents": []
    },
    "0x039f7205C2cBa4535C2575123Ac3D657263892c4": {
      "asset": "0xB6fe221Fe9EeF5aBa221c348bA20A1Bf5e73624c",
      "name": "rETH RocketPool Rate Provider",
      "summary": "safe",
      "review": "./LegacyReview.md",
      "warnings": ["legacy"],
      "factory": "",
      "upgradeableComponents": []
    },
    "0x5E10C2a55fB6E4C14c50C7f6B82bb28A813a4748": {
      "asset": "0x4200000000000000000000000000000000000006",
      "name": "ConstantRateProvider",
      "summary": "safe",
      "review": "./ConstantRateProvider.md",
      "warnings": [],
      "factory": "",
      "upgradeableComponents": []
    },
    "0x3e89cc86307aF44A77EB29d0c4163d515D348313": {
      "asset": "0x4200000000000000000000000000000000000006",
      "name": "ConstantRateProvider",
      "summary": "safe",
      "review": "./ConstantRateProvider.md",
      "warnings": [],
      "factory": "",
      "upgradeableComponents": []
    },
    "0x3fA516CEB5d068b60FDC0c68a3B793Fc43B88f15": {
      "asset": "0x4200000000000000000000000000000000000006",
      "name": "ConstantRateProvider",
      "summary": "safe",
      "review": "./ConstantRateProvider.md",
      "warnings": [],
      "factory": "",
      "upgradeableComponents": []
    },
    "0xd58338f102e8de2e3d9d54cc043c6d606826a790": {
      "asset": "0xcbb7c0000ab88b473b1f5afd9ef808440eed33bf",
      "name": "ConstantRateProvider",
      "summary": "safe",
      "review": "./ConstantRateProvider.md",
      "warnings": [],
      "factory": "",
      "upgradeableComponents": []
    },
    "0x4a0f0012004bc22d4fdb818b9c539e78adc0c69d": {
      "asset": "0xcbb7c0000ab88b473b1f5afd9ef808440eed33bf",
      "name": "ConstantRateProvider",
      "summary": "safe",
      "review": "./ConstantRateProvider.md",
      "warnings": [],
      "factory": "",
      "upgradeableComponents": []
    },
    "0x3b3dd5f913443bb5E70389F29c83F7DCA460CAe1": {
      "asset": "0xc1cba3fcea344f92d9239c08c0568f6f2f0ee452",
      "name": "wstETH Rate Provider",
      "summary": "safe",
      "review": "./ChainLinkRateProvider.md",
      "warnings": ["chainlink"],
      "factory": "0x0A973B6DB16C2ded41dC91691Cc347BEb0e2442B",
      "upgradeableComponents": []
    },
    "0x6ac3b3BeCE5AA61C6AB5d50ecd2D47b1f18ACe49": {
      "asset": "0x2416092f143378750bb29b79ed961ab195cceea5",
      "name": "ezETH Rate Provider",
      "summary": "safe",
      "review": "./ChainLinkRateProvider.md",
      "warnings": ["chainlink"],
      "factory": "0x0A973B6DB16C2ded41dC91691Cc347BEb0e2442B",
      "upgradeableComponents": []
    },
    "0xc11082BbDBB8AaB12d0947EEAD2c8bc28E1b3B34": {
      "asset": "0x616a4E1db48e22028f6bbf20444Cd3b8e3273738",
      "name": "Seamless USDC Rate Provider",
      "summary": "safe",
      "review": "./MorphoERC4626RateProviders.md",
      "warnings": [],
      "factory": "0xEfD3aF73d3359014f3B864d37AC672A6d3D7ff1A",
      "upgradeableComponents": []
    },
    "0x9e0926C3c5D2F42845Bf4F980F926b60323872d7": {
      "asset": "0x7BfA7C4f149E7415b73bdeDfe609237e29CBF34A",
      "name": "Spark USDC Rate Provider",
      "summary": "safe",
      "review": "./MorphoERC4626RateProviders.md",
      "warnings": [],
      "factory": "0xEfD3aF73d3359014f3B864d37AC672A6d3D7ff1A",
      "upgradeableComponents": []
    },
    "0xdCb03A77bB54E0a05D591e543FA39E9c46E8Febb": {
      "asset": "0x23479229e52Ab6aaD312D0B03DF9F33B46753B5e",
      "name": "Ionic Ecosystem USDC Rate Provider",
      "summary": "safe",
      "review": "./MorphoERC4626RateProviders.md",
      "warnings": [],
      "factory": "0xEfD3aF73d3359014f3B864d37AC672A6d3D7ff1A",
      "upgradeableComponents": []
    },
    "0xcc028cF7F8fA7986001fa7063A2E26b3094b42fd": {
      "asset": "0x5A32099837D89E3a794a44fb131CBbAD41f87a8C",
      "name": "Ionic Ecosystem WETH Rate Provider",
      "summary": "safe",
      "review": "./MorphoERC4626RateProviders.md",
      "warnings": [],
      "factory": "0xEfD3aF73d3359014f3B864d37AC672A6d3D7ff1A",
      "upgradeableComponents": []
    },
    "0x14BD1e9b30007510c2aFE3a7a8053A6DE5605d35": {
      "asset": "0xe298b938631f750DD409fB18227C4a23dCdaab9b",
      "name": "ERC4626RateProvider",
      "summary": "safe",
      "review": "./statATokenLMRateProvider.md",
      "warnings": [""],
      "factory": "0xEfD3aF73d3359014f3B864d37AC672A6d3D7ff1A",
      "upgradeableComponents": []
    },
    "0x0368b79b6A173a5aD589594E3227153D8cC7Cecc": {
      "asset": "0xC768c589647798a6EE01A91FdE98EF2ed046DBD6",
      "name": "ERC4626RateProvider",
      "summary": "safe",
      "review": "./statATokenLMRateProvider.md",
      "warnings": [""],
      "factory": "0xEfD3aF73d3359014f3B864d37AC672A6d3D7ff1A",
      "upgradeableComponents": []
    },
    "0xbF21251c74208771e25De5C08971cE586236EE89": {
      "asset": "0xFA2A03b6f4A65fB1Af64f7d935fDBf78693df9aF",
      "name": "ERC4626RateProvider",
      "summary": "safe",
      "review": "./statATokenLMRateProvider.md",
      "warnings": [],
      "factory": "",
      "upgradeableComponents": []
    },
    "0xcb1f29103F710A0A562de7f0e9DDE223D0860674": {
      "asset": "0x0830820D1A9aa1554364752d6D8F55C836871B74",
      "name": "AaveMarketRateTransformer",
      "summary": "safe",
      "review": "./MarketRateTransformerRateProviders.md",
      "warnings": [],
      "factory": "",
      "upgradeableComponents": []
    },
    "0x940748d30315276362f594ECcCb648A4f9aB7629": {
      "asset": "0x5e8B674127B321DC344c078e58BBACc3f3008962",
      "name": "AaveMarketRateTransformer",
      "summary": "safe",
      "review": "./MarketRateTransformerRateProviders.md",
      "warnings": [],
      "factory": "",
      "upgradeableComponents": []
    },
    "0xBa0Fd0f3B019e8aBA61FEA2ac4Eb56b29F6808c0": {
      "asset": "0x74D4D1D440c9679b1013999Bd91507eAa2fff651",
      "name": "ERC4626RateProvider",
      "summary": "safe",
      "review": "./statATokenLMRateProvider.md",
      "warnings": [],
      "factory": "",
      "upgradeableComponents": []
    },
    "0xFF4B2CE4131E0Fb6b8A40447B4dF96Bdc83f759a": {
      "asset": "0xF8F10f39116716e89498c1c5E94137ADa11b2BC7",
      "name": "AaveMarketRateTransformer",
      "summary": "safe",
      "review": "./MarketRateTransformerRateProviders.md",
      "warnings": [],
      "factory": "",
      "upgradeableComponents": []
    },
    "0x84394fa6a39bdff63b255622da362b113c690267": {
      "asset": "0x5875eEE11Cf8398102FdAd704C9E96607675467a",
      "name": "SavingsUSDSRateProvider",
      "summary": "safe",
      "review": "./sUSDSBaseRateProvider.md",
      "warnings": [],
      "factory": "",
      "upgradeableComponents": [
        {
          "entrypoint": "0xa3931d71877C0E7a3148CB7Eb4463524FEc27fbD",
          "implementationReviewed": "0x4e7991e5C547ce825BdEb665EE14a3274f9F61e0"
        }
      ]
    },
    "0xD47c15CDD7c734db321F07CB9AB1f852aE9A0b83": {
      "asset": "0x895e15020C3f52ddD4D8e9514eB83C39F53B1579",
      "name": "YieldFi yUSD Rate Provider",
      "summary": "safe",
      "review": "./yUSDRateProviderBase.md",
      "warnings": [""],
      "factory": "",
      "upgradeableComponents": [
        {
          "entrypoint": "0xE88DA976479461080072D6461128fd401B6D4Dcb",
          "implementationReviewed": "0xfeae389573e64b4ada95a494090f2399415c8b20"
        }
      ]
    },
    "0xf8CDA16566a06f3C848258DE4Ec5fc3401cbB214": {
      "asset": "0x88b1Cd4b430D95b406E382C3cDBaE54697a0286E",
      "name": "Aave GHO StataV2",
      "summary": "safe",
      "review": "./statATokenLMRateProvider.md",
      "warnings": [],
      "factory": "",
      "upgradeableComponents": []
    },
    "0x6f2c300878ac028bc0Bc2cF38217396DF163fF42": {
      "asset": "0xe31ee12bdfdd0573d634124611e85338e2cbf0cf",
      "name": "sUSDz Rate Provider",
      "summary": "safe",
      "review": "./ChainLinkRateProvider.md",
      "warnings": ["chainlink"],
      "factory": "0x0A973B6DB16C2ded41dC91691Cc347BEb0e2442B",
      "upgradeableComponents": []
    },
    "0x0bB7028D24b24424485E769bD44b936B315Cb8FC": {
      "asset": "0x9272D6153133175175Bc276512B2336BE3931CE9",
      "name": "fluid weth rate provider",
      "summary": "safe",
      "review": "./FluidRateProviders.md",
      "warnings": [""],
      "factory": "0xEfD3aF73d3359014f3B864d37AC672A6d3D7ff1A",
      "upgradeableComponents": []
    },
    "0x80016277F5d8c5607D12f74a5bED31038dB2ca8c": {
      "asset": "0xffE8B2295CEf70290819A8193834cc7900bCef5f",
      "name": "SuperUSDC Bridged Rate",
      "summary": "safe",
      "review": "./API3RateProvider.md",
      "warnings": [""],
      "factory": "0x0A973B6DB16C2ded41dC91691Cc347BEb0e2442B",
      "upgradeableComponents": []
    },
    "0x9938e1b933148dffe36697ac464a7dd420b4190c": {
      "asset": "0x4200000000000000000000000000000000000006",
      "name": "wETH to USD Rate Provider",
      "summary": "safe",
      "review": "./ChainLinkRateProvider.md",
      "warnings": ["chainlink"],
      "factory": "0x0A973B6DB16C2ded41dC91691Cc347BEb0e2442B",
      "upgradeableComponents": []
    },
    "0xdBB41Da7dE45729857A09baaF98D1e9b0b1A8740": {
      "asset": "0x729F75Aff28c726e32403e80cef2aFb518CFbfa7",
      "name": "aEURC to USD AaveMarketRateTransformer",
      "summary": "safe",
      "review": "./MarketRateTransformerRateProviders.md",
      "warnings": [],
      "factory": "",
      "upgradeableComponents": []
    },
    "0x1298d51c51a201614502f90f554549256f1121fe": {
      "asset": "0x60a3e35cc302bfa44cb288bc5a4f316fdb1adb42",
      "name": "EURc Rate Provider",
      "summary": "safe",
      "review": "./ChainLinkRateProvider.md",
      "warnings": ["chainlink"],
      "factory": "0x0A973B6DB16C2ded41dC91691Cc347BEb0e2442B",
      "upgradeableComponents": []
    },
    "0xB0027C1C870573d5626Df1f049a12E39d3e613e9": {
      "asset": "0x3A43AEC53490CB9Fa922847385D82fe25d0E9De7",
      "name": "YoVaultETHRateProvider.md",
      "summary": "safe",
      "review": "./YoVaultETHRateProviderReview3d7a.md",
      "warnings": [],
      "factory": "",
      "upgradeableComponents": [
        {
          "entrypoint": "0x3a43aec53490cb9fa922847385d82fe25d0e9de7",
          "implementationReviewed": "0x657f7aea768feeaa406b271a9561181a83eea017"
        }
      ]
    },
    "0x47fc979C519fA6c07D4dB6ab7B7573e20d94C5F9": {
      "asset": "0xbCbc8cb4D1e8ED048a6276a5E94A3e952660BcbC",
      "name": "YoVaultBTCRateProvider.md",
      "summary": "safe",
      "review": "./YoVaultBTCRateProviderReviewfbc3.md",
      "warnings": [],
      "factory": "",
      "upgradeableComponents": [
        {
          "entrypoint": "0xbcbc8cb4d1e8ed048a6276a5e94a3e952660bcbc",
          "implementationReviewed": "0x586b76704287964f5793b71555d50daa592da037"
        },
        {
          "entrypoint": "0xcbb7c0000ab88b473b1f5afd9ef808440eed33bf",
          "implementationReviewed": "0x7458bfdc30034eb860b265e6068121d18fa5aa72"
        }
      ]
    },
    "0x8Cb017261719799f8b5A3762Ebe2b0e214F9a735": {
      "asset": "0x0000000f2eB9f69274678c76222B35eEc7588a65",
      "name": "YoVaultUSDRateProvider.md",
      "summary": "safe",
      "review": "./YoVaultUSDRateProviderReview53ea.md",
      "warnings": [],
      "factory": "",
      "upgradeableComponents": [
        {
          "entrypoint": "0x833589fcd6edb6e08f4c7c32d4f71b54bda02913",
          "implementationReviewed": "0x2ce6311ddae708829bc0784c967b7d77d19fd779"
        },
        {
          "entrypoint": "0x0000000f2eb9f69274678c76222b35eec7588a65",
          "implementationReviewed": "0xf17476acc4c25b2d99852371b44d7ccbe7e8fc89"
        }
      ]
    },
    "0x2fb9fb5eB65c17B405c1B1c02bAE992D625B34c6": {
      "asset": "0x4772D2e014F9fC3a820C444e3313968e9a5C8121",
      "name": "YieldFiyUSDRateProvider.md",
      "summary": "safe",
      "review": "./YieldFiyUSDRateProviderReview33e7.md",
      "warnings": [],
      "factory": "",
      "upgradeableComponents": [
        {
          "entrypoint": "0x833589fcd6edb6e08f4c7c32d4f71b54bda02913",
          "implementationReviewed": "0x2ce6311ddae708829bc0784c967b7d77d19fd779"
        }
      ]
    },
    "0x2e40AcBBB710e04BeE940560Af0B0932018b67Ec": {
      "asset": "0x589A7339C6d0c8777E7429F57f2f95c069c37288",
      "name": "WrappedExtraFiX Base USDCRateProvider.md",
      "summary": "safe",
      "review": "./WrappedExtraFiX Base USDCRateProviderReviewc321.md",
      "warnings": [],
      "factory": "",
      "upgradeableComponents": [
        {
          "entrypoint": "0x589a7339c6d0c8777e7429f57f2f95c069c37288",
          "implementationReviewed": "0x67a30aa0584fe9cc08b4dcee77e8a9bc89bfdf69"
        },
        {
          "entrypoint": "0x09b11746dfd1b5a8325e30943f8b3d5000922e03",
          "implementationReviewed": "0x77b0e1b55915169abe2353e354749dc901ebb086"
        }
      ]
    },
    "0x9caC674EADA0cfA8Fd6DD3ab4498E77E421A5a0B": {
      "asset": "0x98eFe85735F253a0ed0Be8e2915ff39f9e4AfF0F",
      "name": "WrappedExtraXBase USRRateProvider.md",
      "summary": "safe",
      "review": "./WrappedExtraXBase USRRateProviderReview6fec.md",
      "warnings": [],
      "factory": "",
      "upgradeableComponents": [
        {
          "entrypoint": "0x98efe85735f253a0ed0be8e2915ff39f9e4aff0f",
          "implementationReviewed": "0x67a30aa0584fe9cc08b4dcee77e8a9bc89bfdf69"
        },
        {
          "entrypoint": "0x09b11746dfd1b5a8325e30943f8b3d5000922e03",
          "implementationReviewed": "0x77b0e1b55915169abe2353e354749dc901ebb086"
        }
      ]
    }
  },
  "ethereum": {
    "0x9fA39387D479fd456367190c82739eD6dC86491D": {
      "asset": "0xF7DE3c70F2db39a188A81052d2f3C8e3e217822a",
      "name": "Superform USDC Rate Provider",
      "summary": "safe",
      "review": "./SuperformRateProviders.md",
      "warnings": [],
      "factory": "0xFC541f8d8c5e907E236C8931F0Df9F58e0C259Ec",
      "upgradeableComponents": []
    },
    "0x1aCB59d7c5D23C0310451bcd7bA5AE46d18c108C": {
      "asset": "0xF1617882A71467534D14EEe865922de1395c9E89",
      "name": "asETHRateProvider",
      "summary": "safe",
      "review": "./asETHRateProvider.md",
      "warnings": ["donation"],
      "factory": "0xFC541f8d8c5e907E236C8931F0Df9F58e0C259Ec",
      "upgradeableComponents": [
        {
          "entrypoint": "0xF1617882A71467534D14EEe865922de1395c9E89",
          "implementationReviewed": "0xD9F64Ee3DD6F552c1BcfC8862dbD130bc6697a66"
        },
        {
          "entrypoint": "0xFC87753Df5Ef5C368b5FBA8D4C5043b77e8C5b39",
          "implementationReviewed": "0x5f898DC62d699ecBeD578E4A9bEf46009EA8424b"
        }
      ]
    },
    "0x2c3b8c5e98A6e89AAAF21Deebf5FF9d08c4A9FF7": {
      "asset": "0xF1376bceF0f78459C0Ed0ba5ddce976F1ddF51F4",
      "name": "BalancerRateProxy",
      "summary": "safe",
      "review": "./BalancerRateProxy_uniETH.md",
      "warnings": ["donation"],
      "factory": "",
      "upgradeableComponents": [
        {
          "entrypoint": "0x4beFa2aA9c305238AA3E0b5D17eB20C045269E9d",
          "implementationReviewed": "0x9Ba573D531b45521a4409f3D3e1bC0d7dfF7C757"
        }
      ]
    },
    "0xAAE054B9b822554dd1D9d1F48f892B4585D3bbf0": {
      "asset": "0xA35b1B31Ce002FBF2058D22F30f95D405200A15b",
      "name": "ETHxRateProvider",
      "summary": "safe",
      "review": "./ETHxRateProvider.md",
      "warnings": [],
      "factory": "",
      "upgradeableComponents": [
        {
          "entrypoint": "0xcf5EA1b38380f6aF39068375516Daf40Ed70D299",
          "implementationReviewed": "0x9dceaeB1C035C1427E64E6c6fEC61F816e0d0FF5"
        }
      ]
    },
    "0xA6aeD7922366611953546014A3f9e93f058756a2": {
      "asset": "0x93ef1Ea305D11A9b2a3EbB9bB4FCc34695292E7d",
      "name": "QueenRateProvider",
      "summary": "safe",
      "review": "./QueenRateProvider.md",
      "warnings": ["donation"],
      "factory": "",
      "upgradeableComponents": []
    },
    "0x67560A970FFaB46D65cB520dD3C2fF4E684f29c2": {
      "asset": "0xC4cafEFBc3dfeA629c589728d648CB6111DB3136",
      "name": "TBYRateProvider",
      "summary": "safe",
      "review": "./TBYRateProvider.md",
      "warnings": [],
      "factory": "0x97390050B63eb56C0e39bB0D8d364333Eb3AFD12",
      "upgradeableComponents": []
    },
    "0xDceC4350d189Ea7e1DD2C9BDa63cB0e0Ae34b81F": {
      "asset": "0x8dc5BE35672D650bc8A176A4bafBfC33555D80AC",
      "name": "TBYRateProvider",
      "summary": "safe",
      "review": "./TBYRateProvider.md",
      "warnings": [],
      "factory": "0x97390050B63eb56C0e39bB0D8d364333Eb3AFD12",
      "upgradeableComponents": []
    },
    "0xc7177B6E18c1Abd725F5b75792e5F7A3bA5DBC2c": {
      "asset": "0x83F20F44975D03b1b09e64809B757c47f942BEeA",
      "name": "SavingsDAIRateProvider",
      "summary": "safe",
      "review": "./SavingsDAIRateProvider.md",
      "warnings": [],
      "factory": "",
      "upgradeableComponents": []
    },
    "0xd8689E8740C23d73136744817347fd6aC464E842": {
      "asset": "0xaF4ce7CD4F8891ecf1799878c3e9A35b8BE57E09",
      "name": "wUSDKRateProvider",
      "summary": "safe",
      "review": "./wUSDKRateProvider.md",
      "warnings": ["donation"],
      "factory": "",
      "upgradeableComponents": []
    },
    "0xf518f2EbeA5df8Ca2B5E9C7996a2A25e8010014b": {
      "asset": "0x24Ae2dA0f361AA4BE46b48EB19C91e02c5e4f27E",
      "name": "MevEthRateProvider",
      "summary": "safe",
      "review": "./MevEthRateProvider.md",
      "warnings": ["donation"],
      "factory": "",
      "upgradeableComponents": []
    },
    "0xCd5fE23C85820F7B72D0926FC9b05b43E359b7ee": {
      "asset": "0xCd5fE23C85820F7B72D0926FC9b05b43E359b7ee",
      "name": "WeETH",
      "summary": "safe",
      "review": "./WeETH.md",
      "warnings": [],
      "factory": "",
      "upgradeableComponents": [
        {
          "entrypoint": "0xCd5fE23C85820F7B72D0926FC9b05b43E359b7ee",
          "implementationReviewed": "0xe629ee84C1Bd9Ea9c677d2D5391919fCf5E7d5D9"
        },
        {
          "entrypoint": "0x308861A430be4cce5502d0A12724771Fc6DaF216",
          "implementationReviewed": "0x4D784Aa9eacc108ea5A326747870897f88d93860"
        },
        {
          "entrypoint": "0x35fA164735182de50811E8e2E824cFb9B6118ac2",
          "implementationReviewed": "0x1B47A665364bC15C28B05f449B53354d0CefF72f"
        },
        {
          "entrypoint": "0x3d320286E014C3e1ce99Af6d6B00f0C1D63E3000",
          "implementationReviewed": "0x047A7749AD683C2Fd8A27C7904Ca8dD128F15889"
        },
        {
          "entrypoint": "0x0EF8fa4760Db8f5Cd4d993f3e3416f30f942D705",
          "implementationReviewed": "0x9D6fC3cBaaD0ef36b2B3a4b4b311C9dd267a4aeA"
        },
        {
          "entrypoint": "0x57AaF0004C716388B21795431CD7D5f9D3Bb6a41",
          "implementationReviewed": "0x698cB4508F13Cc12aAD36D2B64413C302B781d9A"
        }
      ]
    },
    "0x8023518b2192FB5384DAdc596765B3dD1cdFe471": {
      "asset": "0xf1C9acDc66974dFB6dEcB12aA385b9cD01190E38",
      "name": "PriceFeed",
      "summary": "safe",
      "review": "./osEthRateProvider.md",
      "warnings": [],
      "factory": "",
      "upgradeableComponents": []
    },
    "0x387dBc0fB00b26fb085aa658527D5BE98302c84C": {
      "asset": "0xbf5495Efe5DB9ce00f80364C8B423567e58d2110",
      "name": "BalancerRateProvider",
      "summary": "safe",
      "review": "ezETHRateProvider.md",
      "warnings": ["donation"],
      "factory": "",
      "upgradeableComponents": [
        {
          "entrypoint": "0x387dBc0fB00b26fb085aa658527D5BE98302c84C",
          "implementationReviewed": "0x9284cEFf248315377e782df0666EE9832E119508"
        },
        {
          "entrypoint": "0xbf5495Efe5DB9ce00f80364C8B423567e58d2110",
          "implementationReviewed": "0x1e756B7bCca7B26FB9D85344B3525F5559bbacb0"
        },
        {
          "entrypoint": "0x74a09653A083691711cF8215a6ab074BB4e99ef5",
          "implementationReviewed": "0x18Ac4D26ACD4c5C4FE98C9098D2E5e1e501A042a"
        },
        {
          "entrypoint": "0x4994EFc62101A9e3F885d872514c2dC7b3235849",
          "implementationReviewed": "0x09aA40B6e0e768a04d650302e1879DCED6b7666E"
        },
        {
          "entrypoint": "0x5a12796f7e7EBbbc8a402667d266d2e65A814042",
          "implementationReviewed": "0x5a12796f7e7EBbbc8a402667d266d2e65A814042"
        },
        {
          "entrypoint": "0xbAf5f3A05BD7Af6f3a0BBA207803bf77e2657c8F",
          "implementationReviewed": "0xceEa4f26924F2CF55f59A560d6F323241728019a"
        },
        {
          "entrypoint": "0x0B1981a9Fcc24A445dE15141390d3E46DA0e425c",
          "implementationReviewed": "0xceEa4f26924F2CF55f59A560d6F323241728019a"
        }
      ]
    },
    "0x746df66bc1Bb361b9E8E2a794C299c3427976e6C": {
      "asset": "0xA1290d69c65A6Fe4DF752f95823fae25cB99e5A7",
      "name": "RsETHRateProvider",
      "summary": "safe",
      "review": "rsETHRateProvider.md",
      "warnings": ["donation"],
      "factory": "",
      "upgradeableComponents": [
        {
          "entrypoint": "0x349A73444b1a310BAe67ef67973022020d70020d",
          "implementationReviewed": "0xf1bed40dbee8fc0f324fa06322f2bbd62d11c97d"
        },
        {
          "entrypoint": "0x947Cb49334e6571ccBFEF1f1f1178d8469D65ec7",
          "implementationReviewed": "0x8d9cd771c51b7f6217e0000c1c735f05adbe6594"
        },
        {
          "entrypoint": "0xA1290d69c65A6Fe4DF752f95823fae25cB99e5A7",
          "implementationReviewed": "0x8e2fe2f55f295f3f141213789796fa79e709ef23"
        },
        {
          "entrypoint": "0x3D08ccb47ccCde84755924ED6B0642F9aB30dFd2",
          "implementationReviewed": "0x0379e85188bc416a1d43ab04b28f38b5c63f129e"
        },
        {
          "entrypoint": "0x8546A7C8C3C537914C3De24811070334568eF427",
          "implementationReviewed": "0xd7db9604ef925af96cda6b45026be64c691c7704"
        }
      ]
    },
    "0xad4bFaFAe75ECd3fED5cFad4E4E9847Cd47A1879": {
      "asset": "0x6733F0283711F225A447e759D859a70b0c0Fd2bC",
      "name": "svETHRateProvider",
      "summary": "safe",
      "review": "sveth.md",
      "warnings": ["donation"],
      "factory": "",
      "upgradeableComponents": [
        {
          "entrypoint": "0x38D64ce1Bdf1A9f24E0Ec469C9cAde61236fB4a0",
          "implementationReviewed": "0x38D64ce1Bdf1A9f24E0Ec469C9cAde61236fB4a0"
        }
      ]
    },
    "0xFAe103DC9cf190eD75350761e95403b7b8aFa6c0": {
      "asset": "0xFAe103DC9cf190eD75350761e95403b7b8aFa6c0",
      "name": "RswETH",
      "summary": "safe",
      "review": "./rswethRateProvider.md",
      "warnings": [""],
      "factory": "",
      "upgradeableComponents": [
        {
          "entrypoint": "0xFAe103DC9cf190eD75350761e95403b7b8aFa6c0",
          "implementationReviewed": "0xcD284A617b4ED7697c2E455d95049c7Fc538785c"
        },
        {
          "entrypoint": "0xd5A73c748449a45CC7D9f21c7ed3aB9eB3D2e959",
          "implementationReviewed": "0xF00E70450EB294C6fe430c842A09796D73c28977"
        },
        {
          "entrypoint": "0x796592b2092F7E150C48643dA19Dd2F28be3333F",
          "implementationReviewed": "0x527d6db79bFf473B8DD722429bDB3B0C8b855D23"
        }
      ]
    },
    "0xD02011C6C8AEE310D0aA42AA98BFE9DCa547fCc0": {
      "asset": "0xb45ad160634c528Cc3D2926d9807104FA3157305",
      "name": "ERC4626RateProvider",
      "summary": "safe",
      "review": "./sDOLARateProvider.md",
      "warnings": ["donation"],
      "factory": "",
      "upgradeableComponents": []
    },
    "0xe3E123ED9fec48a6f40A8aC7bE9afEDDAD80F146": {
      "asset": "0xB88a5Ac00917a02d82c7cd6CEBd73E2852d43574",
      "name": "BalancerAMM",
      "summary": "safe",
      "review": "./sweepRateProvider.md",
      "warnings": [],
      "factory": "",
      "upgradeableComponents": [
        {
          "entrypoint": "0xB88a5Ac00917a02d82c7cd6CEBd73E2852d43574",
          "implementationReviewed": "0xf0604A1c725F8eeb14FF082F2275AfE0B67A32D5"
        }
      ]
    },
    "0x343281Bb5029C4b698fE736D800115ac64D5De39": {
      "asset": "0x7FA768E035F956c41d6aeaa3Bd857e7E5141CAd5",
      "name": "InstETHRateProvider",
      "summary": "safe",
      "review": "./InceptionLRTRateProvider.md",
      "warnings": ["donation"],
      "factory": "",
      "upgradeableComponents": [
        {
          "entrypoint": "0x814CC6B8fd2555845541FB843f37418b05977d8d",
          "implementationReviewed": "0xbBf7fc7036B60D1E88913bD583dC5E39957F9f17"
        },
        {
          "entrypoint": "0x7FA768E035F956c41d6aeaa3Bd857e7E5141CAd5",
          "implementationReviewed": "0xBAa61A8d8BC52f5a9256612Fab498c542188A132"
        }
      ]
    },
    "0xda3E8CD08753a05Ed4103aF28c69C47e35d6D8Da": {
      "asset": "0x862c57d48becB45583AEbA3f489696D22466Ca1b",
      "name": "ERC4626RateProvider",
      "summary": "safe",
      "review": "./statATokenLMRateProvider.md",
      "warnings": [""],
      "factory": "",
      "upgradeableComponents": [
        {
          "entrypoint": "0x862c57d48becB45583AEbA3f489696D22466Ca1b",
          "implementationReviewed": "0xc026f5dd7869e0ddc44a759ea3dec6d5cd8d996b"
        },
        {
          "entrypoint": "0x87870Bca3F3fD6335C3F4ce8392D69350B4fA4E2",
          "implementationReviewed": "0x5faab9e1adbddad0a08734be8a52185fd6558e14"
        }
      ]
    },
    "0x3fc2eada4FE8ecc835E74D295b9447B4A4475bAE": {
      "asset": "0x848107491E029AFDe0AC543779c7790382f15929",
      "name": "ERC4626RateProvider",
      "summary": "safe",
      "review": "./statATokenLMRateProvider.md",
      "warnings": [""],
      "factory": "https://etherscan.io/address/0xfc541f8d8c5e907e236c8931f0df9f58e0c259ec",
      "upgradeableComponents": [
        {
          "entrypoint": "0x848107491E029AFDe0AC543779c7790382f15929",
          "implementationReviewed": "0xc026f5dd7869e0ddc44a759ea3dec6d5cd8d996b"
        },
        {
          "entrypoint": "0x87870Bca3F3fD6335C3F4ce8392D69350B4fA4E2",
          "implementationReviewed": "0x5faab9e1adbddad0a08734be8a52185fd6558e14"
        }
      ]
    },
    "0x159aa33322918C12a08d8b83a215836781C2682F": {
      "asset": "0xDBf5E36569798D1E39eE9d7B1c61A7409a74F23A",
      "name": "ERC4626RateProvider",
      "summary": "safe",
      "review": "./statATokenLMRateProvider.md",
      "warnings": [""],
      "factory": "0xFC541f8d8c5e907E236C8931F0Df9F58e0C259Ec",
      "upgradeableComponents": [
        {
          "entrypoint": "0xDBf5E36569798D1E39eE9d7B1c61A7409a74F23A",
          "implementationReviewed": "0xc026f5dd7869e0ddc44a759ea3dec6d5cd8d996b"
        },
        {
          "entrypoint": "0x87870Bca3F3fD6335C3F4ce8392D69350B4fA4E2",
          "implementationReviewed": "0x5faab9e1adbddad0a08734be8a52185fd6558e14"
        }
      ]
    },
    "0xC29783738A475112Cafe58433Dd9D19F3a406619": {
      "asset": "0xf073bAC22DAb7FaF4a3Dd6c6189a70D54110525C",
      "name": "GenEthRateProvider",
      "summary": "safe",
      "review": "./genETHRateProvider.md",
      "warnings": [],
      "factory": "",
      "upgradeableComponents": [
        {
          "entrypoint": "0xf073bAC22DAb7FaF4a3Dd6c6189a70D54110525C",
          "implementationReviewed": "0x59114182500d834b8E41A397314C97EeE96Ee9bD"
        },
        {
          "entrypoint": "0x81b98D3a51d4aC35e0ae132b0CF6b50EA1Da2603",
          "implementationReviewed": "0xe99AD80f1367ef20e81Ad72134192358670F7bf9"
        },
        {
          "entrypoint": "0x122ee24Cb3Cc1b6B987800D3B54A68FC16910Dbf",
          "implementationReviewed": "0xB7A63a69cc0e635915e65379D2794f0b687D63EC"
        }
      ]
    },
    "0x72D07D7DcA67b8A406aD1Ec34ce969c90bFEE768": {
      "asset": "0x7f39C581F595B53c5cb19bD0b3f8dA6c935E2Ca0",
      "name": "WstETHRateProvider",
      "summary": "safe",
      "review": "./wstethRateProvider.md",
      "warnings": [],
      "factory": "",
      "upgradeableComponents": []
    },
    "0x71f80e2CfAFA5EC2F0bF12f71FA7Ea57c3D0c7Af": {
      "asset": "0xD9A442856C234a39a81a089C06451EBAa4306a72",
      "name": "pufETHRateProvider",
      "summary": "safe",
      "review": "./PufEthRateProvider.md",
      "warnings": ["donation"],
      "factory": "",
      "upgradeableComponents": [
        {
          "entrypoint": "0x71f80e2CfAFA5EC2F0bF12f71FA7Ea57c3D0c7Af",
          "implementationReviewed": "0x1025aAa9ceB206303984Af4cc831B8A792c363d0"
        },
        {
          "entrypoint": "0xD9A442856C234a39a81a089C06451EBAa4306a72",
          "implementationReviewed": "0x39Ca0a6438B6050ea2aC909Ba65920c7451305C1"
        }
      ]
    },
    "0xB3351000db2A9a3638d6bbf1c229BEFeb98377DB": {
      "asset": "0x32bd822d615A3658A68b6fDD30c2fcb2C996D678",
      "name": "MswETHRateProvider",
      "summary": "safe",
      "review": "./MagpieMswETHRateProvider.md",
      "warnings": [],
      "factory": "",
      "upgradeableComponents": [
        {
          "entrypoint": "0x32bd822d615A3658A68b6fDD30c2fcb2C996D678",
          "implementationReviewed": "0x19513d54df2e0e8432f6053f08e10907a2165d4e"
        },
        {
          "entrypoint": "0x20b70E4A1883b81429533FeD944d7957121c7CAB",
          "implementationReviewed": "0x90790a124c8a598651beb56243e92679bd012761"
        },
        {
          "entrypoint": "0x9daA893D4Dfb96F46eA879f08ca46f39DaC07767",
          "implementationReviewed": "0xfd2145b374cd9f6cc3bcde92b08e0018adc743d0"
        }
      ]
    },
    "0xCC701e2D472dFa2857Bf9AE24c263DAa39fD2C61": {
      "asset": "0x49446A0874197839D15395B908328a74ccc96Bc0",
      "name": "./MagpieMstETHRateProvider.md",
      "summary": "safe",
      "review": "./MagpieMstETHRateProvider.md",
      "warnings": [],
      "factory": "",
      "upgradeableComponents": [
        {
          "entrypoint": "0x49446A0874197839D15395B908328a74ccc96Bc0",
          "implementationReviewed": "0x50e0D2241f45DBfE071B6A05b798B028a39BF0bd"
        },
        {
          "entrypoint": "0x20b70E4A1883b81429533FeD944d7957121c7CAB",
          "implementationReviewed": "0x90790a124c8a598651beb56243e92679bd012761"
        },
        {
          "entrypoint": "0x9daA893D4Dfb96F46eA879f08ca46f39DaC07767",
          "implementationReviewed": "0xfd2145b374cd9f6cc3bcde92b08e0018adc743d0"
        }
      ]
    },
    "0x3A244e6B3cfed21593a5E5B347B593C0B48C7dA1": {
      "asset": "0x9D39A5DE30e57443BfF2A8307A4256c8797A3497",
      "name": "EthenaBalancerRateProvider",
      "summary": "safe",
      "review": "./sUSDERateProviderMainnet.md",
      "warnings": ["donation"],
      "factory": "",
      "upgradeableComponents": []
    },
    "0x033E20068Db853Fa6C077F38faa4670423FC55fF": {
      "asset": "0xA663B02CF0a4b149d2aD41910CB81e23e1c41c32",
      "name": "ERC4626RateProvider",
      "summary": "safe",
      "review": "./sFRAXRateProvider.md",
      "warnings": ["donation"],
      "factory": "",
      "upgradeableComponents": []
    },
    "0x8bC73134A736437da780570308d3b37b67174ddb": {
      "asset": "0xfa2629B9cF3998D52726994E0FcdB750224D8B9D",
      "name": "InankrETHRateProvider",
      "summary": "safe",
      "review": "./InceptionLRTRateProvider.md",
      "warnings": ["donation"],
      "factory": "",
      "upgradeableComponents": [
        {
          "entrypoint": "0x36B429439AB227fAB170A4dFb3321741c8815e55",
          "implementationReviewed": "0x540529f2CF6B0CE1cd39c65815487AfD54B61c2f"
        },
        {
          "entrypoint": "0xfa2629B9cF3998D52726994E0FcdB750224D8B9D",
          "implementationReviewed": "0xf0b06794b6B068f728481b4F44C9AD0bE42fB8aB"
        }
      ]
    },
    "0x1a8F81c256aee9C640e14bB0453ce247ea0DFE6F": {
      "asset": "0xae78736Cd615f374D3085123A210448E74Fc6393",
      "name": "RocketBalancerRETHRateProvider",
      "summary": "safe",
      "review": "./LegacyReview.md",
      "warnings": ["legacy"],
      "factory": "",
      "upgradeableComponents": []
    },
    "0x302013E7936a39c358d07A3Df55dc94EC417E3a1": {
      "asset": "0xac3E018457B222d93114458476f3E3416Abbe38F",
      "name": "sfrxETH ERC4626RateProvider",
      "summary": "safe",
      "review": "./LegacyReview.md",
      "warnings": ["legacy"],
      "factory": "",
      "upgradeableComponents": []
    },
    "0x00F8e64a8651E3479A0B20F46b1D462Fe29D6aBc": {
      "asset": "0xE95A203B1a91a908F9B9CE46459d101078c2c3cb",
      "name": "AnkrETHRateProvider",
      "summary": "safe",
      "review": "./LegacyReview.md",
      "warnings": ["legacy"],
      "factory": "",
      "upgradeableComponents": []
    },
    "0x7311E4BB8a72e7B300c5B8BDE4de6CdaA822a5b1": {
      "asset": "0xBe9895146f7AF43049ca1c1AE358B0541Ea49704",
      "name": "CbEthRateProvider",
      "summary": "safe",
      "review": "./LegacyReview.md",
      "warnings": ["legacy"],
      "factory": "",
      "upgradeableComponents": []
    },
    "0x3D40f9dd83bd404fA4047c15da494E58C3c1f1ac": {
      "asset": "0x9559Aaa82d9649C7A7b220E7c461d2E74c9a3593",
      "name": "Stafi RETHRateProvider",
      "summary": "safe",
      "review": "./LegacyReview.md",
      "warnings": ["legacy"],
      "factory": "",
      "upgradeableComponents": []
    },
    "0x3556F710c165090AAE9f98Eb62F5b04ADeF7Eaea": {
      "asset": "0x198d7387Fa97A73F05b8578CdEFf8F2A1f34Cd1F",
      "name": "wjAuraRateProvider",
      "summary": "safe",
      "review": "./LegacyReview.md",
      "warnings": ["legacy"],
      "factory": "",
      "upgradeableComponents": []
    },
    "0xf951E335afb289353dc249e82926178EaC7DEd78": {
      "asset": "0xf951E335afb289353dc249e82926178EaC7DEd78",
      "name": "swETH Rate Provider TransparentUpgradeableProxy",
      "summary": "safe",
      "review": "./LegacyReview.md",
      "warnings": ["legacy"],
      "factory": "",
      "upgradeableComponents": []
    },
    "0xdE76434352633349f119bcE523d092743fEF20E9": {
      "asset": "0xa2E3356610840701BDf5611a53974510Ae27E2e1",
      "name": "wBETH BinanceBeaconEthRateProvider",
      "summary": "safe",
      "review": "./LegacyReview.md",
      "warnings": ["legacy"],
      "factory": "",
      "upgradeableComponents": []
    },
    "0x12589A727aeFAc3fbE5025F890f1CB97c269BEc2": {
      "asset": "0x4Bc3263Eb5bb2Ef7Ad9aB6FB68be80E43b43801F",
      "name": "Bitfrost vETHRateProvider",
      "summary": "safe",
      "review": "./LegacyReview.md",
      "warnings": ["legacy"],
      "factory": "",
      "upgradeableComponents": []
    },
    "0x5F0A29e479744DcA0D3d912f87F1a6E3237A55D3": {
      "asset": "0x0Ae38f7E10A43B5b2fB064B42a2f4514cbA909ef",
      "name": "unshETHRateProvider",
      "summary": "safe",
      "review": "./LegacyReview.md",
      "warnings": ["legacy"],
      "factory": "",
      "upgradeableComponents": []
    },
    "0xd2C59781F1Db84080A0592CE83Fe265642A4a8Eb": {
      "asset": "0x80ac24aA929eaF5013f6436cdA2a7ba190f5Cc0b",
      "name": "SyrupRateProvider",
      "summary": "safe",
      "review": "./SyrupRateProvider.md",
      "warnings": ["donation"],
      "factory": "",
      "upgradeableComponents": [
        {
          "entrypoint": "0x0055c00ba4Dec5ed545A5419C4d430daDa8cb1CE",
          "implementationReviewed": "0x0055c00ba4Dec5ed545A5419C4d430daDa8cb1CE"
        },
        {
          "entrypoint": "0x804a6F5F667170F545Bf14e5DDB48C70B788390C",
          "implementationReviewed": "0x5A64417823E8382a7e8957E4411873FE758E73a8"
        },
        {
          "entrypoint": "0x6ACEb4cAbA81Fa6a8065059f3A944fb066A10fAc",
          "implementationReviewed": "0xbAD003DA1e107f537Ae2f687f5FE7a7aFFe9B241"
        },
        {
          "entrypoint": "0x4A1c3F0D9aD0b3f9dA085bEBfc22dEA54263371b",
          "implementationReviewed": "0x5b97c9dcce2693844b90cea40ba1fd15bf99eb01"
        }
      ]
    },
    "0x3f032432f239d86D36ccF01Fb0c86399a33BD004": {
      "asset": "0xfe18aE03741a5b84e39C295Ac9C856eD7991C38e",
      "name": "CDCETHBalancerRateProvider",
      "summary": "safe",
      "review": "./cdcEthRateProvider.md",
      "warnings": ["eoaUpgradeable"],
      "factory": "",
      "upgradeableComponents": []
    },
    "0x20EDB9299Ae83D9f22bE16279a4A2B422F34d020": {
      "asset": "0xBEEF69Ac7870777598A04B2bd4771c71212E6aBc",
      "name": "VaultRateOracle",
      "summary": "safe",
      "review": "./MellowRateProviders.md",
      "warnings": [],
      "factory": "",
      "upgradeableComponents": [
        {
          "entrypoint": "0xBEEF69Ac7870777598A04B2bd4771c71212E6aBc",
          "implementationReviewed": "0xaf108ae0AD8700ac41346aCb620e828c03BB8848"
        }
      ]
    },
    "0x9D09c1E832102A23215e27E85B37b139aEe95Ff4": {
      "asset": "0x84631c0d0081FDe56DeB72F6DE77abBbF6A9f93a",
      "name": "VaultRateOracle",
      "summary": "safe",
      "review": "./MellowRateProviders.md",
      "warnings": [],
      "factory": "",
      "upgradeableComponents": [
        {
          "entrypoint": "0x84631c0d0081FDe56DeB72F6DE77abBbF6A9f93a",
          "implementationReviewed": "0xaf108ae0AD8700ac41346aCb620e828c03BB8848"
        }
      ]
    },
    "0x6984F8E8ce474B69A2F32bE7dEc4d003d644B4B7": {
      "asset": "0x7a4EffD87C2f3C55CA251080b1343b605f327E3a",
      "name": "VaultRateOracle",
      "summary": "safe",
      "review": "./MellowRateProviders.md",
      "warnings": [],
      "factory": "",
      "upgradeableComponents": [
        {
          "entrypoint": "0x7a4EffD87C2f3C55CA251080b1343b605f327E3a",
          "implementationReviewed": "0xaf108ae0AD8700ac41346aCb620e828c03BB8848"
        }
      ]
    },
    "0x3A2228C7B3Bc3A32AEa9338d0A890A5EbD7bc977": {
      "asset": "0x5fD13359Ba15A84B76f7F87568309040176167cd",
      "name": "VaultRateOracle",
      "summary": "safe",
      "review": "./MellowRateProviders.md",
      "warnings": [],
      "factory": "",
      "upgradeableComponents": [
        {
          "entrypoint": "0x5fD13359Ba15A84B76f7F87568309040176167cd",
          "implementationReviewed": "0xaf108ae0AD8700ac41346aCb620e828c03BB8848"
        }
      ]
    },
    "0x34406A8Ee75B5af34F8920D1960AC6a5B33A47b6": {
      "asset": "0x8c9532a60E0E7C6BbD2B2c1303F63aCE1c3E9811",
      "name": "VaultRateOracle",
      "summary": "safe",
      "review": "./MellowRateProviders.md",
      "warnings": ["donation"],
      "factory": "",
      "upgradeableComponents": [
        {
          "entrypoint": "0x8c9532a60E0E7C6BbD2B2c1303F63aCE1c3E9811",
          "implementationReviewed": "0xaf108ae0AD8700ac41346aCb620e828c03BB8848"
        },
        {
          "entrypoint": "0x9C49a829F1D726679cB505439BbF3ed018A7e9c6",
          "implementationReviewed": "0x9C49a829F1D726679cB505439BbF3ed018A7e9c6"
        }
      ]
    },
    "0x2A2f1b8c02Dafc5359B8E0e8BFc138400CB6d3a1": {
      "asset": "0x49cd586dd9BA227Be9654C735A659a1dB08232a9",
      "name": "VaultRateOracle",
      "summary": "safe",
      "review": "./MellowRateProviders.md",
      "warnings": ["donation"],
      "factory": "",
      "upgradeableComponents": [
        {
          "entrypoint": "0x49cd586dd9BA227Be9654C735A659a1dB08232a9",
          "implementationReviewed": "0xaf108ae0AD8700ac41346aCb620e828c03BB8848"
        },
        {
          "entrypoint": "0x9C49a829F1D726679cB505439BbF3ed018A7e9c6",
          "implementationReviewed": "0x9C49a829F1D726679cB505439BbF3ed018A7e9c6"
        }
      ]
    },
    "0xEd29fBe335A0602Bf100825b533B12133FE523A3": {
      "asset": "0x68749665FF8D2d112Fa859AA293F07A622782F38",
      "name": "XAUt Tether Gold Rate Provider",
      "summary": "safe",
      "review": "./ChainLinkRateProvider.md",
      "warnings": ["chainlink"],
      "factory": "0x1311Fbc9F60359639174c1e7cC2032DbDb5Cc4d1",
      "upgradeableComponents": []
    },
    "0xc497F11326c3DE5086710EDa43354697b32c1541": {
      "asset": "0xbC404429558292eE2D769E57d57D6E74bbd2792d",
      "name": "ERC4626RateProvider",
      "summary": "safe",
      "review": "./sUSXRateProvider.md",
      "warnings": [],
      "factory": "0xFC541f8d8c5e907E236C8931F0Df9F58e0C259Ec",
      "upgradeableComponents": [
        {
          "entrypoint": "0xbC404429558292eE2D769E57d57D6E74bbd2792d",
          "implementationReviewed": "0xC80aD49191113d31fe52427c01A197106ef5EB5b"
        }
      ]
    },
    "0xF0207Ffa0b793E009DF9Df62fEE95B8FC6c93EcF": {
      "asset": "0x09db87A538BD693E9d08544577d5cCfAA6373A48",
      "name": "ynViewer",
      "summary": "safe",
      "review": "./YieldNestRateProvider.md",
      "warnings": [],
      "factory": "",
      "upgradeableComponents": [
        {
          "entrypoint": "0xF0207Ffa0b793E009DF9Df62fEE95B8FC6c93EcF",
          "implementationReviewed": "0x0365a6eF790e05EEe386B57326e5Ceaf5B10899e"
        },
        {
          "entrypoint": "0x09db87A538BD693E9d08544577d5cCfAA6373A48",
          "implementationReviewed": "0x14dc3d915107dca9ed39e29e14fbdfe4358a1346"
        },
        {
          "entrypoint": "0x8C33A1d6d062dB7b51f79702355771d44359cD7d",
          "implementationReviewed": "0xabd3a755e4eef24f862c268d21fd5235904cc811"
        },
        {
          "entrypoint": "0x144dA5E59228E9C558B8F692Dde6c48f890D0d96",
          "implementationReviewed": "0xF8A37F34a427611C4c54F82bF43230FA041d237B"
        }
      ]
    },
    "0x414aB7081D3C2d0BA75703A465744DF99c9f9B22": {
      "asset": "0x5C5b196aBE0d54485975D1Ec29617D42D9198326",
      "name": "ERC4626RateProvider",
      "summary": "safe",
      "review": "./sdeUSDRateProvider.md",
      "warnings": ["donation"],
      "factory": "0xFC541f8d8c5e907E236C8931F0Df9F58e0C259Ec",
      "upgradeableComponents": [
        {
          "entrypoint": "0x5C5b196aBE0d54485975D1Ec29617D42D9198326",
          "implementationReviewed": "0x2DA7E2D2C22338874A421BFbb76278f0a64Df746"
        }
      ]
    },
    "0x748d749c6Cd0cCA8f53F66A3A0D75a91E2978d65": {
      "asset": "0x583019fF0f430721aDa9cfb4fac8F06cA104d0B4",
      "name": "styETHRateProvider",
      "summary": "safe",
      "review": "./st-yETHRateProvider.md",
      "warnings": ["donation"],
      "factory": "",
      "upgradeableComponents": []
    },
    "0x47657094e3AF11c47d5eF4D3598A1536B394EEc4": {
      "asset": "0x47657094e3AF11c47d5eF4D3598A1536B394EEc4",
      "name": "UltraLRT",
      "summary": "safe",
      "review": "./AffineLiquidRestakingRateProvider.md",
      "warnings": ["donation"],
      "factory": "",
      "upgradeableComponents": [
        {
          "entrypoint": "0x47657094e3AF11c47d5eF4D3598A1536B394EEc4",
          "implementationReviewed": "0x0b75F2B048CA8517f6476316F872903920DCC8ef"
        }
      ]
    },
    "0x0D53bc2BA508dFdf47084d511F13Bb2eb3f8317B": {
      "asset": "0x0D53bc2BA508dFdf47084d511F13Bb2eb3f8317B",
      "name": "UltraLRT",
      "summary": "safe",
      "review": "./AffineLiquidRestakingRateProvider.md",
      "warnings": ["donation"],
      "factory": "",
      "upgradeableComponents": [
        {
          "entrypoint": "0x0D53bc2BA508dFdf47084d511F13Bb2eb3f8317B",
          "implementationReviewed": "0x0b75F2B048CA8517f6476316F872903920DCC8ef"
        }
      ]
    },
    "0x1a9DBa2dC3E82F53d040701F97DC0438d26A4320": {
      "asset": "0x5E362eb2c0706Bd1d134689eC75176018385430B",
      "name": "VaultRateOracle",
      "summary": "safe",
      "review": "./MellowRateProviders.md",
      "warnings": ["donation"],
      "factory": "",
      "upgradeableComponents": [
        {
          "entrypoint": "0x5E362eb2c0706Bd1d134689eC75176018385430B",
          "implementationReviewed": "0xe2D2E90122cb203CF1565a37ef90a256843A825A"
        }
      ]
    },
    "0x479306411084bD75b8Ce9Dd488e64f212b8336b2": {
      "asset": "0xdF217EFD8f3ecb5E837aedF203C28c1f06854017",
      "name": "ERC4626RateProvider",
      "summary": "safe",
      "review": "./stBTCRateProvider.md",
      "warnings": ["donation"],
      "factory": "0xFC541f8d8c5e907E236C8931F0Df9F58e0C259Ec",
      "upgradeableComponents": [
        {
          "entrypoint": "0xdF217EFD8f3ecb5E837aedF203C28c1f06854017",
          "implementationReviewed": "0xef96b93db617f3db5b2cf2df9aa50bd7f5cb22c4"
        },
        {
          "entrypoint": "0xAB13B8eecf5AA2460841d75da5d5D861fD5B8A39",
          "implementationReviewed": "0xd7097af27b14e204564c057c636022fae346fe60"
        }
      ]
    },
    "0xD43F5a722e8e7355D790adda4642f392Dfb820a1": {
      "asset": "0xe07f9d810a48ab5c3c914ba3ca53af14e4491e8a",
      "name": "ConstantRateProvider",
      "summary": "safe",
      "review": "./ConstantRateProvider.md",
      "warnings": [],
      "factory": "",
      "upgradeableComponents": []
    },
    "0xd4580a56e715F14Ed9d340Ff30147d66230d44Ba": {
      "asset": "0x6dC3ce9C57b20131347FDc9089D740DAf6eB34c5",
      "name": "ERC4626RateProvider",
      "summary": "safe",
      "review": "./TokemakRateProvider.md",
      "warnings": [],
      "factory": "",
      "upgradeableComponents": []
    },
    "0x4E4C0ea425bacc68cD2Acbf1cdaa234bE9Dd8742": {
      "asset": "0xF0a949B935e367A94cDFe0F2A54892C2BC7b2131",
      "name": "PriceFeed",
      "summary": "safe",
      "review": "./AffineLiquidRestakingRateProviders.md",
      "warnings": [],
      "factory": "",
      "upgradeableComponents": [
        {
          "entrypoint": "0x4E4C0ea425bacc68cD2Acbf1cdaa234bE9Dd8742",
          "implementationReviewed": "0x8022d3b6928cBA328899C8fD29734655aDafb0f4"
        },
        {
          "entrypoint": "0xF0a949B935e367A94cDFe0F2A54892C2BC7b2131",
          "implementationReviewed": "0xCee23c4724D70Ad9F327Cc86947f690494c15D48"
        }
      ]
    },
    "0x3e47F17725628Fde5330C2310B799545ef40C93e": {
      "asset": "0xcbC632833687DacDcc7DfaC96F6c5989381f4B47",
      "name": "PriceFeed",
      "summary": "safe",
      "review": "./AffineLiquidRestakingRateProviders.md",
      "warnings": [],
      "factory": "",
      "upgradeableComponents": [
        {
          "entrypoint": "0x3e47F17725628Fde5330C2310B799545ef40C93e",
          "implementationReviewed": "0x8022d3b6928cba328899c8fd29734655adafb0f4"
        },
        {
          "entrypoint": "0xcbC632833687DacDcc7DfaC96F6c5989381f4B47",
          "implementationReviewed": "0xcee23c4724d70ad9f327cc86947f690494c15d48"
        }
      ]
    },
    "0xd4fcde9bb1d746Dd7e5463b01Dd819EE06aF25db": {
      "asset": "0xd4fcde9bb1d746Dd7e5463b01Dd819EE06aF25db",
      "name": "EzRVault",
      "summary": "safe",
      "review": "./ezEigenRateProvider.md",
      "warnings": ["eoaUpgradeable"],
      "factory": "",
      "upgradeableComponents": [
        {
          "entrypoint": "0xD1e6626310fD54Eceb5b9a51dA2eC329D6D4B68A",
          "implementationReviewed": "0xd9Db270c1B5E3Bd161E8c8503c55cEABeE709552"
        },
        {
          "entrypoint": "0xaCB55C530Acdb2849e6d4f36992Cd8c9D50ED8F7",
          "implementationReviewed": "0x27e7a3A81741B9fcc5Ad7edCBf9F8a72a5c00428"
        },
        {
          "entrypoint": "0x858646372CC42E1A627fcE94aa7A7033e7CF075A",
          "implementationReviewed": "0x70f44C13944d49a236E3cD7a94f48f5daB6C619b"
        }
      ]
    },
    "0x388BeD0F17Ad5752EBC5b4034226D4c5D33bAA9e": {
      "asset": "0x270B7748CdF8243bFe68FaCE7230ef0fCE695389",
      "name": "hTokenOracleBalancerAdaptor",
      "summary": "safe",
      "review": "./HinkalEthRateProvider.md",
      "warnings": [""],
      "factory": "",
      "upgradeableComponents": [
        {
          "entrypoint": "0x270B7748CdF8243bFe68FaCE7230ef0fCE695389",
          "implementationReviewed": "0x270B7748CdF8243bFe68FaCE7230ef0fCE695389"
        }
      ]
    },
    "0x7C53f86d9a6B01821F916802A7606E9255DfE4e2": {
      "asset": "0xD11c452fc99cF405034ee446803b6F6c1F6d5ED8",
      "name": "ERC4626RateProvider",
      "summary": "safe",
      "review": "./TreehouseRateProvider.md",
      "warnings": [""],
      "factory": "",
      "upgradeableComponents": [
        {
          "entrypoint": "0xD11c452fc99cF405034ee446803b6F6c1F6d5ED8",
          "implementationReviewed": "0xD1A622566F277AA76c3C47A30469432AAec95E38"
        }
      ]
    },
    "0xEE246a8a09a055e60b4EF38DEF201e10bcf82644": {
      "asset": "0xf02C96DbbB92DC0325AD52B3f9F2b951f972bf00",
      "name": "krETHRateProvider",
      "summary": "safe",
      "review": "./KernelRateProviders.md",
      "warnings": [""],
      "factory": "",
      "upgradeableComponents": [
        {
          "entrypoint": "0xf02C96DbbB92DC0325AD52B3f9F2b951f972bf00",
          "implementationReviewed": "0xf02C96DbbB92DC0325AD52B3f9F2b951f972bf00"
        }
      ]
    },
    "0x094C9b71ad7b6C09fe592F2aE10dFb1dc2B73623": {
      "asset": "0x513D27c94C0D81eeD9DC2a88b4531a69993187cF",
      "name": "ksETHRateProvider",
      "summary": "safe",
      "review": "./KernelRateProviders.md",
      "warnings": [""],
      "factory": "",
      "upgradeableComponents": [
        {
          "entrypoint": "0x513D27c94C0D81eeD9DC2a88b4531a69993187cF",
          "implementationReviewed": "0x513D27c94C0D81eeD9DC2a88b4531a69993187cF"
        }
      ]
    },
    "0x64C04442C4Bc85C49782525AbE92c8a6fB714b50": {
      "asset": "0x917ceE801a67f933F2e6b33fC0cD1ED2d5909D88",
      "name": "AccountantWithRateProviders",
      "summary": "safe",
      "review": "./WeETHs.md",
      "warnings": [],
      "factory": "",
      "upgradeableComponents": []
    },
    "0xBe7bE04807762Bc433911dD927fD54a385Fa91d6": {
      "asset": "0x0bfc9d54Fc184518A81162F8fB99c2eACa081202",
      "name": "ERC4626RateProvider",
      "summary": "safe",
      "review": "./statATokenv2RateProvider.md",
      "warnings": [""],
      "factory": "0xFC541f8d8c5e907E236C8931F0Df9F58e0C259Ec",
      "upgradeableComponents": [
        {
          "entrypoint": "0x0bfc9d54Fc184518A81162F8fB99c2eACa081202",
          "implementationReviewed": "0x487c2C53c0866F0A73ae317bD1A28F63ADcD9aD1"
        },
        {
          "entrypoint": "0x87870Bca3F3fD6335C3F4ce8392D69350B4fA4E2",
          "implementationReviewed": "0xeF434E4573b90b6ECd4a00f4888381e4D0CC5Ccd"
        }
      ]
    },
    "0x8f4E8439b970363648421C692dd897Fb9c0Bd1D9": {
      "asset": "0xD4fa2D31b7968E448877f69A96DE69f5de8cD23E",
      "name": "ERC4626RateProvider",
      "summary": "safe",
      "review": "./statATokenv2RateProvider.md",
      "warnings": [""],
      "factory": "0xFC541f8d8c5e907E236C8931F0Df9F58e0C259Ec",
      "upgradeableComponents": [
        {
          "entrypoint": "0xD4fa2D31b7968E448877f69A96DE69f5de8cD23E",
          "implementationReviewed": "0x487c2C53c0866F0A73ae317bD1A28F63ADcD9aD1"
        },
        {
          "entrypoint": "0x87870Bca3F3fD6335C3F4ce8392D69350B4fA4E2",
          "implementationReviewed": "0xeF434E4573b90b6ECd4a00f4888381e4D0CC5Ccd"
        }
      ]
    },
    "0xEdf63cce4bA70cbE74064b7687882E71ebB0e988": {
      "asset": "0x7Bc3485026Ac48b6cf9BaF0A377477Fff5703Af8",
      "name": "ERC4626RateProvider",
      "summary": "safe",
      "review": "./statATokenv2RateProvider.md",
      "warnings": [""],
      "factory": "0xFC541f8d8c5e907E236C8931F0Df9F58e0C259Ec",
      "upgradeableComponents": [
        {
          "entrypoint": "0x7Bc3485026Ac48b6cf9BaF0A377477Fff5703Af8",
          "implementationReviewed": "0x487c2C53c0866F0A73ae317bD1A28F63ADcD9aD1"
        },
        {
          "entrypoint": "0x87870Bca3F3fD6335C3F4ce8392D69350B4fA4E2",
          "implementationReviewed": "0xeF434E4573b90b6ECd4a00f4888381e4D0CC5Ccd"
        }
      ]
    },
    "0xf4b5D1C22F35a460b91edD7F33Cefe619E2fAaF4": {
      "asset": "0x0FE906e030a44eF24CA8c7dC7B7c53A6C4F00ce9",
      "name": "ERC4626RateProvider",
      "summary": "safe",
      "review": "./statATokenv2RateProvider.md",
      "warnings": [""],
      "factory": "0xFC541f8d8c5e907E236C8931F0Df9F58e0C259Ec",
      "upgradeableComponents": [
        {
          "entrypoint": "0x0FE906e030a44eF24CA8c7dC7B7c53A6C4F00ce9",
          "implementationReviewed": "0x487c2C53c0866F0A73ae317bD1A28F63ADcD9aD1"
        },
        {
          "entrypoint": "0x87870Bca3F3fD6335C3F4ce8392D69350B4fA4E2",
          "implementationReviewed": "0xeF434E4573b90b6ECd4a00f4888381e4D0CC5Ccd"
        }
      ]
    },
    "0xdDDF909076B641C51f22ACD4b134C54adad51e68": {
      "asset": "0x657e8C867D8B37dCC18fA4Caead9C45EB088C642",
      "name": "eBtcRateProvider",
      "summary": "safe",
      "review": "./eBTCRateProvider.md",
      "warnings": [""],
      "factory": "0x467665D4ae90e7A99c9C9AF785791058426d6eA0",
      "upgradeableComponents": []
    },
    "0xf47c506C293319B3bC517Acc371F86B87B03DD5D": {
      "asset": "0xc824A08dB624942c5E5F330d56530cD1598859fD",
      "name": "ERC4626RateProvider",
      "summary": "safe",
      "review": "./HighGrowthEthRateProvider.md",
      "warnings": ["donation", "unverified-contracts"],
      "factory": "0xFC541f8d8c5e907E236C8931F0Df9F58e0C259Ec",
      "upgradeableComponents": [
        {
          "entrypoint": "0xB185D98056419029daE7120EcBeFa0DbC12c283A",
          "implementationReviewed": "0x3151293F241bd7391f4ecAeF206607b59f424417"
        },
        {
          "entrypoint": "0xc824A08dB624942c5E5F330d56530cD1598859fD",
          "implementationReviewed": "0xed5c8c80a29e541b8781e0e729d9af597a368589"
        },
        {
          "entrypoint": "0x3D08ccb47ccCde84755924ED6B0642F9aB30dFd2",
          "implementationReviewed": "0x3f258821a5ad28391e9Bb0B69A705fdf545BCab0"
        }
      ]
    },
    "0xc81D60E39e065146c6dE186fFC5B39e4CA2189Cf": {
      "asset": "0xBEEF01735c132Ada46AA9aA4c54623cAA92A64CB",
      "name": "ERC4626RateProvider",
      "summary": "unsafe",
      "review": "./MorphoERC4626RateProviders.md",
      "warnings": ["eoaUpgradeable"],
      "factory": "0xFC541f8d8c5e907E236C8931F0Df9F58e0C259Ec",
      "upgradeableComponents": [
        {
          "entrypoint": "0xBEEF01735c132Ada46AA9aA4c54623cAA92A64CB",
          "implementationReviewed": "0xBEEF01735c132Ada46AA9aA4c54623cAA92A64CB"
        }
      ]
    },
    "0x50A72232c5370321aa78036BaDe8e9d5eB89cbAF": {
      "asset": "0xbEef047a543E45807105E51A8BBEFCc5950fcfBa",
      "name": "ERC4626RateProvider",
      "summary": "unsafe",
      "review": "./MorphoERC4626RateProviders.md",
      "warnings": ["eoaUpgradeable"],
      "factory": "0xFC541f8d8c5e907E236C8931F0Df9F58e0C259Ec",
      "upgradeableComponents": [
        {
          "entrypoint": "0xbEef047a543E45807105E51A8BBEFCc5950fcfBa",
          "implementationReviewed": "0xbEef047a543E45807105E51A8BBEFCc5950fcfBa"
        }
      ]
    },
    "0x0A25a2C62e3bA90F1e6F08666862df50cdAAB1F5": {
      "asset": "0x2371e134e3455e0593363cBF89d3b6cf53740618",
      "name": "ERC4626RateProvider",
      "summary": "unsafe",
      "review": "./MorphoERC4626RateProviders.md",
      "warnings": ["eoaUpgradeable"],
      "factory": "0xFC541f8d8c5e907E236C8931F0Df9F58e0C259Ec",
      "upgradeableComponents": [
        {
          "entrypoint": "0x2371e134e3455e0593363cBF89d3b6cf53740618",
          "implementationReviewed": "0x2371e134e3455e0593363cBF89d3b6cf53740618"
        }
      ]
    },
    "0xB0926Cfc3aC047035b11d9afB85DC782E6D9d76A": {
      "asset": "0x7204B7Dbf9412567835633B6F00C3Edc3a8D6330",
      "name": "ERC4626RateProvider",
      "summary": "safe",
      "review": "./MorphoERC4626RateProviders.md",
      "warnings": ["eoaUpgradeable"],
      "factory": "0xFC541f8d8c5e907E236C8931F0Df9F58e0C259Ec",
      "upgradeableComponents": [
        {
          "entrypoint": "0x7204B7Dbf9412567835633B6F00C3Edc3a8D6330",
          "implementationReviewed": "0x7204B7Dbf9412567835633B6F00C3Edc3a8D6330"
        }
      ]
    },
    "0x51b7F50044a2a1A9A846575Be33c00A68e0172DF": {
      "asset": "0x7751E2F4b8ae93EF6B79d86419d42FE3295A4559",
      "name": "ERC4626RateProvider",
      "summary": "safe",
      "review": "./wUSDLPaxosRateProvider.md",
      "warnings": [],
      "factory": "0xe548a29631f9e49830be8edc22d407b2d2915f31",
      "upgradeableComponents": [
        {
          "entrypoint": "0x7751E2F4b8ae93EF6B79d86419d42FE3295A4559",
          "implementationReviewed": "0x2954c85e7e2b841d0e9a9fdcc09dac1274057d71"
        },
        {
          "entrypoint": "0xbdC7c08592Ee4aa51D06C27Ee23D5087D65aDbcD",
          "implementationReviewed": "0x752d55d62a94658eac08eae42deda902b69b0e76"
        }
      ]
    },
    "0xcdAa68ce322728FE4185a60f103C194F1E2c47BC": {
      "asset": "0x775F661b0bD1739349b9A2A3EF60be277c5d2D29",
      "name": "ERC4626RateProvider",
      "summary": "safe",
      "review": "./MarketRateTransformerRateProviders.md",
      "warnings": [""],
      "factory": "0xeC2C6184761ab7fE061130B4A7e3Da89c72F8395",
      "upgradeableComponents": [
        {
          "entrypoint": "0x775F661b0bD1739349b9A2A3EF60be277c5d2D29",
          "implementationReviewed": "0x23db508559ca053eee7f21b94dac803353560b4f"
        },
        {
          "entrypoint": "0x87870Bca3F3fD6335C3F4ce8392D69350B4fA4E2",
          "implementationReviewed": "0xeF434E4573b90b6ECd4a00f4888381e4D0CC5Ccd"
        }
      ]
    },
    "0x9CC54cb63E61c7D5231c506e4206Eb459250D2A7": {
      "asset": "0xbEEFC01767ed5086f35deCb6C00e6C12bc7476C1",
      "name": "ERC4626RateProvider",
      "summary": "safe",
      "review": "./MarketRateTransformerRateProviders.md",
      "warnings": [""],
      "factory": "0xeC2C6184761ab7fE061130B4A7e3Da89c72F8395",
      "upgradeableComponents": [
        {
          "entrypoint": "0x7751E2F4b8ae93EF6B79d86419d42FE3295A4559",
          "implementationReviewed": "0x2954c85e7e2b841d0e9a9fdcc09dac1274057d71"
        },
        {
          "entrypoint": "0xbdC7c08592Ee4aa51D06C27Ee23D5087D65aDbcD",
          "implementationReviewed": "0x752d55d62a94658eac08eae42deda902b69b0e76"
        }
      ]
    },
    "0xdB44A0223604ABAD704C4bCDDAAd88b101953246": {
      "asset": "0x5F9D59db355b4A60501544637b00e94082cA575b",
      "name": "ERC4626RateProvider",
      "summary": "safe",
      "review": "./statATokenv2RateProvider.md",
      "warnings": [""],
      "factory": "0xFC541f8d8c5e907E236C8931F0Df9F58e0C259Ec",
      "upgradeableComponents": [
        {
          "entrypoint": "0x5F9D59db355b4A60501544637b00e94082cA575b",
          "implementationReviewed": "0x487c2C53c0866F0A73ae317bD1A28F63ADcD9aD1"
        },
        {
          "entrypoint": "0x87870Bca3F3fD6335C3F4ce8392D69350B4fA4E2",
          "implementationReviewed": "0xeF434E4573b90b6ECd4a00f4888381e4D0CC5Ccd"
        }
      ]
    },
    "0x851b73c4BFd5275D47FFf082F9e8B4997dCCB253": {
      "asset": "0xC71Ea051a5F82c67ADcF634c36FFE6334793D24C",
      "name": "ERC4626RateProvider",
      "summary": "safe",
      "review": "./statATokenv2RateProvider.md",
      "warnings": [""],
      "factory": "0xFC541f8d8c5e907E236C8931F0Df9F58e0C259Ec",
      "upgradeableComponents": [
        {
          "entrypoint": "0xC71Ea051a5F82c67ADcF634c36FFE6334793D24C",
          "implementationReviewed": "0x487c2C53c0866F0A73ae317bD1A28F63ADcD9aD1"
        },
        {
          "entrypoint": "0x87870Bca3F3fD6335C3F4ce8392D69350B4fA4E2",
          "implementationReviewed": "0xeF434E4573b90b6ECd4a00f4888381e4D0CC5Ccd"
        }
      ]
    },
    "0xAc30cB7Fe8b4E93C62DA046D14f607B0e3ddEA00": {
      "asset": "0x6A1792a91C08e9f0bFe7a990871B786643237f0F",
      "name": "ERC4626RateProvider",
      "summary": "safe",
      "review": "./statATokenv2RateProvider.md",
      "warnings": [""],
      "factory": "0xFC541f8d8c5e907E236C8931F0Df9F58e0C259Ec",
      "upgradeableComponents": [
        {
          "entrypoint": "0x6A1792a91C08e9f0bFe7a990871B786643237f0F",
          "implementationReviewed": "0x487c2C53c0866F0A73ae317bD1A28F63ADcD9aD1"
        },
        {
          "entrypoint": "0x87870Bca3F3fD6335C3F4ce8392D69350B4fA4E2",
          "implementationReviewed": "0x9aEb8aAA1cA38634Aa8C0c8933E7fB4D61091327"
        }
      ]
    },
    "0x1DB1Afd9552eeB28e2e36597082440598B7F1320": {
      "asset": "0x1DB1Afd9552eeB28e2e36597082440598B7F1320",
      "name": "RPLVault",
      "summary": "safe",
      "review": "./GravitaRateProviders.md",
      "warnings": ["donation"],
      "factory": "",
      "upgradeableComponents": [
        {
          "entrypoint": "0xBB22d59B73D7a6F3A8a83A214BECc67Eb3b511fE",
          "implementationReviewed": "0x767b901B7Eb64133e82F6531614b66cb235E4c71"
        },
        {
          "entrypoint": "0x4343743dBc46F67D3340b45286D8cdC13c8575DE",
          "implementationReviewed": "0x9c9001E0ff0D8C5c535252E883B7D0Ca2BE68Eef"
        },
        {
          "entrypoint": "0x102809fE582ecaa527bB316DCc4E99fc35FBAbb9",
          "implementationReviewed": "0x1044958261F0a3DFf363313FC94f7eA69aC935A1"
        },
        {
          "entrypoint": "0x312717E67b9a12402fB8d2DB031aC9C84665a04e",
          "implementationReviewed": "0x4A878c581C9542ebC467d1Ce5CB86C3Cf25603ab"
        }
      ]
    },
    "0xBB22d59B73D7a6F3A8a83A214BECc67Eb3b511fE": {
      "asset": "0xBB22d59B73D7a6F3A8a83A214BECc67Eb3b511fE",
      "name": "WETHVault",
      "summary": "safe",
      "review": "./GravitaRateProviders.md",
      "warnings": ["donation", "eoaUpgradeable"],
      "factory": "",
      "upgradeableComponents": [
        {
          "entrypoint": "0xBB22d59B73D7a6F3A8a83A214BECc67Eb3b511fE",
          "implementationReviewed": "0x767b901B7Eb64133e82F6531614b66cb235E4c71"
        },
        {
          "entrypoint": "0x4343743dBc46F67D3340b45286D8cdC13c8575DE",
          "implementationReviewed": "0x9c9001E0ff0D8C5c535252E883B7D0Ca2BE68Eef"
        },
        {
          "entrypoint": "0x102809fE582ecaa527bB316DCc4E99fc35FBAbb9",
          "implementationReviewed": "0x1044958261F0a3DFf363313FC94f7eA69aC935A1"
        },
        {
          "entrypoint": "0x81C1001e1621d05bE250814123CC81BBb244Cb07",
          "implementationReviewed": "0x9c778410221841A35e0EEa0e82E27ccE78Ee3C27"
        },
        {
          "entrypoint": "0x312717E67b9a12402fB8d2DB031aC9C84665a04e",
          "implementationReviewed": "0x4A878c581C9542ebC467d1Ce5CB86C3Cf25603ab"
        }
      ]
    },
    "0x9062a576D3e6Cf6999e99e405608063033c4CFF6": {
      "asset": "0xbEeFc011e94f43b8B7b455eBaB290C7Ab4E216f1",
      "name": "csUSDL-MORPHOv1.1",
      "summary": "safe",
      "review": "./MarketRateTransformerRateProviders.md",
      "warnings": [""],
      "factory": "0xeC2C6184761ab7fE061130B4A7e3Da89c72F8395",
      "upgradeableComponents": [
        {
          "entrypoint": "0x7751E2F4b8ae93EF6B79d86419d42FE3295A4559",
          "implementationReviewed": "0x2954c85e7e2b841d0e9a9fdcc09dac1274057d71"
        },
        {
          "entrypoint": "0xbdC7c08592Ee4aa51D06C27Ee23D5087D65aDbcD",
          "implementationReviewed": "0x752d55d62a94658eac08eae42deda902b69b0e76"
        }
      ]
    },
    "0xD231564648C94542C01e9a528c9cAa033bbf274C": {
      "asset": "0x1e6ffa4e9F63d10B8820A3ab52566Af881Dab53c",
      "name": "Gauntlet wETH Ecosystem v1.1",
      "summary": "safe",
      "review": "./MorphoERC4626RateProviders.md",
      "warnings": ["eoaUpgradeable"],
      "factory": "0xFC541f8d8c5e907E236C8931F0Df9F58e0C259Ec",
      "upgradeableComponents": [
        {
          "entrypoint": "0x1e6ffa4e9F63d10B8820A3ab52566Af881Dab53c",
          "implementationReviewed": "0x1e6ffa4e9F63d10B8820A3ab52566Af881Dab53c"
        }
      ]
    },
    "0x3BD4B2174498b3Aa01be0acFa0F775472b2dC30b": {
      "asset": "0x701907283a57FF77E255C3f1aAD790466B8CE4ef",
      "name": "IndexCoop mhyETH v1.1",
      "summary": "safe",
      "review": "./MorphoERC4626RateProviders.md",
      "warnings": ["eoaUpgradeable"],
      "factory": "0xFC541f8d8c5e907E236C8931F0Df9F58e0C259Ec",
      "upgradeableComponents": [
        {
          "entrypoint": "0x701907283a57FF77E255C3f1aAD790466B8CE4ef",
          "implementationReviewed": "0x701907283a57FF77E255C3f1aAD790466B8CE4ef"
        }
      ]
    },
    "0x09000d689fb2b210c65d9f8adc620f6f2d7d6836": {
      "asset": "0x7a4EffD87C2f3C55CA251080b1343b605f327E3a",
      "name": "VaultRateOracle",
      "summary": "safe",
      "review": "./MellowRateProviders.md",
      "warnings": ["donation"],
      "factory": "",
      "upgradeableComponents": [
        {
          "entrypoint": "0x7a4EffD87C2f3C55CA251080b1343b605f327E3a",
          "implementationReviewed": "0xaf108ae0AD8700ac41346aCb620e828c03BB8848"
        }
      ]
    },
    "0x14BD1e9b30007510c2aFE3a7a8053A6DE5605d35": {
      "asset": "0x6acD0a165fD70A84b6b50d955ff3628700bAAf4b",
      "name": "AaveMarketRateTransformer",
      "summary": "safe",
      "review": "./MarketRateTransformerRateProviders.md",
      "warnings": [""],
      "factory": "0x4E185b1502Fea7a06B63fDdA6de38F92C9528566",
      "upgradeableComponents": []
    },
    "0xdd8AEBC13B3DFaF85e3B512d26681987aD2c43b2": {
      "asset": "0xb51EDdDD8c47856D81C8681EA71404Cec93E92c6",
      "name": "ERC4626RateProvider",
      "summary": "safe",
      "review": "./statATokenv2RateProvider.md",
      "warnings": [""],
      "factory": "0xFC541f8d8c5e907E236C8931F0Df9F58e0C259Ec",
      "upgradeableComponents": [
        {
          "entrypoint": "0xb51EDdDD8c47856D81C8681EA71404Cec93E92c6",
          "implementationReviewed": "0x487c2C53c0866F0A73ae317bD1A28F63ADcD9aD1"
        },
        {
          "entrypoint": "0x87870Bca3F3fD6335C3F4ce8392D69350B4fA4E2",
          "implementationReviewed": "0xeF434E4573b90b6ECd4a00f4888381e4D0CC5Ccd"
        }
      ]
    },
    "0x1f037c849CF2448d67A120543EA4ec3CE5A95FcA": {
      "asset": "0x3976d71e7DdFBaB9bD120Ec281B7d35fa0F28528",
      "name": "ERC4626RateProvider",
      "summary": "safe",
      "review": "./LoopRateProvider.md",
      "warnings": ["donation"],
      "factory": "0xFC541f8d8c5e907E236C8931F0Df9F58e0C259Ec",
      "upgradeableComponents": []
    },
    "0xb42Ecf39FC9251f2B2F094e02e6cE4557f364436": {
      "asset": "0xA1b60d96e5C50dA627095B9381dc5a46AF1a9a42",
      "name": "Steakhouse USDQ Rate Provider",
      "summary": "safe",
      "review": "./MorphoERC4626RateProviders.md",
      "warnings": [],
      "factory": "0xFC541f8d8c5e907E236C8931F0Df9F58e0C259Ec",
      "upgradeableComponents": [
        {
          "entrypoint": "0xc83e27f270cce0A3A3A29521173a83F402c1768b",
          "implementationReviewed": "0xbae166f5e8b4b6735341446b1405fa779a92d7c7"
        }
      ]
    },
    "0xc6465F11D8Db8DAcB5c94729c4F2b3Bd725a2392": {
      "asset": "0x30881Baa943777f92DC934d53D3bFdF33382cab3",
      "name": "Steakhouse USDR Rate Provider",
      "summary": "safe",
      "review": "./MorphoERC4626RateProviders.md",
      "warnings": [],
      "factory": "0xFC541f8d8c5e907E236C8931F0Df9F58e0C259Ec",
      "upgradeableComponents": [
        {
          "entrypoint": "0x7B43E3875440B44613DC3bC08E7763e6Da63C8f8",
          "implementationReviewed": "0x8b98bcd9b1f8ae112fb2b58b45c3bc9a75cc4d0e"
        }
      ]
    },
    "0x23B315083e80804A696b26093974c61eBC78CC9a": {
      "asset": "0x097FFEDb80d4b2Ca6105a07a4D90eB739C45A666",
      "name": "Steakhouse USDT-Lite Rate Provider",
      "summary": "safe",
      "review": "./MorphoERC4626RateProviders.md",
      "warnings": [],
      "factory": "0xFC541f8d8c5e907E236C8931F0Df9F58e0C259Ec",
      "upgradeableComponents": []
    },
    "0x9CB622FC4757386dc8e79d1cC66FC912dD4bBf57": {
      "asset": "0x5E362eb2c0706Bd1d134689eC75176018385430B",
      "name": "VaultRateOracle",
      "summary": "safe",
      "review": "./MellowRateProviders.md",
      "warnings": ["donation"],
      "factory": "",
      "upgradeableComponents": [
        {
          "entrypoint": "0x5E362eb2c0706Bd1d134689eC75176018385430B",
          "implementationReviewed": "0xe2D2E90122cb203CF1565a37ef90a256843A825A"
        }
      ]
    },
    "0xa65ffBa1CD05414df3fD24Bf5dc319B47450Fbf4": {
      "asset": "0x1CE7D9942ff78c328A4181b9F3826fEE6D845A97",
      "name": "YieldFi yUSD Rate Provider",
      "summary": "safe",
      "review": "./yUSDRateProvider.md",
      "warnings": [""],
      "factory": "",
      "upgradeableComponents": [
        {
          "entrypoint": "0x1CE7D9942ff78c328A4181b9F3826fEE6D845A97",
          "implementationReviewed": "0x79E243f6504615497c1374Ea0B6365Dd1Ef82C8d"
        },
        {
          "entrypoint": "0x9305a0cc13293b69deE0B9d281D21144b029BdFf",
          "implementationReviewed": "0xf2De8048f002b70202D05249810E72914651Aa26"
        },
        {
          "entrypoint": "0xf4eF3ba63593dfD0967577B2bb3C9ba51D78427b",
          "implementationReviewed": "0xa52BC229C750b35C10d54F23aD3cb6E8155df01a"
        }
      ]
    },
    "0x3ba1a97D96F53611C4b2A788A5aa65c840d94c54": {
      "asset": "0x8E0789d39db454DBE9f4a77aCEF6dc7c69f6D552",
      "name": "CombinedRateProvider",
      "summary": "safe",
      "review": "./InceptionLRTRateProvider_2.md",
      "warnings": [""],
      "factory": "",
      "upgradeableComponents": [
        {
          "entrypoint": "0xFd73Be536503B5Aa80Bf99D1Fd65b1306c69B191",
          "implementationReviewed": "0x2356d46D89e056F222185ef101165e88073941Bd"
        }
      ]
    },
    "0x829de46686cd24edfcd28763a70034b3b9b4d7cd": {
      "asset": "0x99999999999999Cc837C997B882957daFdCb1Af9",
      "name": "WusdnBalancerAdaptor",
      "summary": "safe",
      "review": "./SmardexRateProvider.md",
      "warnings": [],
      "factory": "",
      "upgradeableComponents": [
        {
          "entrypoint": "0x656cB8C6d154Aad29d8771384089be5B5141f01a",
          "implementationReviewed": "0x271df5517a4DaacB7caB988Aa64D23dEbda4c498"
        }
      ]
    },
    "0x7Aee5f039da2891BF02414bc6ADA1B53c0C3902a": {
      "asset": "0xD11c452fc99cF405034ee446803b6F6c1F6d5ED8",
      "name": "tETH / ETH CombinedRateProvider",
      "summary": "safe",
      "review": "./CombinedRateProvider.md",
      "warnings": [""],
      "factory": "",
      "upgradeableComponents": [
        {
          "entrypoint": "0xD11c452fc99cF405034ee446803b6F6c1F6d5ED8",
          "implementationReviewed": "0xD1A622566F277AA76c3C47A30469432AAec95E38"
        }
      ]
    },
    "0x8fC43e76874CaE40939eDeB90E5683258B63c508": {
      "asset": "0x90551c1795392094FE6D29B758EcCD233cFAa260",
      "name": "fluid weth rate provider",
      "summary": "safe",
      "review": "./FluidRateProviders.md",
      "warnings": [""],
      "factory": "0xFC541f8d8c5e907E236C8931F0Df9F58e0C259Ec",
      "upgradeableComponents": []
    },
    "0x73a9fc5173d211F0D264Af4E816cb44F61E5f4a2": {
      "asset": "0x2411802D8BEA09be0aF8fD8D08314a63e706b29C",
      "name": "Fluid wstETH rate provider",
      "summary": "safe",
      "review": "./FluidRateProviders.md",
      "warnings": [""],
      "factory": "0xFC541f8d8c5e907E236C8931F0Df9F58e0C259Ec",
      "upgradeableComponents": []
    },
    "0x05E956cb3407b1B22F4ed8568F3C28644Da28B85": {
      "asset": "0xad55aebc9b8c03fc43cd9f62260391c13c23e7c0",
      "name": "cUSDO OpenEden Rate Provider",
      "summary": "safe",
      "review": "./cUSDOOpenEdenRateProvider.md",
      "warnings": ["donation", "eoaUpgradeable"],
      "factory": "",
      "upgradeableComponents": [
        {
          "entrypoint": "0xad55aebc9b8c03fc43cd9f62260391c13c23e7c0",
          "implementationReviewed": "0x7a3e55e2c23ab6adc12accf1075b91c174ee0102"
        }
      ]
    },
    "0xA4c27E4Aa764312fD958345Ed683c6eeC4581A10": {
      "asset": "0x7788A3538C5fc7F9c7C8A74EAC4c898fC8d87d92",
      "name": "sUSDXRateProvider",
      "summary": "safe",
      "review": "./sUSDXRateProvider.md",
      "warnings": [],
      "factory": "",
      "upgradeableComponents": []
    },
    "0x8Be2e3D4b85d05cac2dBbAC6c42798fb342aef45": {
      "asset": "0x2411802D8BEA09be0aF8fD8D08314a63e706b29C",
      "name": "fwstETH / wstETH MarketRateTransformerRateProvider",
      "summary": "safe",
      "review": "./MarketRateTransformerRateProviders.md",
      "warnings": [""],
      "factory": "",
      "upgradeableComponents": []
    },
    "0x100ab8fb135a76d1014f529041F35a1a9e6c78a2": {
      "asset": "0x1202F5C7b4B9E47a1A484E8B270be34dbbC75055",
      "name": "WrappedstUSRRateProvider.md",
      "summary": "safe",
      "review": "./WrappedstUSRRateProviderReview.md",
      "warnings": [],
      "factory": "",
      "upgradeableComponents": [
        {
          "entrypoint": "0x6c8984bc7dbbedaf4f6b2fd766f16ebb7d10aab4",
          "implementationReviewed": "0xba1600735a039e2b3bf1d1d2f1a7f80f45973da7"
        },
        {
          "entrypoint": "0x66a1e37c9b0eaddca17d3662d6c05f4decf3e110",
          "implementationReviewed": "0xef4c4bcbe105170810b6ef58a286d9ce97a1fabe"
        },
        {
          "entrypoint": "0x1202f5c7b4b9e47a1a484e8b270be34dbbc75055",
          "implementationReviewed": "0x6ed5485d079d7f0cfa8e395499b3c01a6c359cc0"
        }
      ]
    },
    "0x7C40E25A57BC93ef7Ee3506F111D3E108f7Ae0a8": {
      "asset": "0xBFB53910C935E837C74e6C4EF584557352d20fDe",
      "name": "StakingLPUsdcRateProvider.md",
      "summary": "safe",
      "review": "./StakingLPUsdcRateProviderReview.md",
      "warnings": [],
      "factory": "",
      "upgradeableComponents": []
    },
    "0xe843ba80bd133fc1a8c0ce2e9e2962b9499cbeb4": {
      "asset": "0x1abaea1f7c830bd89acc67ec4af516284b1bc33c",
      "name": "EURO Rate Provider",
      "summary": "safe",
      "review": "./ChainLinkRateProvider.md",
      "warnings": ["chainlink"],
      "factory": "",
      "upgradeableComponents": []
    },
    "0x4017F109CF5583D68A6E213CC65f609Cd12791E6": {
      "asset": "0x4956b52aE2fF65D74CA2d61207523288e4528f96",
      "name": "Resolv Liquidity Provider Token Rate Provider",
      "summary": "safe",
      "review": "./ResolvLiquidityProviderTokenRateProvider.md",
      "warnings": [],
      "factory": "",
      "upgradeableComponents": [
        {
          "entrypoint": "0xadb2c15fde49d1a4294740acb650de94184e66b2",
          "implementationReviewed": "0x4e35e7b1e03a37e40b0f1a4ee27813fe2d474ecb"
        },
        {
          "entrypoint": "0xae2364579d6cb4bbd6695846c1d595ca9af3574d",
          "implementationReviewed": "0x5e90b0a657643c08a45cbd6a06337b37c98e1aa1"
        }
      ]
    },
    "0x50a6dBB52D271b68D17b018a5b60f0d0EB711e67": {
      "asset": "0xDBDC1Ef57537E34680B898E1FEBD3D68c7389bCB",
      "name": "StakedinfiniFiUSDRateProvider.md",
      "summary": "safe",
      "review": "./StakedinfiniFiUSDRateProviderReview1949.md",
      "warnings": [],
      "factory": "",
      "upgradeableComponents": []
    },
    "0x472fBA0f8bf427dbC8bfdCF6222e3e806E8C275b": {
      "asset": "0xBEeF1f5Bd88285E5B239B6AAcb991d38ccA23Ac9",
      "name": "SteakhouseinfiniFiUSDCRateProvider.md",
      "summary": "safe",
      "review": "./SteakhouseinfiniFiUSDCRateProviderReview6985.md",
      "warnings": [],
      "factory": "",
      "upgradeableComponents": []
    },
    "0x2eA4699EC488CcbC7B58c92399F0184F0eC62fB6": {
      "asset": "0x9FD7466f987Fd4C45a5BBDe22ED8aba5BC8D72d1",
      "name": "Hyperwave hwHLP Rate Provider",
      "summary": "safe",
      "review": "./ChainLinkRateProvider.md",
      "warnings": ["chainlink"],
      "factory": "",
      "upgradeableComponents": []
    }
  },
  "fantom": {
    "0x629d4c27057915e59dd94bca8d48c6d80735b521": {
      "asset": "0xd7028092c830b5c8fce061af2e593413ebbc1fc1",
      "name": "sFTMx Rateprovider",
      "summary": "safe",
      "review": "./LegacyReview.md",
      "warnings": ["legacy"],
      "factory": "",
      "upgradeableComponents": [
        {
          "entrypoint": "0x513D27c94C0D81eeD9DC2a88b4531a69993187cF",
          "implementationReviewed": "0x513D27c94C0D81eeD9DC2a88b4531a69993187cF"
        }
      ]
    }
  },
  "fraxtal": {
    "0x3893E8e1584fF73188034D37Fc6B7d41A255E570": {
      "asset": "0xfc00000000000000000000000000000000000008",
      "name": "ChainlinkRateProvider",
      "summary": "safe",
      "review": "./FraxtalPriceFeedProvider.md",
      "warnings": [],
      "factory": "0x3f170631ed9821Ca51A59D996aB095162438DC10",
      "upgradeableComponents": [
        {
          "entrypoint": "0x1B680F4385f24420D264D78cab7C58365ED3F1FF",
          "implementationReviewed": "0x1B680F4385f24420D264D78cab7C58365ED3F1FF"
        }
      ]
    },
    "0x95eedc9d10B6964a579948Fd717D34F45E15C0C6": {
      "asset": "0x09eadcbaa812a4c076c3a6cde765dc4a22e0d775",
      "name": "ChainlinkRateProvider",
      "summary": "safe",
      "review": "./FraxtalPriceFeedProvider.md",
      "warnings": [],
      "factory": "0x3f170631ed9821Ca51A59D996aB095162438DC10",
      "upgradeableComponents": [
        {
          "entrypoint": "0xfdE8C36F32Bf32e73A1bdeb4ef3E17709674a838",
          "implementationReviewed": "0xfdE8C36F32Bf32e73A1bdeb4ef3E17709674a838"
        }
      ]
    },
    "0x761efEF0347E23e2e75907A6e2df0Bbc6d3A3F38": {
      "asset": "0xfc00000000000000000000000000000000000005",
      "name": "ChainlinkRateProvider",
      "summary": "safe",
      "review": "./FraxtalPriceFeedProvider.md",
      "warnings": [],
      "factory": "0x3f170631ed9821Ca51A59D996aB095162438DC10",
      "upgradeableComponents": [
        {
          "entrypoint": "0xEE095b7d9191603126Da584a1179BB403a027c3A",
          "implementationReviewed": "0xEE095b7d9191603126Da584a1179BB403a027c3A"
        }
      ]
    },
    "0x99D033888aCe9d8E01F793Cf85AE7d4EA56494F9": {
      "asset": "0x211cc4dd073734da055fbf44a2b4667d5e5fe5d2",
      "name": "ChainlinkRateProvider",
      "summary": "safe",
      "review": "./FraxtalPriceFeedProvider.md",
      "warnings": [],
      "factory": "0x3f170631ed9821Ca51A59D996aB095162438DC10",
      "upgradeableComponents": [
        {
          "entrypoint": "0xd295936C8Bb465ADd1eC756a51698127CB4F4910",
          "implementationReviewed": "0xd295936C8Bb465ADd1eC756a51698127CB4F4910"
        }
      ]
    },
    "0x08e12d1a6d0F47518f05b009Bb4A24113D82f33d": {
      "asset": "0x748e54072189Ec8540cD58A078404ebFDc2aACeA",
      "name": "Api3AggregatorAdaptor",
      "summary": "safe",
      "review": "./API3RateProvider.md",
      "warnings": [],
      "factory": "",
      "upgradeableComponents": []
    }
  },
  "gnosis": {
    "0x89C80A4540A00b5270347E02e2E144c71da2EceD": {
      "asset": "0xaf204776c7245bF4147c2612BF6e5972Ee483701",
      "name": "ERC4626RateProvider",
      "summary": "safe",
      "review": "./SavingsDAIRateProviderGnosis.md",
      "warnings": ["donation", "only18decimals"],
      "factory": "",
      "upgradeableComponents": []
    },
    "0xff315299C4d3FB984b67e31F028724b6a9aEb077": {
      "asset": "0x004626A008B1aCdC4c74ab51644093b155e59A23",
      "name": "ERC4626RateProvider",
      "summary": "safe",
      "review": "./stAgEurRateProvider.md",
      "warnings": ["donation", "only18decimals"],
      "factory": "",
      "upgradeableComponents": [
        {
          "entrypoint": "0x004626A008B1aCdC4c74ab51644093b155e59A23",
          "implementationReviewed": "0x6C04c39B9E73aC91106D12F828e2E29Fd8ef1024"
        },
        {
          "entrypoint": "0x4b1E2c2762667331Bc91648052F646d1b0d35984",
          "implementationReviewed": "0x59153e939c5b4721543251ff3049Ea04c755373B"
        }
      ]
    },
    "0x09f9611FE9d24c6A518f656E925e3628A2ECDE3b": {
      "asset": "0x6C76971f98945AE98dD7d4DFcA8711ebea946eA6",
      "name": "wstETH Rate Provider",
      "summary": "safe",
      "review": "./ChainLinkRateProvider.md",
      "warnings": ["chainlink"],
      "factory": "",
      "upgradeableComponents": []
    },
    "0xE7511f6e5C593007eA8A7F52af4B066333765e03": {
      "asset": "0xcB444e90D8198415266c6a2724b7900fb12FC56E",
      "name": "EURe Rate Provider",
      "summary": "safe",
      "review": "./ChainLinkRateProvider.md",
      "warnings": ["chainlink"],
      "factory": "",
      "upgradeableComponents": []
    },
    "0x821aFE819450A359E29a5209C48f2Fa3321C8AD2": {
      "asset": "0x270bA1f35D8b87510D24F693fcCc0da02e6E4EeB",
      "name": "ERC4626RateProvider",
      "summary": "safe",
      "review": "./statATokenLMRateProvider.md",
      "warnings": [],
      "factory": "",
      "upgradeableComponents": [
        {
          "entrypoint": "0x270bA1f35D8b87510D24F693fcCc0da02e6E4EeB",
          "implementationReviewed": "0x8be473dCfA93132658821E67CbEB684ec8Ea2E74"
        },
        {
          "entrypoint": "0xb50201558B00496A145fE76f7424749556E326D8",
          "implementationReviewed": "0x5b522140fabeB6b6232336295581e63902e9b4ad"
        }
      ]
    },
    "0xdc90e2680094314CEaB45CE15100F6e02cEB7ceD": {
      "asset": "0xc791240d1f2def5938e2031364ff4ed887133c3d",
      "name": "TollgateChronicleRateProvider",
      "summary": "safe",
      "review": "./TollgateChronicleRateProvider.md",
      "warnings": [],
      "factory": "",
      "upgradeableComponents": []
    },
    "0x92320D3C8Fd6BE59b22eB0eEe330901Fe4617f33": {
      "asset": "0x5Cb9073902F2035222B9749F8fB0c9BFe5527108",
      "name": "TollgateChronicleRateProvider",
      "summary": "safe",
      "review": "./TollgateChronicleRateProvider.md",
      "warnings": [],
      "factory": "",
      "upgradeableComponents": []
    },
    "0x9B1b13afA6a57e54C03AD0428a4766C39707D272": {
      "asset": "0xF490c80aAE5f2616d3e3BDa2483E30C4CB21d1A0",
      "name": "PriceFeed",
      "summary": "safe",
      "review": "./StakewiseOsTokenRateProviders.md",
      "warnings": [],
      "factory": "",
      "upgradeableComponents": []
    },
    "0x5F62fd24941B585b91EB059E0ea1a7e729357511": {
      "asset": "0xf0E7eC247b918311afa054E0AEdb99d74c31b809",
      "name": "ERC4626RateProvider",
      "summary": "safe",
      "review": "./statATokenLMRateProvider.md",
      "warnings": [],
      "factory": "0x15e86be6084c6a5a8c17732d398dfbc2ec574cec",
      "upgradeableComponents": []
    },
    "0xCCfE43E5853C87225948317379ffD910039f6A14": {
      "asset": "0xFECB3F7c54E2CAAE9dC6Ac9060A822D47E053760",
      "name": "BlraSdaiRateProvider",
      "summary": "safe",
      "review": "./BlraSdaiRateProvider.md",
      "warnings": ["donation"],
      "factory": "",
      "upgradeableComponents": []
    },
    "0x0008A59C1d2E5922790C929ea432ed02D4D3323A": {
      "asset": "0x57f664882F762FA37903FC864e2B633D384B411A",
      "name": "ERC4626RateProvider",
      "summary": "safe",
      "review": "./statATokenv2RateProvider.md",
      "warnings": [],
      "factory": "",
      "upgradeableComponents": [
        {
          "entrypoint": "0x57f664882F762FA37903FC864e2B633D384B411A",
          "implementationReviewed": "0x7CB7fdeEB5E71f322F8E39Be67959C32a6A3aAA3"
        },
        {
          "entrypoint": "0xb50201558B00496A145fE76f7424749556E326D8",
          "implementationReviewed": "0xF2C312BfAF4CF0429DB4DA15a0cf5F770Ea3E770"
        }
      ]
    },
    "0xbbb4966335677Ea24F7B86DC19a423412390e1fb": {
      "asset": "0x7c16F0185A26Db0AE7a9377f23BC18ea7ce5d644",
      "name": "ERC4626RateProvider",
      "summary": "safe",
      "review": "./statATokenv2RateProvider.md",
      "warnings": [],
      "factory": "",
      "upgradeableComponents": [
        {
          "entrypoint": "0x7c16F0185A26Db0AE7a9377f23BC18ea7ce5d644",
          "implementationReviewed": "0x7CB7fdeEB5E71f322F8E39Be67959C32a6A3aAA3"
        },
        {
          "entrypoint": "0xb50201558B00496A145fE76f7424749556E326D8",
          "implementationReviewed": "0xF2C312BfAF4CF0429DB4DA15a0cf5F770Ea3E770"
        }
      ]
    },
    "0x1529f6Af353E180867F257820843425B49B1b478": {
      "asset": "0x51350d88c1bd32Cc6A79368c9Fb70373Fb71F375",
      "name": "ERC4626RateProvider",
      "summary": "safe",
      "review": "./statATokenv2RateProvider.md",
      "warnings": [],
      "factory": "",
      "upgradeableComponents": [
        {
          "entrypoint": "0x51350d88c1bd32Cc6A79368c9Fb70373Fb71F375",
          "implementationReviewed": "0x7CB7fdeEB5E71f322F8E39Be67959C32a6A3aAA3"
        },
        {
          "entrypoint": "0xb50201558B00496A145fE76f7424749556E326D8",
          "implementationReviewed": "0xF2C312BfAF4CF0429DB4DA15a0cf5F770Ea3E770"
        }
      ]
    },
    "0x30EAcEC6BD250589043De026e45dc9A158C65a1F": {
      "asset": "0x773CDA0CADe2A3d86E6D4e30699d40bB95174ff2",
      "name": "ERC4626RateProvider",
      "summary": "safe",
      "review": "./MarketRateTransformerRateProviders.md",
      "warnings": [""],
      "factory": "0x03362f847b4fabc12e1ce98b6b59f94401e4588e",
      "upgradeableComponents": [
        {
          "entrypoint": "0x773CDA0CADe2A3d86E6D4e30699d40bB95174ff2",
          "implementationReviewed": "0x7CB7fdeEB5E71f322F8E39Be67959C32a6A3aAA3"
        },
        {
          "entrypoint": "0xb50201558B00496A145fE76f7424749556E326D8",
          "implementationReviewed": "0xF2C312BfAF4CF0429DB4DA15a0cf5F770Ea3E770"
        }
      ]
    },
    "0x1E28a0450865274873bd5485A1E13A90F5f59CbD": {
      "asset": "0x1e2c4fb7ede391d116e6b41cd0608260e8801d59",
      "name": "ConstantRateProvider",
      "summary": "safe",
      "review": "./ConstantRateProvider.md",
      "warnings": [],
      "factory": "",
      "upgradeableComponents": []
    },
    "0x79FE0750bE76913E83a0f0EB60ba1Ab7FA6FdA5D": {
      "asset": "0x417bc5b940475203A18C2f320a5ba470D6c5E463",
      "name": "Aave EURE ERC4626RateProviderer",
      "summary": "safe",
      "review": "./statATokenv2RateProvider.md",
      "warnings": [],
      "factory": "",
      "upgradeableComponents": [
        {
          "entrypoint": "0x417bc5b940475203A18C2f320a5ba470D6c5E463",
          "implementationReviewed": "0x7CB7fdeEB5E71f322F8E39Be67959C32a6A3aAA3"
        },
        {
          "entrypoint": "0xb50201558B00496A145fE76f7424749556E326D8",
          "implementationReviewed": "0xF2C312BfAF4CF0429DB4DA15a0cf5F770Ea3E770"
        }
      ]
    },
    "0xdDDF909076B641C51f22ACD4b134C54adad51e68": {
      "asset": "0x417bc5b940475203A18C2f320a5ba470D6c5E463",
      "name": "EURe Chainlink + Aave Rate Proivder",
      "summary": "safe",
      "review": "./CombinedRateProvider.md",
      "warnings": [],
      "factory": "",
      "upgradeableComponents": [
        {
          "entrypoint": "0x417bc5b940475203A18C2f320a5ba470D6c5E463",
          "implementationReviewed": "0x7CB7fdeEB5E71f322F8E39Be67959C32a6A3aAA3"
        },
        {
          "entrypoint": "0xb50201558B00496A145fE76f7424749556E326D8",
          "implementationReviewed": "0xF2C312BfAF4CF0429DB4DA15a0cf5F770Ea3E770"
        }
      ]
    }
  },
  "mode": {
    "0x054Ca7F10D555A0A34E35E6d95af9569468E40c0": {
      "asset": "0x2416092f143378750bb29b79eD961ab195CcEea5",
      "name": "Api3AggregatorAdaptor",
      "summary": "safe",
      "review": "./ezETHRateProviderMode.md",
      "warnings": [],
      "factory": "",
      "upgradeableComponents": []
    },
    "0x97e0E416dA48a0592E6ea8ac0dfD26D410Ba5C22": {
      "asset": "0x3f51c6c5927b88cdec4b61e2787f9bd0f5249138",
      "name": "Api3AggregatorAdaptor",
      "summary": "safe",
      "review": "./API3RateProvider.md",
      "warnings": [],
      "factory": "",
      "upgradeableComponents": []
    },
    "0xE91237236Bab7b39CA5CEE86F339a18C6C91F25c": {
      "asset": "0x98f96A4B34D03a2E6f225B28b8f8Cb1279562d81",
      "name": "Api3AggregatorAdaptor",
      "summary": "safe",
      "review": "./API3RateProvider.md",
      "warnings": [],
      "factory": "",
      "upgradeableComponents": []
    },
    "0x6Ad582604472DAdB4Af7B955388cAc6aDD6D511B": {
      "asset": "0x5A7a183B6B44Dc4EC2E3d2eF43F98C5152b1d76d",
      "name": "Api3AggregatorAdaptor",
      "summary": "safe",
      "review": "./API3RateProvider.md",
      "warnings": [],
      "factory": "",
      "upgradeableComponents": []
    },
    "0xac8fae65008cbb22a27103160452418aa3c84128": {
      "asset": "0x0022228a2cc5E7eF0274A7Baa600d44da5aB5776",
      "name": "ERC4626RateProvider",
      "summary": "safe",
      "review": "./AngleStakedUSDARateProvider.md",
      "warnings": [],
      "factory": "0x0767bECE12a327A1eD896c48E843AE53a0c313E9",
      "upgradeableComponents": [
        {
          "entrypoint": "0xA61BeB4A3d02decb01039e378237032B351125B4",
          "implementationReviewed": "0x5adDc89785D75C86aB939E9e15bfBBb7Fc086A87"
        }
      ]
    },
    "0xFE1862BdCAf17ADf2D83eEb0Da98dAE04492F4f7": {
      "asset": "0x90993Ac1734b023dEEc548b87B11F5d2dcD3818E",
      "name": "ChainlinkRateProvider",
      "summary": "safe",
      "review": "./wUSDMRateProviderPyth.md",
      "warnings": [],
      "factory": "",
      "upgradeableComponents": [
        {
          "entrypoint": "0xA2aa501b19aff244D90cc15a4Cf739D2725B5729",
          "implementationReviewed": "0xEbe57e8045F2F230872523bbff7374986E45C486"
        }
      ]
    },
    "0xFAD2f1b6B24d475BAA79DfA625073981bCD82A0e": {
      "asset": "0x80137510979822322193FC997d400D5A6C747bf7",
      "name": "ChainlinkRateProvider",
      "summary": "safe",
      "review": "./PythAggregatorRateProvider.md",
      "warnings": [],
      "factory": "",
      "upgradeableComponents": [
        {
          "entrypoint": "0xA2aa501b19aff244D90cc15a4Cf739D2725B5729",
          "implementationReviewed": "0xEbe57e8045F2F230872523bbff7374986E45C486"
        }
      ]
    }
  },
  "optimism": {
    "0x210ABdFD989f3eE5C08614a8f4e096Cf8408f5DF": {
      "asset": "0x5A7a183B6B44Dc4EC2E3d2eF43F98C5152b1d76d",
      "name": "inETH Rate Provider",
      "summary": "safe",
      "review": "./ChainLinkRateProvider.md",
      "warnings": ["chainlink"],
      "factory": "0x83E443EF4f9963C77bd860f94500075556668cb8",
      "upgradeableComponents": []
    },
    "0xC092E0a4f5a2AdF3CF91E27cf4B7d7917D12CA2B": {
      "asset": "0xd08C3F25862077056cb1b710937576Af899a4959",
      "name": "instETH Rate Provider",
      "summary": "safe",
      "review": "./ChainLinkRateProvider.md",
      "warnings": ["chainlink"],
      "factory": "0x83E443EF4f9963C77bd860f94500075556668cb8",
      "upgradeableComponents": []
    },
    "0xe561451322a5efC51E6f8ffa558C7482c892Bc1A": {
      "asset": "0xA348700745D249c3b49D2c2AcAC9A5AE8155F826",
      "name": "WrappedUsdPlusRateProvider",
      "summary": "safe",
      "review": "./WrappedUsdPlusRateProvider.md",
      "warnings": [],
      "factory": "",
      "upgradeableComponents": [
        {
          "entrypoint": "0xA348700745D249c3b49D2c2AcAC9A5AE8155F826",
          "implementationReviewed": "0x52A8F84672B9778632F98478B4DCfa2Efb7E3247"
        },
        {
          "entrypoint": "0x73cb180bf0521828d8849bc8CF2B920918e23032",
          "implementationReviewed": "0xB79DD08EA68A908A97220C76d19A6aA9cBDE4376"
        },
        {
          "entrypoint": "0xe80772Eaf6e2E18B651F160Bc9158b2A5caFCA65",
          "implementationReviewed": "0xcf02cf91b5ec8230d6bd26c48a8b762ce6081c0f"
        },
        {
          "entrypoint": "0xBf3FCee0E856c2aa89dc022f00D6D8159A80F011",
          "implementationReviewed": "0x98ae7F3fD47100b174014dCD143Eb43AD7acd79A"
        }
      ]
    },
    "0xBCEBb4dcdEc1c12bf7eB31bd26bc9C3b8F55C966": {
      "asset": "0x3eE6107d9C93955acBb3f39871D32B02F82B78AB",
      "name": "StErnRateProvider",
      "summary": "safe",
      "review": "./stERNRateProvider.md",
      "warnings": ["donation"],
      "factory": "",
      "upgradeableComponents": [
        {
          "entrypoint": "0xFBD08A6869D3e4EC8A21895c1e269f4b980813f0",
          "implementationReviewed": "0xfA097bD1E57d720C2f884C3DFF0B5FCE23A2B09e"
        },
        {
          "entrypoint": "0x3eE6107d9C93955acBb3f39871D32B02F82B78AB",
          "implementationReviewed": "0x3eE6107d9C93955acBb3f39871D32B02F82B78AB"
        }
      ]
    },
    "0xff368E106EA8782FaB6B2D4AD69739a60C66400E": {
      "asset": "0xB88a5Ac00917a02d82c7cd6CEBd73E2852d43574",
      "name": "BalancerAMM",
      "summary": "safe",
      "review": "./sweepRateProvider.md",
      "warnings": [],
      "factory": "",
      "upgradeableComponents": [
        {
          "entrypoint": "0xB88a5Ac00917a02d82c7cd6CEBd73E2852d43574",
          "implementationReviewed": "0x8adEa764cabd2C61E51cEb6937Fd026fA39d8E64"
        }
      ]
    },
    "0xdFa8d2b3c146b8a10B5d63CA0306AEa84B602cfb": {
      "asset": "0x4DD03dfD36548C840B563745e3FBeC320F37BA7e",
      "name": "ERC4626RateProvider",
      "summary": "safe",
      "review": "./statATokenLMRateProvider.md",
      "warnings": [],
      "factory": "",
      "upgradeableComponents": [
        {
          "entrypoint": "0x4DD03dfD36548C840B563745e3FBeC320F37BA7e",
          "implementationReviewed": "0xD792a3779D3C80bAEe8CF3304D6aEAc74bC432BE"
        },
        {
          "entrypoint": "0x794a61358D6845594F94dc1DB02A252b5b4814aD",
          "implementationReviewed": "0x03e8C5Cd5E194659b16456bb43Dd5D38886FE541"
        }
      ]
    },
    "0x3f921Ebabab0703BC06d1828D09a245e8390c263": {
      "asset": "0x035c93db04E5aAea54E6cd0261C492a3e0638b37",
      "name": "ERC4626RateProvider",
      "summary": "safe",
      "review": "./statATokenLMRateProvider.md",
      "warnings": [],
      "factory": "",
      "upgradeableComponents": [
        {
          "entrypoint": "0x035c93db04E5aAea54E6cd0261C492a3e0638b37",
          "implementationReviewed": "0xD792a3779D3C80bAEe8CF3304D6aEAc74bC432BE"
        },
        {
          "entrypoint": "0x794a61358D6845594F94dc1DB02A252b5b4814aD",
          "implementationReviewed": "0x03e8C5Cd5E194659b16456bb43Dd5D38886FE541"
        }
      ]
    },
    "0x15ACEE5F73b36762Ab1a6b7C98787b8148447898": {
      "asset": "0x2218a117083f5B482B0bB821d27056Ba9c04b1D3",
      "name": "DSRBalancerRateProviderAdapter",
      "summary": "safe",
      "review": "./DSRRateProvider.md",
      "warnings": [],
      "factory": "",
      "upgradeableComponents": []
    },
    "0x9aa3cd420f830E049e2b223D0b07D8c809C94d15": {
      "asset": "0x1F32b1c2345538c0c6f582fCB022739c4A194Ebb",
      "name": "wstETH Rate Provider",
      "summary": "safe",
      "review": "./ChainLinkRateProvider.md",
      "warnings": ["chainlink"],
      "factory": "0x83E443EF4f9963C77bd860f94500075556668cb8",
      "upgradeableComponents": []
    },
    "0xf752dd899F87a91370C1C8ac1488Aef6be687505": {
      "asset": "0x3ec3849c33291a9ef4c5db86de593eb4a37fde45",
      "name": "sfrxETH Rate Provider",
      "summary": "safe",
      "review": "./ChainLinkRateProvider.md",
      "warnings": ["chainlink"],
      "factory": "0x83E443EF4f9963C77bd860f94500075556668cb8",
      "upgradeableComponents": []
    },
    "0xDe3B7eC86B67B05D312ac8FD935B6F59836F2c41": {
      "asset": "0x2Dd1B4D4548aCCeA497050619965f91f78b3b532",
      "name": "sFRAX Rate Provider",
      "summary": "safe",
      "review": "./ChainLinkRateProvider.md",
      "warnings": ["chainlink"],
      "factory": "0x83E443EF4f9963C77bd860f94500075556668cb8",
      "upgradeableComponents": []
    },
    "0x7E13b8b95d887c2326C25e71815F33Ea10A2674e": {
      "asset": "0x2Dd1B4D4548aCCeA497050619965f91f78b3b532",
      "name": "sFRAX Rate Provider Duplicate",
      "summary": "safe",
      "review": "./ChainLinkRateProvider.md",
      "warnings": ["chainlink"],
      "factory": "0x83E443EF4f9963C77bd860f94500075556668cb8",
      "upgradeableComponents": []
    },
    "0x658843BB859B7b85cEAb5cF77167e3F0a78dFE7f": {
      "asset": "0x9Bcef72be871e61ED4fBbc7630889beE758eb81D",
      "name": "rETH RocketPool Rate Provider",
      "summary": "safe",
      "review": "./LegacyReview.md",
      "warnings": ["legacy"],
      "factory": "",
      "upgradeableComponents": []
    },
    "0x97b323fc033323B66159402bcDb9D7B9DC604235": {
      "asset": "0xe05A08226c49b636ACf99c40Da8DC6aF83CE5bB3",
      "name": "ankrETH Staking Rate Provider",
      "summary": "safe",
      "review": "./LegacyReview.md",
      "warnings": ["legacy"],
      "factory": "",
      "upgradeableComponents": []
    },
    "0xef42D000a3e85C4e71C57e2C6A1E600e86f5a91B": {
      "asset": "0x5A7fACB970D094B6C7FF1df0eA68D99E6e73CBFF",
      "name": "weETH Rate Provider",
      "summary": "safe",
      "review": "./ChainLinkRateProvider.md",
      "warnings": ["chainlink"],
      "factory": "0x83E443EF4f9963C77bd860f94500075556668cb8",
      "upgradeableComponents": []
    },
    "0x1373A61449C26CC3F48C1B4c547322eDAa36eB12": {
      "asset": "0x4186BFC76E2E237523CBC30FD220FE055156b41F",
      "name": "RSETHRateReceiver",
      "summary": "safe",
      "review": "./rsETHRateProviderOptimism.md",
      "warnings": [],
      "factory": "",
      "upgradeableComponents": [
        {
          "entrypoint": "0x1373A61449C26CC3F48C1B4c547322eDAa36eB12",
          "implementationReviewed": "0x1373A61449C26CC3F48C1B4c547322eDAa36eB12"
        }
      ]
    },
    "0x52cdf016439Cf36b1c7655740BAa8216977F6487": {
      "asset": "0x57F5E098CaD7A3D1Eed53991D4d66C45C9AF7812",
      "name": "ERC4626RateProvider",
      "summary": "safe",
      "review": "./wUSDMRateProvider.md",
      "warnings": ["eoaUpgradeable"],
      "factory": "0x02a569eea6f85736E2D63C59E60d27d075E75c33",
      "upgradeableComponents": []
    },
    "0x0643b504c2fa33b7f98a99b92138d94d372998de": {
      "asset": "0x61b620FAd391b53A2D0973b10a3Ed69558d5c66E",
      "name": "WrappedAaveOptimism DAIRateProvider.md",
      "summary": "safe",
      "review": "./WrappedAaveOptimism DAIRateProviderReview30e0.md",
      "warnings": [],
      "factory": "",
      "upgradeableComponents": [
        {
          "entrypoint": "0x61b620fad391b53a2d0973b10a3ed69558d5c66e",
          "implementationReviewed": "0x88d2fd5b62bbf2038e2246d9b9ad24f823306fcb"
        },
        {
          "entrypoint": "0x794a61358d6845594f94dc1db02a252b5b4814ad",
          "implementationReviewed": "0x7f775bb7af2e7e09d5dc9506c95516159a5ca0d0"
        }
      ]
    },
    "0x35B6B84cE756769338a7b9665c178Be001a1137C": {
      "asset": "0x464b808c2C7E04b07e860fDF7a91870620246148",
      "name": "WrappedAaveOptimism WETHRateProvider.md",
      "summary": "safe",
      "review": "./WrappedAaveOptimism WETHRateProviderReview034f.md",
      "warnings": [],
      "factory": "",
      "upgradeableComponents": [
        {
          "entrypoint": "0x464b808c2c7e04b07e860fdf7a91870620246148",
          "implementationReviewed": "0x88d2fd5b62bbf2038e2246d9b9ad24f823306fcb"
        },
        {
          "entrypoint": "0x794a61358d6845594f94dc1db02a252b5b4814ad",
          "implementationReviewed": "0x7f775bb7af2e7e09d5dc9506c95516159a5ca0d0"
        }
      ]
    },
    "0x56AF1076b9baCe64A9CaCf366270d727BF874212": {
      "asset": "0x927CfF131fD5B43FC992D071929b2c095d6E4b70",
      "name": "WrappedAaveOptimism USDTRateProvider.md",
      "summary": "safe",
      "review": "./WrappedAaveOptimism USDTRateProviderReview78b1.md",
      "warnings": [],
      "factory": "",
      "upgradeableComponents": [
        {
          "entrypoint": "0x927cff131fd5b43fc992d071929b2c095d6e4b70",
          "implementationReviewed": "0x88d2fd5b62bbf2038e2246d9b9ad24f823306fcb"
        },
        {
          "entrypoint": "0x794a61358d6845594f94dc1db02a252b5b4814ad",
          "implementationReviewed": "0x7f775bb7af2e7e09d5dc9506c95516159a5ca0d0"
        }
      ]
    },
    "0x52b6b1d3a52d0d294e41328b56b3b6323ce3f99d": {
      "asset": "0xEA9020a9e04C557478daD749A1aaD242b443042C",
      "name": "WrappedAaveOptimism WBTCRateProvider.md",
      "summary": "safe",
      "review": "./WrappedAaveOptimism WBTCRateProviderReview2eaa.md",
      "warnings": [],
      "factory": "",
      "upgradeableComponents": [
        {
          "entrypoint": "0xea9020a9e04c557478dad749a1aad242b443042c",
          "implementationReviewed": "0x88d2fd5b62bbf2038e2246d9b9ad24f823306fcb"
        },
        {
          "entrypoint": "0x794a61358d6845594f94dc1db02a252b5b4814ad",
          "implementationReviewed": "0x7f775bb7af2e7e09d5dc9506c95516159a5ca0d0"
        }
      ]
    },
    "0xf6655d9F5C2060eF4836A067e61A78891F8fEB03": {
      "asset": "0xbaF95bB30CDab3d5b7a11B67EDeF5631bD62be86",
      "name": "WrappedAaveOptimism wstETHRateProvider.md",
      "summary": "safe",
      "review": "./WrappedAaveOptimism wstETHRateProviderReview70e0.md",
      "warnings": [],
      "factory": "",
      "upgradeableComponents": [
        {
          "entrypoint": "0xbaf95bb30cdab3d5b7a11b67edef5631bd62be86",
          "implementationReviewed": "0x88d2fd5b62bbf2038e2246d9b9ad24f823306fcb"
        },
        {
          "entrypoint": "0x794a61358d6845594f94dc1db02a252b5b4814ad",
          "implementationReviewed": "0x7f775bb7af2e7e09d5dc9506c95516159a5ca0d0"
        }
      ]
    },
    "0x2124372fb3f106a9753edf1c248eb1fd3fc72833": {
      "asset": "0x41B334E9F2C0ED1f30fD7c351874a6071C53a78E",
      "name": "WrappedAaveOptimism USDCnRateProvider.md",
      "summary": "safe",
      "review": "./WrappedAaveOptimism USDCnRateProviderReviewb89f.md",
      "warnings": [],
      "factory": "",
      "upgradeableComponents": [
        {
          "entrypoint": "0x794a61358d6845594f94dc1db02a252b5b4814ad",
          "implementationReviewed": "0x7f775bb7af2e7e09d5dc9506c95516159a5ca0d0"
        },
        {
          "entrypoint": "0x41b334e9f2c0ed1f30fd7c351874a6071c53a78e",
          "implementationReviewed": "0x88d2fd5b62bbf2038e2246d9b9ad24f823306fcb"
        }
      ]
    },
    "0x538fae4c3f76ccfe7cd4741fa669539cf31a7938": {
      "asset": "0x712Ef4D78f43ecAfa106ea003704a908C99D7f11",
      "name": "WrappedAaveOptimism OPRateProvider.md",
      "summary": "safe",
      "review": "./WrappedAaveOptimism OPRateProviderReview985f.md",
      "warnings": [],
      "factory": "",
      "upgradeableComponents": [
        {
          "entrypoint": "0x712ef4d78f43ecafa106ea003704a908c99d7f11",
          "implementationReviewed": "0x88d2fd5b62bbf2038e2246d9b9ad24f823306fcb"
        },
        {
          "entrypoint": "0x794a61358d6845594f94dc1db02a252b5b4814ad",
          "implementationReviewed": "0x7f775bb7af2e7e09d5dc9506c95516159a5ca0d0"
        }
      ]
    },
    "0x1210697804380213844445f6e8a40593d8775b3d": {
      "asset": "0x0B590eF479c8e03825Ae779839aCb4583aCc15FD",
      "name": "WrappedAaveOptimism USDCRateProvider.md",
      "summary": "safe",
      "review": "./WrappedAaveOptimism USDCRateProviderReview880a.md",
      "warnings": [],
      "factory": "",
      "upgradeableComponents": [
        {
          "entrypoint": "0x0b590ef479c8e03825ae779839acb4583acc15fd",
          "implementationReviewed": "0x88d2fd5b62bbf2038e2246d9b9ad24f823306fcb"
        },
        {
          "entrypoint": "0x794a61358d6845594f94dc1db02a252b5b4814ad",
          "implementationReviewed": "0x7f775bb7af2e7e09d5dc9506c95516159a5ca0d0"
        }
      ]
    },
    "0x49b6bf1a81f25250c58f234a9e3ef5d88c7e0a2e": {
      "asset": "0xC438643b0eee8a314eEC53eb8A1Ee6467C88fc24",
      "name": "WrappedAaveOptimism LINKRateProvider.md",
      "summary": "safe",
      "review": "./WrappedAaveOptimism LINKRateProviderReview0258.md",
      "warnings": [],
      "factory": "",
      "upgradeableComponents": [
        {
          "entrypoint": "0xc438643b0eee8a314eec53eb8a1ee6467c88fc24",
          "implementationReviewed": "0x88d2fd5b62bbf2038e2246d9b9ad24f823306fcb"
        },
        {
          "entrypoint": "0x794a61358d6845594f94dc1db02a252b5b4814ad",
          "implementationReviewed": "0x7f775bb7af2e7e09d5dc9506c95516159a5ca0d0"
        }
      ]
    },
    "0xfde55e81434f05db33329b0896e60a989fa3ea65": {
      "asset": "0x527604E4D87A7562ec653dbe2878D0DCAB7f1972",
      "name": "WrappedAaveOptimism AAVERateProvider.md",
      "summary": "safe",
      "review": "./WrappedAaveOptimism AAVERateProviderReview5293.md",
      "warnings": [],
      "factory": "",
      "upgradeableComponents": [
        {
          "entrypoint": "0x527604e4d87a7562ec653dbe2878d0dcab7f1972",
          "implementationReviewed": "0x88d2fd5b62bbf2038e2246d9b9ad24f823306fcb"
        },
        {
          "entrypoint": "0x794a61358d6845594f94dc1db02a252b5b4814ad",
          "implementationReviewed": "0x7f775bb7af2e7e09d5dc9506c95516159a5ca0d0"
        }
      ]
    },
    "0x0e5dbd9cf65558e5709877dd1cec1e6acf233e05": {
      "asset": "0x0ec63A55a688E5Ba26afe8d9250114505E8b60a0",
      "name": "WrappedAaveOptimism SUSDRateProvider.md",
      "summary": "safe",
      "review": "./WrappedAaveOptimism SUSDRateProviderReview9da0.md",
      "warnings": [],
      "factory": "",
      "upgradeableComponents": [
        {
          "entrypoint": "0x0ec63a55a688e5ba26afe8d9250114505e8b60a0",
          "implementationReviewed": "0x88d2fd5b62bbf2038e2246d9b9ad24f823306fcb"
        },
        {
          "entrypoint": "0x794a61358d6845594f94dc1db02a252b5b4814ad",
          "implementationReviewed": "0x7f775bb7af2e7e09d5dc9506c95516159a5ca0d0"
        }
      ]
    },
    "0x477b39f88dc5dda8b525060d4b4aed582f22add3": {
      "asset": "0x413093E03d6aeE4F2F7e48D4b88881bf4932b249",
      "name": "WrappedAaveOptimism LUSDRateProvider.md",
      "summary": "safe",
      "review": "./WrappedAaveOptimism LUSDRateProviderReview1c70.md",
      "warnings": [],
      "factory": "",
      "upgradeableComponents": [
        {
          "entrypoint": "0x794a61358d6845594f94dc1db02a252b5b4814ad",
          "implementationReviewed": "0x7f775bb7af2e7e09d5dc9506c95516159a5ca0d0"
        },
        {
          "entrypoint": "0x413093e03d6aee4f2f7e48d4b88881bf4932b249",
          "implementationReviewed": "0x88d2fd5b62bbf2038e2246d9b9ad24f823306fcb"
        }
      ]
    },
    "0xdd4cac23a178d221d4ea159b9ce0697cae05081b": {
      "asset": "0x8e6a81b9d541A0CeA090818B62C4B2DE7f2A2Cf7",
      "name": "WrappedAaveOptimism rETHRateProvider.md",
      "summary": "safe",
      "review": "./WrappedAaveOptimism rETHRateProviderReview0735.md",
      "warnings": [],
      "factory": "",
      "upgradeableComponents": [
        {
          "entrypoint": "0x794a61358d6845594f94dc1db02a252b5b4814ad",
          "implementationReviewed": "0x7f775bb7af2e7e09d5dc9506c95516159a5ca0d0"
        },
        {
          "entrypoint": "0x8e6a81b9d541a0cea090818b62c4b2de7f2a2cf7",
          "implementationReviewed": "0x88d2fd5b62bbf2038e2246d9b9ad24f823306fcb"
        }
      ]
    },
    "0x91151ba698253e24c23a754d94f94049a17e8084": {
      "asset": "0x5bff88ca1442c2496f7e475e9e7786383bc070c0",
      "name": "StakedFraxUSDRateProvider.md",
      "summary": "safe",
      "review": "./StakedFraxUSDRateProviderReview280f.md",
      "warnings": [],
      "factory": "",
      "upgradeableComponents": [
        {
          "entrypoint": "0x5ae63168fb60705dae8e726b5715079fc0715b81",
          "implementationReviewed": "0x263d5be22e9a16e7a9c0da1649e540cf053f7563"
        }
      ]
    },
    "0x62ce65fe49dccac248806ea7b374900dbe68c734": {
      "asset": "0xCF9326e24EBfFBEF22ce1050007A43A3c0B6DB55",
      "name": "SparkUSDCVaultRateProvider.md",
      "summary": "safe",
      "review": "./SparkUSDCVaultRateProviderReview53fb.md",
      "warnings": [],
      "factory": "",
      "upgradeableComponents": [
        {
          "entrypoint": "0xcf9326e24ebffbef22ce1050007a43a3c0b6db55",
          "implementationReviewed": "0x3a1d3a9b0ed182d7b17aa61393d46a4f4ee0cea5"
        }
      ]
    }
  },
  "polygon": {
    "0x76D8B79Fb9afD4dA89913458C90B6C09676628E2": {
      "asset": "0x01d1a890D40d890d59795aFCce22F5AdbB511A3a",
      "name": "RateProvider",
      "summary": "safe",
      "review": "./RateProvider_wFRK.md",
      "warnings": ["donation"],
      "factory": "",
      "upgradeableComponents": [
        {
          "entrypoint": "0x2cb7285733A30BB08303B917A7a519C88146C6Eb",
          "implementationReviewed": "0xEdb20e3cD8C7c149Ea57fe470fb9685c4b1B8703"
        },
        {
          "entrypoint": "0x4dBA794671B891D2Ee2E3E7eA9E993026219941C",
          "implementationReviewed": "0x7714fcFe0d9C4726F6C1E3B1275C2951B9B54F65"
        },
        {
          "entrypoint": "0x0aC2E3Cd1E9b2DA91972d2363e76B5A0cE514e73",
          "implementationReviewed": "0x41d4D26F70951a2134DC862ea6248fFBE2a516bb"
        },
        {
          "entrypoint": "0x173EB1d561CcEFd8e83a3741483a8Bd76dF827Ef",
          "implementationReviewed": "0x72e923047245D2B58D87f311a2b5b487620EE60A"
        }
      ]
    },
    "0x7d10050F608c8EFFf118eDd1416D82a0EF2d7531": {
      "asset": "0x2dCa80061632f3F87c9cA28364d1d0c30cD79a19",
      "name": "ERC4626RateProvider",
      "summary": "safe",
      "review": "./statATokenLMRateProvider.md",
      "warnings": [""],
      "factory": "",
      "upgradeableComponents": [
        {
          "entrypoint": "0x2dCa80061632f3F87c9cA28364d1d0c30cD79a19",
          "implementationReviewed": "0x6a7192c55e9298874e49675a63d5ebb11ed99a66"
        },
        {
          "entrypoint": "0x794a61358D6845594F94dc1DB02A252b5b4814aD",
          "implementationReviewed": "0x1ed647b250e5b6d71dc7b25806f44c33f5658f71"
        }
      ]
    },
    "0x9977a61a6aa950044d4dcD8aA0cAb76F84ea5aCd": {
      "asset": "0x87A1fdc4C726c459f597282be639a045062c0E46",
      "name": "ERC4626RateProvider",
      "summary": "safe",
      "review": "./statATokenLMRateProvider.md",
      "warnings": [""],
      "factory": "",
      "upgradeableComponents": [
        {
          "entrypoint": "0x87A1fdc4C726c459f597282be639a045062c0E46",
          "implementationReviewed": "0x6a7192c55e9298874e49675a63d5ebb11ed99a66"
        },
        {
          "entrypoint": "0x794a61358D6845594F94dc1DB02A252b5b4814aD",
          "implementationReviewed": "0x1ed647b250e5b6d71dc7b25806f44c33f5658f71"
        }
      ]
    },
    "0x8c1944E305c590FaDAf0aDe4f737f5f95a4971B6": {
      "asset": "0x03b54A6e9a984069379fae1a4fC4dBAE93B3bCCD",
      "name": "wstETH / ETH Rate Provider",
      "summary": "unsafe",
      "review": "./ChainLinkRateProvider.md",
      "warnings": ["chainlink"],
      "factory": "0xa3b370092aeb56770B23315252aB5E16DAcBF62B",
      "upgradeableComponents": []
    },
    "0x693A9Aca2f7b699BBd3d55d980Ac8a5D7a66868B": {
      "asset": "0x03b54A6e9a984069379fae1a4fC4dBAE93B3bCCD",
      "name": "wstETH Rate Provider Duplicate",
      "summary": "safe",
      "review": "./ChainLinkRateProvider.md",
      "warnings": ["chainlink"],
      "factory": "0xa3b370092aeb56770B23315252aB5E16DAcBF62B",
      "upgradeableComponents": []
    },
    "0xeE652bbF72689AA59F0B8F981c9c90e2A8Af8d8f": {
      "asset": "0xfa68FB4628DFF1028CFEc22b4162FCcd0d45efb6",
      "name": "MaticX Rate Provider",
      "summary": "safe",
      "review": "./LegacyReview.md",
      "warnings": ["legacy"],
      "factory": "",
      "upgradeableComponents": []
    },
    "0xdEd6C522d803E35f65318a9a4d7333a22d582199": {
      "asset": "0x3A58a54C066FdC0f2D55FC9C89F0415C92eBf3C4",
      "name": "stMATIC Rate Provider",
      "summary": "safe",
      "review": "./LegacyReview.md",
      "warnings": ["legacy"],
      "factory": "",
      "upgradeableComponents": []
    },
    "0x87393BE8ac323F2E63520A6184e5A8A9CC9fC051": {
      "asset": "0xFcBB00dF1d663eeE58123946A30AB2138bF9eb2A",
      "name": "csMATIC Clay Stack Tunnel Rate Provider",
      "summary": "safe",
      "review": "./LegacyReview.md",
      "warnings": ["legacy"],
      "factory": "",
      "upgradeableComponents": []
    },
    "0x737b6ea575AD54e0c4F45c7A36Ad8c0e730aAD74": {
      "asset": "0xAF0D9D65fC54de245cdA37af3d18cbEc860A4D4b",
      "name": "wUSDR Rate Provider",
      "summary": "safe",
      "review": "./LegacyReview.md",
      "warnings": ["legacy"],
      "factory": "",
      "upgradeableComponents": []
    },
    "0x4b697C8c3220FcBdd02DFFa46db5a896ae7a0843": {
      "asset": "0xf33687811f3ad0cd6b48dd4b39f9f977bd7165a2",
      "name": "TruMaticRateProvider",
      "summary": "safe",
      "review": "./TruMaticRateProvider.md",
      "warnings": ["donation"],
      "factory": "",
      "upgradeableComponents": [
        {
          "entrypoint": "0x4b697C8c3220FcBdd02DFFa46db5a896ae7a0843",
          "implementationReviewed": "0x6e8135b003F288aA4009D948e9646588861C5575"
        },
        {
          "entrypoint": "0xA43A7c62D56dF036C187E1966c03E2799d8987ed",
          "implementationReviewed": "0x2a9fD373Ed3Ce392bb5ad8Ee146CFAB66c9fAEae"
        },
        {
          "entrypoint": "0xeA077b10A0eD33e4F68Edb2655C18FDA38F84712",
          "implementationReviewed": "0xf98864DA30a5bd657B13e70A57f5718aBf7BAB31"
        },
        {
          "entrypoint": "0x5e3Ef299fDDf15eAa0432E6e66473ace8c13D908",
          "implementationReviewed": "0xbA9Ac3C9983a3e967f0f387c75cCbD38Ad484963"
        }
      ]
    }
  },
  "zkevm": {
    "0xFC8d81A01deD207aD3DEB4FE91437CAe52deD0b5": {
      "asset": "0x12D8CE035c5DE3Ce39B1fDD4C1d5a745EAbA3b8C",
      "name": "AnkrETHRateProvider",
      "summary": "safe",
      "review": "./AnkrETHRateProvider.md",
      "warnings": [],
      "factory": "",
      "upgradeableComponents": [
        {
          "entrypoint": "0x12D8CE035c5DE3Ce39B1fDD4C1d5a745EAbA3b8C",
          "implementationReviewed": "0x8d98D8ec0D930078a083C7be54430D2093d3D4aB"
        },
        {
          "entrypoint": "0xEf3C162450E1d08804493aA27BE60CDAa054050F",
          "implementationReviewed": "0xd00b967296B6d8Ec266E4BA64594f892D03A4d0a"
        }
      ]
    },
    "0x4186BFC76E2E237523CBC30FD220FE055156b41F": {
      "asset": "0x8C7D118B5c47a5BCBD47cc51789558B98dAD17c5",
      "name": "RSETHRateReceiver",
      "summary": "safe",
      "review": "./rsEthRateProviderPolygonZKEVM.md",
      "warnings": ["donation"],
      "factory": "",
      "upgradeableComponents": [
        {
          "entrypoint": "0x4186BFC76E2E237523CBC30FD220FE055156b41F",
          "implementationReviewed": "0x4186BFC76E2E237523CBC30FD220FE055156b41F"
        }
      ]
    },
    "0x60b39BEC6AF8206d1E6E8DFC63ceA214A506D6c3": {
      "asset": "0xb23C20EFcE6e24Acca0Cef9B7B7aA196b84EC942",
      "name": "rETH Rate Receiver",
      "summary": "safe",
      "review": "./LegacyReview.md",
      "warnings": ["legacy"],
      "factory": "",
      "upgradeableComponents": []
    },
    "0x00346D2Fd4B2Dc3468fA38B857409BC99f832ef8": {
      "asset": "0x5D8cfF95D7A57c0BF50B30b43c7CC0D52825D4a9",
      "name": "wstETH Rate Receiver",
      "summary": "safe",
      "review": "./LegacyReview.md",
      "warnings": ["legacy"],
      "factory": "",
      "upgradeableComponents": []
    },
    "0x8c76aa5b78357e1fa104ea2bc4a219f0870251f1": {
      "asset": "0xb23C20EFcE6e24Acca0Cef9B7B7aA196b84EC942",
      "name": "rETH Rate Provider",
      "summary": "safe",
      "review": "./ChainLinkRateProvider.md",
      "warnings": ["chainlink"],
      "factory": "0x4132f7AcC9dB7A6cF7BE2Dd3A9DC8b30C7E6E6c8",
      "upgradeableComponents": []
    },
    "0x8dd590ebb702c21a41289A0a69b0C6F74bdece75": {
      "asset": "0x5D8cfF95D7A57c0BF50B30b43c7CC0D52825D4a9",
      "name": "wstETH Rate Provider",
      "summary": "safe",
      "review": "./ChainLinkRateProvider.md",
      "warnings": ["chainlink"],
      "factory": "0x4132f7AcC9dB7A6cF7BE2Dd3A9DC8b30C7E6E6c8",
      "upgradeableComponents": []
    }
  },
  "sepolia": {
    "0xB1B171A07463654cc1fE3df4eC05f754E41f0A65": {
      "asset": "0x978206fAe13faF5a8d293FB614326B237684B750",
      "name": "waUSDT Rate Provider",
      "summary": "safe",
      "review": "./StatATokenTestnetRateProvider.md",
      "warnings": [],
      "factory": "",
      "upgradeableComponents": []
    },
    "0x22db61f3a8d81d3d427a157fdae8c7eb5b5fd373": {
      "asset": "0xDE46e43F46ff74A23a65EBb0580cbe3dFE684a17",
      "name": "waDAI Rate Provider",
      "summary": "safe",
      "review": "./StatATokenTestnetRateProvider.md",
      "warnings": [],
      "factory": "",
      "upgradeableComponents": []
    },
    "0x34101091673238545De8a846621823D9993c3085": {
      "asset": "0x8A88124522dbBF1E56352ba3DE1d9F78C143751e",
      "name": "waUSDC Rate Provider",
      "summary": "safe",
      "review": "./StatATokenTestnetRateProvider.md",
      "warnings": [],
      "factory": "",
      "upgradeableComponents": []
    }
  },
  "sonic": {
    "0xe5da20f15420ad15de0fa650600afc998bbe3955": {
      "asset": "0xE5DA20F15420aD15DE0fa650600aFc998bbE3955",
      "name": "stS Rateprovider",
      "summary": "safe",
      "review": "./StakedSonicRateprovider.md",
      "warnings": [],
      "factory": "",
      "upgradeableComponents": [
        {
          "entrypoint": "0xe5da20f15420ad15de0fa650600afc998bbe3955",
          "implementationReviewed": "0xd5f7fc8ba92756a34693baa386edcc8dd5b3f141"
        }
      ]
    },
    "0x00de97829d01815346e58372be55aefd84ca2457": {
      "asset": "0xa28d4dbcc90c849e3249d642f356d85296a12954",
      "name": "Avalon waSolvBTC.bbn Rateprovider",
      "summary": "safe",
      "review": "./statATokenLMRateProviderAvalon.md",
      "warnings": [""],
      "factory": "0x00de97829d01815346e58372be55aefd84ca2457",
      "upgradeableComponents": [
        {
          "entrypoint": "0xA28d4dbcC90C849e3249D642f356D85296a12954",
          "implementationReviewed": "0x29c26d85ba819659d084a592b97607a5337de030"
        }
      ]
    },
    "0xa6c292d06251da638be3b58f1473e03d99c26ff0": {
      "asset": "0xd31e89ffb929b38ba60d1c7dbeb68c7712eaab0a",
      "name": "Avalon waSolvBTC Rateprovider",
      "summary": "safe",
      "review": "./statATokenLMRateProviderAvalon.md",
      "warnings": [""],
      "factory": "0x00de97829d01815346e58372be55aefd84ca2457",
      "upgradeableComponents": [
        {
          "entrypoint": "0xD31E89Ffb929b38bA60D1c7dBeB68c7712EAAb0a",
          "implementationReviewed": "0xb9fa01cbd690dfd5be3d8d667c54bbdd9e41e57d"
        }
      ]
    },
    "0x5fded3206608d3f33175a8865576431906cdb43b": {
      "asset": "0x7870ddFd5ACA4E977B2287e9A212bcbe8FC4135a",
      "name": "Beefy Silo USDC-20 Rateprovider",
      "summary": "safe",
      "review": "./BeefyUsdcSiloRateprovider.md",
      "warnings": [""],
      "factory": "0x00de97829d01815346e58372be55aefd84ca2457",
      "upgradeableComponents": []
    },
    "0x78557d8a83fe7c6d9f9983d00e5c0e08cc3335e6": {
      "asset": "0x52Fc9E0a68b6a4C9b57b9D1d99fB71449A99DCd8",
      "name": "Silo SolvBTC.bbn-13 Rateprovider",
      "summary": "safe",
      "review": "./SiloWrappedRateprovider.md",
      "warnings": [""],
      "factory": "0x00de97829d01815346e58372be55aefd84ca2457",
      "upgradeableComponents": []
    },
    "0x9d2d4351c1b3718d7a65ef21f54c86c665964670": {
      "asset": "0x87178fe8698C7eDa8aA207083C3d66aEa569aB98",
      "name": "Silo SolvBTC-13 Rateprovider",
      "summary": "safe",
      "review": "./SiloWrappedRateprovider.md",
      "warnings": [""],
      "factory": "0x00de97829d01815346e58372be55aefd84ca2457",
      "upgradeableComponents": []
    },
    "0x5f26085ad72aa51ed443d84c1f08bbaa7dd5425e": {
      "asset": "0xdA14A41DbdA731F03A94cb722191639DD22b35b2",
      "name": "Silo frxUSD-37 Rateprovider",
      "summary": "safe",
      "review": "./SiloWrappedRateprovider.md",
      "warnings": [""],
      "factory": "0x00de97829d01815346e58372be55aefd84ca2457",
      "upgradeableComponents": []
    },
    "0x4f9ca3eb1f6ff09d3cc947d9020a9ba7bef55523": {
      "asset": "0x219656F33c58488D09d518BaDF50AA8CdCAcA2Aa",
      "name": "Silo wETH-26 Rateprovider",
      "summary": "safe",
      "review": "./SiloWrappedRateprovider.md",
      "warnings": [""],
      "factory": "0x00de97829d01815346e58372be55aefd84ca2457",
      "upgradeableComponents": []
    },
    "0xf9fe8c5009b1015363e4452e0ac1d45d3924b986": {
      "asset": "0x0A94e18bdbCcD048198806d7FF28A1B1D2590724",
      "name": "Silo scBTC-32 Rateprovider",
      "summary": "safe",
      "review": "./SiloWrappedRateprovider.md",
      "warnings": [""],
      "factory": "0x00de97829d01815346e58372be55aefd84ca2457",
      "upgradeableComponents": []
    },
    "0xe508a70deef702d5cd1df120bf6936540c9a6b2d": {
      "asset": "0x42CE2234fd5a26bF161477a996961c4d01F466a3",
      "name": "Silo USDC-33 Rateprovider",
      "summary": "safe",
      "review": "./SiloWrappedRateprovider.md",
      "warnings": [""],
      "factory": "0x00de97829d01815346e58372be55aefd84ca2457",
      "upgradeableComponents": []
    },
    "0xfbcee1fcaa2db776b4b575a8da3e8c93ea5eef53": {
      "asset": "0x9F0dF7799f6FDAd409300080cfF680f5A23df4b1",
      "name": "Wrapped Origin Sonic Rateprovider",
      "summary": "safe",
      "review": "./woSonicRateprovider.md",
      "warnings": [""],
      "factory": "0x00de97829d01815346e58372be55aefd84ca2457",
      "upgradeableComponents": [
        {
          "entrypoint": "0x9F0dF7799f6FDAd409300080cfF680f5A23df4b1",
          "implementationReviewed": "0xb9fa01cbd690dfd5be3d8d667c54bbdd9e41e57d"
        }
      ]
    },
    "0x2d087c0999223997b77cc33be5e7e8ec79396cea": {
      "asset": "0x0C4E186Eae8aCAA7F7de1315D5AD174BE39Ec987",
      "name": "Wrapped Angles Sonic Rateprovider",
      "summary": "safe",
      "review": "./wanSonicRateprovider.md",
      "warnings": [""],
      "factory": "0x00de97829d01815346e58372be55aefd84ca2457",
      "upgradeableComponents": [
        {
          "entrypoint": "0xfA85Fe5A8F5560e9039C04f2b0a90dE1415aBD70",
          "implementationReviewed": "0xba3bb17d19e556900e42e7c1e9e89dc6d3207a64"
        }
      ]
    },
    "0xECDfaa456a01c9804Fc8D11955CF4B54E0eA2Bd7": {
      "asset": "0x50c42deacd8fc9773493ed674b675be577f2634b",
      "name": "ConstantRateProvider",
      "summary": "safe",
      "review": "./ConstantRateProvider.md",
      "warnings": [],
      "factory": "",
      "upgradeableComponents": []
    },
    "0xEc722f8e430273EaC92017A0D7d7B272D043f747": {
      "asset": "0xbb30e76d9bb2cc9631f7fc5eb8e87b5aff32bfbd",
      "name": "ConstantRateProvider",
      "summary": "safe",
      "review": "./ConstantRateProvider.md",
      "warnings": [],
      "factory": "",
      "upgradeableComponents": []
    },
    "0x635d8b3870ade127eb7ffc21753883f8f30e1051": {
      "asset": "0xbb30e76d9bb2cc9631f7fc5eb8e87b5aff32bfbd",
      "name": "ConstantRateProvider",
      "summary": "safe",
      "review": "./ConstantRateProvider.md",
      "warnings": [],
      "factory": "",
      "upgradeableComponents": []
    },
    "0x180eC5fe23a2331b8180775c712EAB5f7a138c46": {
      "asset": "0x1e2c4fb7ede391d116e6b41cd0608260e8801d59",
      "name": "ConstantRateProvider",
      "summary": "safe",
      "review": "./ConstantRateProvider.md",
      "warnings": [],
      "factory": "",
      "upgradeableComponents": []
    },
    "0xb86e2517caab8e7aecc7472f29c0cbdaaf28e5e5": {
      "asset": "0x016C306e103FbF48EC24810D078C65aD13c5f11B",
      "name": "Silo wS-25 Rateprovider",
      "summary": "safe",
      "review": "./SiloWrappedRateprovider.md",
      "warnings": [""],
      "factory": "0x00de97829d01815346e58372be55aefd84ca2457",
      "upgradeableComponents": []
    },
    "0x59c9262da57918557780e6010d15c01b59971c42": {
      "asset": "0x6c49B18333A1135e9A376560c07E6D1Fd0350EaF",
      "name": "Silo wS-28 Rateprovider",
      "summary": "safe",
      "review": "./SiloWrappedRateprovider.md",
      "warnings": [""],
      "factory": "0x00de97829d01815346e58372be55aefd84ca2457",
      "upgradeableComponents": []
    },
    "0x71453d205b1437f7f3057ce480cdb7a02c1568a0": {
      "asset": "0x5954ce6671d97D24B782920ddCdBB4b1E63aB2De",
      "name": "Silo USDC-23 Rateprovider",
      "summary": "safe",
      "review": "./SiloWrappedRateprovider.md",
      "warnings": [""],
      "factory": "0x00de97829d01815346e58372be55aefd84ca2457",
      "upgradeableComponents": []
    },
    "0x4A3eA10da3c422d31485585096CD00fB5e9F1019": {
      "asset": "0xe6605932e4a686534D19005BB9dB0FBA1F101272",
      "name": "Silo scUSD-46 Rateprovider",
      "summary": "safe",
      "review": "./SiloWrappedRateprovider.md",
      "warnings": [""],
      "factory": "0x00de97829d01815346e58372be55aefd84ca2457",
      "upgradeableComponents": []
    },
    "0x55613bbc6c383f3e73d48aaaa1bac14aae302771": {
      "asset": "0x24c74B30d1a4261608E84Bf5a618693032681DAc",
      "name": "Silo scETH-47 Rateprovider",
      "summary": "safe",
      "review": "./SiloWrappedRateprovider.md",
      "warnings": [""],
      "factory": "0x00de97829d01815346e58372be55aefd84ca2457",
      "upgradeableComponents": []
    },
    "0xeab98cbe0c92721fd1c38cad0deebaf575a08239": {
      "asset": "0x08C320A84a59c6f533e0DcA655cf497594BCa1F9",
      "name": "Silo wETH-35 Rateprovider",
      "summary": "safe",
      "review": "./SiloWrappedRateprovider.md",
      "warnings": [""],
      "factory": "0x00de97829d01815346e58372be55aefd84ca2457",
      "upgradeableComponents": []
    },
    "0xe6a932e53d759ff491c3f56c4e63609140d7c044": {
      "asset": "0x11Ba70c0EBAB7946Ac84F0E6d79162b0cBb2693f",
      "name": "Silo USDC-36 Rateprovider",
      "summary": "safe",
      "review": "./SiloWrappedRateprovider.md",
      "warnings": [""],
      "factory": "0x00de97829d01815346e58372be55aefd84ca2457",
      "upgradeableComponents": []
    },
    "0x2446b93ec86be9225d07379ee5dba6b0aa632c55": {
      "asset": "0x6646248971427B80ce531bdD793e2Eb859347E55",
      "name": "Wrapped Aave Sonic USDC.e",
      "summary": "safe",
      "review": "./statATokenv2RateProvider.md",
      "warnings": [""],
      "factory": "0x00de97829d01815346e58372be55aefd84ca2457",
      "upgradeableComponents": []
    },
    "0x25b5e53e3dfca480047b6e53f637ebe44abadd59": {
      "asset": "0x18B7B8695165290f2767BC63c36D3dFEa4C0F9bB",
      "name": "Wrapped Aave Sonic wS",
      "summary": "safe",
      "review": "./statATokenv2RateProvider.md",
      "warnings": [""],
      "factory": "0x00de97829d01815346e58372be55aefd84ca2457",
      "upgradeableComponents": []
    },
    "0xf05afb759f1bc07756329d7080987d5ccc2a26e7": {
      "asset": "0xeB5e9B0ae5bb60274786C747A1A2A798c11271E0",
      "name": "Wrapped Aave Sonic WETH",
      "summary": "safe",
      "review": "./statATokenv2RateProvider.md",
      "warnings": [""],
      "factory": "0x00de97829d01815346e58372be55aefd84ca2457",
      "upgradeableComponents": []
    },
    "0x6d73714c4b10c7585ba40cd5a92125e7db112eed": {
      "asset": "0xdB1E39faC2EeeEdB49198735B12a8e598a84510c",
      "name": "Wrapped Vicuna stS",
      "summary": "safe",
      "review": "./VicunaWrapperRateprovider.md",
      "warnings": [""],
      "factory": "0x00de97829d01815346e58372be55aefd84ca2457",
      "upgradeableComponents": [
        {
          "entrypoint": "0xFB56Cd34244985222068ae1C384ecE4215528D04",
          "implementationReviewed": "0x2bc3d3cccafdb70f68e52d5033f955d9cb7e8d97"
        }
      ]
    },
    "0x39db3b2fa46e0c219d44aa28e2ed15eb7b386f5a": {
      "asset": "0x6C2dadFfAB1714485aD87d1926f4c26E29a957b6",
      "name": "Wrapped Vicuna wS",
      "summary": "safe",
      "review": "./VicunaWrapperRateprovider.md",
      "warnings": [""],
      "factory": "0x00de97829d01815346e58372be55aefd84ca2457",
      "upgradeableComponents": [
        {
          "entrypoint": "0x9e07EF144325DAe02ff92910aDd1FE91581D4798",
          "implementationReviewed": "0x2bc3d3cccafdb70f68e52d5033f955d9cb7e8d97"
        }
      ]
    },
    "0x1cede7f2f659e27d5f03e9cf8dcf3acca103b042": {
      "asset": "0x711a93a8bD6803aF0a6122F2dE18c1a6AB7CB29C",
      "name": "Wrapped Vicuna scUSD",
      "summary": "safe",
      "review": "./VicunaWrapperRateprovider.md",
      "warnings": [""],
      "factory": "0x00de97829d01815346e58372be55aefd84ca2457",
      "upgradeableComponents": [
        {
          "entrypoint": "0xfb2e5Fd5de4E0757062363dfA44dF2e3654A35A5",
          "implementationReviewed": "0xe16b8f78b11a78dbe3863e483808cce6d704d52a"
        }
      ]
    },
    "0xd63cf9c8432f2347b53a450d724963696af80b0d": {
      "asset": "0xd7c9f62622dB85545731F0E4e5D4556aC8a19832",
      "name": "Wrapped Vicuna USDT",
      "summary": "safe",
      "review": "./VicunaWrapperRateprovider.md",
      "warnings": [""],
      "factory": "0x00de97829d01815346e58372be55aefd84ca2457",
      "upgradeableComponents": [
        {
          "entrypoint": "0x11054544BEbab950B3B2F88fBb73B10550d4FF5c",
          "implementationReviewed": "0xe16b8f78b11a78dbe3863e483808cce6d704d52a"
        }
      ]
    },
    "0xc9b913a047285fbb9b7d7a417f68ec0fb45f272a": {
      "asset": "0xef23FdCbd9b36Ed99A6C51CaA83Af549c36601CF",
      "name": "Wrapped Vicuna sUSDC.etS",
      "summary": "safe",
      "review": "./VicunaWrapperRateprovider.md",
      "warnings": [""],
      "factory": "0x00de97829d01815346e58372be55aefd84ca2457",
      "upgradeableComponents": [
        {
          "entrypoint": "0x0127C186D905Ddaf323e76c4f6AB41cDD66619e5",
          "implementationReviewed": "0xe16b8f78b11a78dbe3863e483808cce6d704d52a"
        }
      ]
    },
    "0xadc94c7b7b333e3e2de317edcc4173a6ffa5b20f": {
      "asset": "0x9fb76f7ce5FCeAA2C42887ff441D46095E494206",
      "name": "Wrapped stkscUSD",
      "summary": "safe",
      "review": "./RingsStakedRateprovider.md",
      "warnings": [""],
      "factory": "0x00de97829d01815346e58372be55aefd84ca2457",
      "upgradeableComponents": []
    },
    "0xf2a6aa2b5285b5381ccd5a81bc3ea27af1b27ffa": {
      "asset": "0xE8a41c62BB4d5863C6eadC96792cFE90A1f37C47",
      "name": "Wrapped stkscETH",
      "summary": "safe",
      "review": "./RingsStakedRateprovider.md",
      "warnings": [""],
      "factory": "0x00de97829d01815346e58372be55aefd84ca2457",
      "upgradeableComponents": []
    },
    "0xad597fce59dbbd13bcd5bcc1a6fd654acfa92eff": {
      "asset": "0x90a804D316A06E00755444D56b9eF52e5C4F4D73",
      "name": "Euler Vault eWS-5 Rateprovider",
      "summary": "safe",
      "review": "./EulerWrappedRateprovider.md",
      "warnings": [""],
      "factory": "0x00de97829d01815346e58372be55aefd84ca2457",
      "upgradeableComponents": [
        {
          "entrypoint": "0x90a804D316A06E00755444D56b9eF52e5C4F4D73",
          "implementationReviewed": "0x11f95aaa59f1ad89576c61e3c9cd24df1fdcf46f"
        }
      ]
    },
    "0x871A101Dcf22fE4fE37be7B654098c801CBA1c88": {
      "asset": "0x871A101Dcf22fE4fE37be7B654098c801CBA1c88",
      "name": "Beefy-Escrowed Sonic Rateprovider",
      "summary": "safe",
      "review": "./BeefyEscrowedSonic.md",
      "warnings": [""],
      "factory": "",
      "upgradeableComponents": [
        {
          "entrypoint": "0x871A101Dcf22fE4fE37be7B654098c801CBA1c88",
          "implementationReviewed": "0xad997cd8484e15e2b7db8d5ae68dd87a5e47dd6b"
        }
      ]
    },
    "0x0ff8189d1f1ab65b63bcd003c036d0fea79004da": {
      "asset": "0x6832F3090867449c058e1e3088E552E12AB18F9E",
      "name": "EVKVaultestS-5RateProvider.md",
      "summary": "safe",
      "review": "./EVKVaultestS-5RateProviderReview534e.md",
      "warnings": [],
      "factory": "",
      "upgradeableComponents": [
        {
          "entrypoint": "0xe5da20f15420ad15de0fa650600afc998bbe3955",
          "implementationReviewed": "0xd5f7fc8ba92756a34693baa386edcc8dd5b3f141"
        },
        {
          "entrypoint": "0x6832f3090867449c058e1e3088e552e12ab18f9e",
          "implementationReviewed": "0x11f95aaa59f1ad89576c61e3c9cd24df1fdcf46f"
        },
        {
          "entrypoint": "0xf075cc8660b51d0b8a4474e3f47edac5fa034cfb",
          "implementationReviewed": "0x11f95aaa59f1ad89576c61e3c9cd24df1fdcf46f"
        }
      ]
    },
    "0x7481373be81ad9bff00dfb03717cf9854a4ff077": {
      "asset": "0xF6F87073cF8929C206A77b0694619DC776F89885",
      "name": "VarlamoreUSDCGrowthRateProvider.md",
      "summary": "safe",
      "review": "./VarlamoreUSDCGrowthRateProviderReviewe757.md",
      "warnings": [],
      "factory": "",
      "upgradeableComponents": []
    },
    "0x0e686cf5430a5b67d6a8d28907d8f8f7b2046128": {
      "asset": "0xDED4aC8645619334186f28B8798e07ca354CFa0e",
      "name": "VarlamoreSRateProvider.md",
      "summary": "safe",
      "review": "./VarlamoreSRateProviderReviewd14f.md",
      "warnings": [],
      "factory": "",
      "upgradeableComponents": [
        {
          "entrypoint": "0xded4ac8645619334186f28b8798e07ca354cfa0e",
          "implementationReviewed": "0x9ef543f9bd71476de1b225f744907bdc764bf937"
        }
      ]
    },
    "0x9fac714bfdd10090cafb49d002cfa82e83362ef5": {
      "asset": "0xb6A23cB29e512Df41876B28D7A848BD831f9c5Ba",
      "name": "VarlamorescUSDRateProvider.md",
      "summary": "safe",
      "review": "./VarlamorescUSDRateProviderReview54f5.md",
      "warnings": [],
      "factory": "",
      "upgradeableComponents": []
    },
    "0xd802379b61aa58aaf1c845211599a307b5086c27": {
      "asset": "0x6202B9f02E30E5e1c62Cc01E4305450E5d83b926",
      "name": "StakedStreamUSDRateProvider.md",
      "summary": "safe",
      "review": "./StakedStreamUSDRateProviderReviewb0dc.md",
      "warnings": [],
      "factory": "",
      "upgradeableComponents": [
        {
          "entrypoint": "0x90bd4a5ef184f41f6083fcc25cb6c3494aef6e02",
          "implementationReviewed": "0xbb0813e63d927a4cd399844c3d95087bd9ec42db"
        }
      ]
    },
    "0x4d7CF247D18f53Ed5dB067C2552dA63a68952C58": {
      "asset": "0xEEEEEEE6d95E55A468D32FeB5d6648754d10A967",
      "name": "WrappedStabilityUSDCRateProvider.md",
      "summary": "safe",
      "review": "./WrappedStabilityUSDCRateProviderReview68f7.md",
      "warnings": [],
      "factory": "",
      "upgradeableComponents": [
        {
          "entrypoint": "0x96a8055090e87bfe18bdf3794e9d676f196efd80",
          "implementationReviewed": "0xb966706536624f9cee50db67dc31762bfa20cf51"
        },
        {
          "entrypoint": "0xab7f5ba1ea7434730a3976a45662833e6a6d0bc0",
          "implementationReviewed": "0x0cda6aab8cda48d0f9b85a8f5a6031adc8987a55"
        },
        {
          "entrypoint": "0x0c8ce5afc38c94e163f0ddeb2da65df4904734f3",
          "implementationReviewed": "0xb966706536624f9cee50db67dc31762bfa20cf51"
        },
        {
          "entrypoint": "0x709944a48caf83535e43471680fda4905fb3920a",
          "implementationReviewed": "0x709944a48caf83535e43471680fda4905fb3920a"
        },
        {
          "entrypoint": "0xd267a646213e859323d8765cbb3d00befed7036b",
          "implementationReviewed": "0xbb6a8b4d47efa27d15d4f2d6739a63634f43c401"
        },
        {
          "entrypoint": "0xf6fc4ea6c1e6dcb68c5ffab82f6c0ad2d4c94df9",
          "implementationReviewed": "0xc24646f2b817e907397d05cff739794808e43753"
        },
        {
          "entrypoint": "0x4aca671a420eeb58ecafe83700686a2ad06b20d8",
          "implementationReviewed": "0x15cfd916b22c6bb5e0bbfa705c87ba14f20d9933"
        },
        {
          "entrypoint": "0xd3c586eec1c6c3ec41d276a23944dea080edcf7f",
          "implementationReviewed": "0xe5b80f6a3fa544de65fe2103b7f63e50bb2f607d"
        },
        {
          "entrypoint": "0x2ebb3c7808b86f94df9731ae830ab6ea8cb431d8",
          "implementationReviewed": "0xb966706536624f9cee50db67dc31762bfa20cf51"
        },
        {
          "entrypoint": "0xd248c4b6ec709feed32851a9f883afeac294ad30",
          "implementationReviewed": "0xb966706536624f9cee50db67dc31762bfa20cf51"
        },
        {
          "entrypoint": "0xeeeeeee6d95e55a468d32feb5d6648754d10a967",
          "implementationReviewed": "0x893fd046386859db3f1930104685fcbd38afc229"
        },
        {
          "entrypoint": "0x5b2e7653c6ada03c76c144b6155340a5c5578fba",
          "implementationReviewed": "0x72fcdc97699f53c5a0679bfe24e38c5c99a6471a"
        },
        {
          "entrypoint": "0x7fc269e8a80d4cfbbcfab99a6bceac06227e2336",
          "implementationReviewed": "0xb966706536624f9cee50db67dc31762bfa20cf51"
        },
        {
          "entrypoint": "0x422025182dd83a610bfa8b20550dcccdf94dc549",
          "implementationReviewed": "0xc1e76ab444b08b1ec7af2a5405490ad1bd1d3b1d"
        },
        {
          "entrypoint": "0x7a41df9418509725ab5637f1984f3e6d6e6c899b",
          "implementationReviewed": "0x3824bc80021b6eb08ca08bd15234829a1ef62805"
        },
        {
          "entrypoint": "0x73b28fcebed28d69b46b84d2c8784ea8ccb3514d",
          "implementationReviewed": "0x0cda6aab8cda48d0f9b85a8f5a6031adc8987a55"
        },
        {
          "entrypoint": "0x4895151c8eb560c0de6bd29a3916610ddfceb094",
          "implementationReviewed": "0x56081eb97deac008d999120cfc9062e9890989c7"
        },
        {
          "entrypoint": "0x9a9092fd248e9ec45be768c0965c3e0426468f96",
          "implementationReviewed": "0xffc80a66ddb43fe4c6b3444f00919cf560fe2fb8"
        },
        {
          "entrypoint": "0x2b233014379923d4ba7b52a6feda5dc910a6c05d",
          "implementationReviewed": "0x72fcdc97699f53c5a0679bfe24e38c5c99a6471a"
        },
        {
          "entrypoint": "0xa51e7204054464e656b3658e7dbb63d9b0f150f1",
          "implementationReviewed": "0xb966706536624f9cee50db67dc31762bfa20cf51"
        },
        {
          "entrypoint": "0xb4b88a8a725210bd6220bbc234706bc5b96032a0",
          "implementationReviewed": "0x045c8a060474874c5918717ecd55f07b62c59a90"
        },
        {
          "entrypoint": "0xd6ac0e3fbaeee2ad32c139eb194612095a1f3a99",
          "implementationReviewed": "0x0cda6aab8cda48d0f9b85a8f5a6031adc8987a55"
        },
        {
          "entrypoint": "0x22222222780038f8817b3de825a070225e6d9874",
          "implementationReviewed": "0x97d6bda927457d22dfbef2cbd0c9e1850b69a2a5"
        },
        {
          "entrypoint": "0x29219dd400f2bf60e5a23d13be72b486d4038894",
          "implementationReviewed": "0x229e64252e2901a424600e22c28a722404d92dcc"
        },
        {
          "entrypoint": "0xa21b35adce4f5d41dce01099c209e735a774891a",
          "implementationReviewed": "0x0cda6aab8cda48d0f9b85a8f5a6031adc8987a55"
        },
        {
          "entrypoint": "0x38274302e0dd5779b4e0a3e401023cfb48ff5c23",
          "implementationReviewed": "0xb966706536624f9cee50db67dc31762bfa20cf51"
        },
        {
          "entrypoint": "0x514ebea728f377563f66828300f27d36c81d8be0",
          "implementationReviewed": "0xe33c7bb866c2e485292fcbb13255ba24e82b111c"
        }
      ]
    },
    "0xd39ece214144a41f64373274c2a244aa1e12d92b": {
      "asset": "0xccccCCcca9FC69a2b32408730011EdB3205A93A1",
      "name": "WrappedStabilityscUSDRateProvider.md",
      "summary": "safe",
      "review": "./WrappedStabilityscUSDRateProviderReview3881.md",
      "warnings": [],
      "factory": "",
      "upgradeableComponents": [
        {
          "entrypoint": "0x422025182dd83a610bfa8b20550dcccdf94dc549",
          "implementationReviewed": "0xc1e76ab444b08b1ec7af2a5405490ad1bd1d3b1d"
        },
        {
          "entrypoint": "0x33333333c480194b5b651987b7d00b20ddcbd287",
          "implementationReviewed": "0x97d6bda927457d22dfbef2cbd0c9e1850b69a2a5"
        },
        {
          "entrypoint": "0xcccccccca9fc69a2b32408730011edb3205a93a1",
          "implementationReviewed": "0x893fd046386859db3f1930104685fcbd38afc229"
        },
        {
          "entrypoint": "0x4aca671a420eeb58ecafe83700686a2ad06b20d8",
          "implementationReviewed": "0x15cfd916b22c6bb5e0bbfa705c87ba14f20d9933"
        },
        {
          "entrypoint": "0xd42b93cdd33873eed36ceff6fb1ca78c54943d9d",
          "implementationReviewed": "0x2ca56b6a9fe5c62a10d54fd6316bbf60799fe95e"
        },
        {
          "entrypoint": "0xb38d431e932fea77d1df0ae0dfe4400c97e597b8",
          "implementationReviewed": "0x11f95aaa59f1ad89576c61e3c9cd24df1fdcf46f"
        },
        {
          "entrypoint": "0xb4b88a8a725210bd6220bbc234706bc5b96032a0",
          "implementationReviewed": "0x045c8a060474874c5918717ecd55f07b62c59a90"
        },
        {
          "entrypoint": "0x6ffecd5bac804aaae0bed79596af05841819d471",
          "implementationReviewed": "0xd0d58f7436e668b2cc5f9196dc3207aff9f377c3"
        },
        {
          "entrypoint": "0xf075cc8660b51d0b8a4474e3f47edac5fa034cfb",
          "implementationReviewed": "0x11f95aaa59f1ad89576c61e3c9cd24df1fdcf46f"
        },
        {
          "entrypoint": "0x14d17757e88df8f59069ffa573570a50ed652866",
          "implementationReviewed": "0xb966706536624f9cee50db67dc31762bfa20cf51"
        },
        {
          "entrypoint": "0x7362bfd5e3efddd99fb22f982b8963decfbe024a",
          "implementationReviewed": "0xd0d58f7436e668b2cc5f9196dc3207aff9f377c3"
        },
        {
          "entrypoint": "0xb94b31f3dedaadbda6aa1cec4f49749273929972",
          "implementationReviewed": "0xb966706536624f9cee50db67dc31762bfa20cf51"
        },
        {
          "entrypoint": "0xeeb1dc1ca7ffc5b54ad1cc4c1088db4e5657cb6c",
          "implementationReviewed": "0x11f95aaa59f1ad89576c61e3c9cd24df1fdcf46f"
        },
        {
          "entrypoint": "0xc53172db113fbb310a4d53ec3bcfa60f233abb73",
          "implementationReviewed": "0xde4b4285127e93eb0022069792977afe3ffcc4f0"
        },
        {
          "entrypoint": "0xfbb02d242527f3b56af3f087acddaa25d5e8acc4",
          "implementationReviewed": "0xb966706536624f9cee50db67dc31762bfa20cf51"
        }
      ]
    },
    "0x5be9a3ffa2ef015d038dc6b7739a47ac89889237": {
      "asset": "0x9A1BF5365edBB99C2c61CA6D9ffAd0B705ACfc6F",
      "name": "VarlamoredUSDVaultRateProvider.md",
      "summary": "safe",
      "review": "./VarlamoredUSDVaultRateProviderReview4978.md",
      "warnings": [],
      "factory": "",
      "upgradeableComponents": [
        {
          "entrypoint": "0x53a6abb52b2f968fa80df6a894e4f1b1020da975",
          "implementationReviewed": "0xa140c97eff565d50cfd320fe66d27c466cc0d327"
        }
      ]
    },
    "0x95008afd2bd9730df545f74885bb816b3a07625a": {
      "asset": "0x592D1e187729C76EfacC6dfFB9355bd7BF47B2a7",
      "name": "Re7scUSDRateProvider.md",
      "summary": "safe",
      "review": "./Re7scUSDRateProviderReview4fe5.md",
      "warnings": [],
      "factory": "",
      "upgradeableComponents": []
    },
    "0xf26d3b7f58bedd8539810c4a27be801db3b2c7ec": {
      "asset": "0x67A298e5B65dB2b4616E05C3b455E017275f53cB",
      "name": "LiquidStakedRezerve.moneyRateProvider.md",
      "summary": "safe",
      "review": "./LiquidStakedRezerve.moneyRateProviderReviewfd62.md",
      "warnings": [],
      "factory": "",
      "upgradeableComponents": [
        {
          "entrypoint": "0x67a298e5b65db2b4616e05c3b455e017275f53cb",
          "implementationReviewed": "0xed129a05430caa8b05e7ec48e6273a14ea7ef9ec"
        },
        {
          "entrypoint": "0xd060499ddc9cb7deb07f080baeb1add36aa2c650",
          "implementationReviewed": "0x5813a080792346497366b38d69a6577c7a59b1df"
        }
      ]
    },
    "0x594e86dc05adcd806faba336cf9bf7ae988a07fd": {
      "asset": "0xc7990369DA608C2F4903715E3bD22f2970536C29",
      "name": "StakedmsUSDRateProvider.md",
      "summary": "safe",
      "review": "./StakedmsUSDRateProviderReview7d83.md",
      "warnings": [],
      "factory": "",
      "upgradeableComponents": [
        {
          "entrypoint": "0xc7990369da608c2f4903715e3bd22f2970536c29",
          "implementationReviewed": "0x688d423add556263fbf64cdf4fa6d301cce0aecd"
        },
        {
          "entrypoint": "0xe5fb2ed6832def99dde57c0b9d9a56537c89121d",
          "implementationReviewed": "0x9916673dcdcfedf7206583a83d5a2b4388b2b355"
        }
      ]
    },
    "0xaca021e5299f68694fe33742bcd3ddfc7e2fef65": {
      "asset": "0x92ebF5A1fB4061B45222a6d76ACCF4698bdE4b95",
      "name": "Silo Vault scUSD Gami",
      "summary": "safe",
      "review": "./SonicUSDRateProviderReview4a80.md",
      "warnings": [],
      "factory": "",
      "upgradeableComponents": []
    },
    "0xb7b5d20dba8afac9049909e3be080d4841f5f144": {
      "asset": "0x039e2fb66102314ce7b64ce5ce3e5183bc94ad38",
      "name": "DynamicWrappedSonicRateProvider.md",
      "summary": "safe",
      "review": "./WrappedSonicRateProviderReviewbc1a.md",
      "warnings": [],
      "factory": "",
      "upgradeableComponents": []
    },
    "0x13024Ff3879Ce1d3A827958AB1e5fDF29250A05d": {
      "asset": "0x50c42deacd8fc9773493ed674b675be577f2634b",
      "name": "DynamicWrappedEthereumSonicRateProvider.md",
      "summary": "safe",
      "review": "./WrappedEthereumSonicRateProviderReviewd690.md",
      "warnings": [],
      "factory": "",
      "upgradeableComponents": []
    }
  },
  "hyperevm": {
    "0x8Be2e3D4b85d05cac2dBbAC6c42798fb342aef45": {
      "asset": "0x53A333e51E96FE288bC9aDd7cdC4B1EAD2CD2FfA",
      "name": "GauntletUSDT0VaultRateProvider.md",
      "summary": "safe",
      "review": "./GauntletUSDT0VaultRateProviderReview8eed.md",
      "warnings": [],
      "factory": "",
      "upgradeableComponents": []
    },
    "0xfa5D15F15bC1BeBf3B413d9373E27586ac799dB6": {
      "asset": "0x9c59a9389D8f72DE2CdAf1126F36EA4790E2275e",
      "name": "FelixUSDhlRateProvider.md",
      "summary": "safe",
      "review": "./FelixUSDhlRateProviderReview27b6.md",
      "warnings": [],
      "factory": "",
      "upgradeableComponents": []
    },
    "0x32e60aE28EE42dE1Da5EE7237DfDDcE1f1D3D1b1": {
      "asset": "0x9FD7466f987Fd4C45a5BBDe22ED8aba5BC8D72d1",
      "name": "Hyperwave hwHLP Rate Provider",
      "summary": "safe",
      "review": "./ChainLinkRateProvider.md",
      "warnings": ["chainlink"],
      "factory": "",
      "upgradeableComponents": []
    },
    "0xde788695d8d4fba96a5e24f1975b0503afbd9c41": {
      "asset": "0xD704254eb350E0D3BaeCD194d095862267897aE0",
      "name": "StaticHyperLendHyperEVM WHYPE v2RateProvider.md",
      "summary": "safe",
      "review": "./StaticHyperLendHyperEVM WHYPE v2RateProviderReviewd9fb.md",
      "warnings": [],
      "factory": "",
      "upgradeableComponents": [
        {
          "entrypoint": "0xd704254eb350e0d3baecd194d095862267897ae0",
          "implementationReviewed": "0x4376c06d866557fac5d0b5813526639c403bfcf5"
        }
      ]
    },
    "0x762c3B8e276A6Da1068443837384AcCa68C3536C": {
      "asset": "0xfc5126377f0efc0041c0969ef9ba903ce67d151e",
      "name": "FelixUSDT0RateProvider.md",
      "summary": "safe",
      "review": "./FelixUSDT0RateProviderReview7662.md",
      "warnings": [],
      "factory": "",
      "upgradeableComponents": []
    },
    "0x75c6943704bcb1a7aa959a41cf05729bbab5632a": {
      "asset": "0x5eEC795d919FA97688Fb9844eeB0072E6B846F9d",
      "name": "GauntletUSDeCoreRateProvider.md",
      "summary": "safe",
      "review": "./GauntletUSDeCoreRateProviderReviewaa52.md",
      "warnings": [],
      "factory": "",
      "upgradeableComponents": []
    },
    "0x03bc12a1A56B2ac9aBf448CDBC9bDAC91a3dcF9a": {
      "asset": "0xD3A9Cb7312B9c29113290758f5ADFe12304cd16A",
      "name": "MEVCapitalUSRRateProvider.md",
      "summary": "safe",
      "review": "./MEVCapitalUSRRateProviderReviewa1fb.md",
      "warnings": [],
      "factory": "",
      "upgradeableComponents": []
    },
    "0x25e1154dc0e4be0b88b4f40164875b033684c39c": {
      "asset": "0x3Bcc0a5a66bB5BdCEEf5dd8a659a4eC75F3834d8",
      "name": "MEVCapitalUSDT0RateProvider.md",
      "summary": "safe",
      "review": "./MEVCapitalUSDT0RateProviderReview4100.md",
      "warnings": [],
      "factory": "",
      "upgradeableComponents": []
    },
    "0x30EAcEC6BD250589043De026e45dc9A158C65a1F": {
      "asset": "0x5e105266db42f78FA814322Bce7f388B4C2e61eb",
      "name": "HyperbeatUSDTRateProvider.md",
      "summary": "safe",
      "review": "./HyperbeatUSDTRateProviderReviewe949.md",
      "warnings": [],
      "factory": "",
      "upgradeableComponents": [
        {
          "entrypoint": "0x96572d32d699ce463fdf36610273cc76b7d83f9b",
          "implementationReviewed": "0xa90e0136cb598e1cef28dc54932c17033b54538c"
        },
        {
          "entrypoint": "0x24c8964338deb5204b096039147b8e8c3aea42cc",
          "implementationReviewed": "0xb81131b6368b3f0a83af09db4e39ac23da96c2db"
        }
      ]
    },
    "0x9062a576d3e6cf6999e99e405608063033c4cff6": {
      "asset": "0x2c910F67DbF81099e6f8e126E7265d7595DC20aD",
      "name": "HyUSD₮0(hwHLP)- 11RateProvider.md",
      "summary": "safe",
      "review": "./HyUSD₮0(hwHLP)- 11RateProviderReviewf81e.md",
      "warnings": [],
      "factory": "",
      "upgradeableComponents": []
    },
    "0xb5F8f253d0A6D4A18014cecA4253A2cEC6C98763": {
      "asset": "0x5748ae796AE46A4F1348a1693de4b50560485562",
      "name": "LoopedHYPERateProvider.md",
      "summary": "safe",
      "review": "./LoopedHYPERateProviderReviewa707.md",
      "warnings": [],
      "factory": "",
      "upgradeableComponents": []
    },
    "0xA41f1552CD8Bf74002793D51C5c64CEeBe2a62a8": {
      "asset": "0x96C6cBB6251Ee1c257b2162ca0f39AA5Fa44B1FB",
      "name": "HyperbeatUltraHYPERateProvider.md",
      "summary": "safe",
      "review": "./HyperbeatUltraHYPERateProviderReviewf12b.md",
      "warnings": [],
      "factory": "",
      "upgradeableComponents": [
        {
          "entrypoint": "0x96c6cbb6251ee1c257b2162ca0f39aa5fa44b1fb",
          "implementationReviewed": "0xcd27d859bae91fbcac1deda69deae3313f07ef6b"
        }
      ]
    },
    "0xeffe560f6e6d122371c7f4170e0fd0e327316c50": {
      "asset": "0xd19e3d00f8547f7d108abFD4bbb015486437B487",
      "name": "MEVCapitalHYPERateProvider.md",
      "summary": "safe",
      "review": "./MEVCapitalHYPERateProviderReviewe463.md",
      "warnings": [],
      "factory": "",
      "upgradeableComponents": []
    },
    "0x0BE761301A2AE19D31860D7AC0c56faC1288E3B6": {
      "asset": "0xD704254eb350E0D3BaeCD194d095862267897aE0",
      "name": "StaticHyperLendHyperEVM WHYPE v2RateProvider.md",
      "summary": "safe",
      "review": "./StaticHyperLendHyperEVM WHYPE v2RateProviderReviewda34.md",
      "warnings": [],
      "factory": "",
      "upgradeableComponents": [
        {
          "entrypoint": "0xd704254eb350e0d3baecd194d095862267897ae0",
          "implementationReviewed": "0x4376c06d866557fac5d0b5813526639c403bfcf5"
        }
      ]
    },
    "0x532dA919D3EB5606b5867A6f505969c57F3A721b": {
      "asset": "0xfD739d4e423301CE9385c1fb8850539D657C296D",
      "name": "KinetiqStakedHYPERateProvider.md",
      "summary": "safe",
      "review": "./KinetiqStakedHYPERateProviderReviewaefb.md",
      "warnings": [],
      "factory": "",
      "upgradeableComponents": [
        {
          "entrypoint": "0x4b797a93dfc3d18cf98b7322a2b142fa8007508f",
          "implementationReviewed": "0xf30bc7f7ce14b05937d84820ae43207d7b83af9a"
        },
        {
          "entrypoint": "0xfd739d4e423301ce9385c1fb8850539d657c296d",
          "implementationReviewed": "0x210461fca55b84f4f03a19ff3dfae6d0ffae3675"
        },
        {
          "entrypoint": "0x9209648ec9d448ef57116b73a2f081835643dc7a",
          "implementationReviewed": "0xecaa7cd734668e086812bd4241d6fc0260dba513"
        }
      ]
    },
<<<<<<< HEAD
    "0x0adfED2cFF26D1757073545FcF9f1DA23858801A": {
      "asset": "0x06Fd9D03b3d0F18E4919919b72D30c582f0a97E5",
      "name": "HyperlendInterestBearing USD₮0 (Wrapped HLP)RateProvider.md",
      "summary": "safe",
      "review": "./HyperlendInterestBearing USD₮0 (Wrapped HLP)RateProviderReview2bb9.md",
      "warnings": [],
      "factory": "",
      "upgradeableComponents": []
=======
    "0x083961C864cfB44B5B772341659587357acF21E6": {
      "asset": "0x1359b05241cA5076c9F59605214f4F84114c0dE8",
      "name": "WrappedHLPRateProvider.md",
      "summary": "safe",
      "review": "./WrappedHLPRateProviderReview6190.md",
      "warnings": [],
      "factory": "",
      "upgradeableComponents": []
    },
    "0x36C61230CEAe487572369ead4a8BD7FD19Ebf4fd": {
      "asset": "0x81e064d0eB539de7c3170EDF38C1A42CBd752A76",
      "name": "HyperbeatLSTVaultRateProvider.md",
      "summary": "safe",
      "review": "./HyperbeatLSTVaultRateProviderReview4855.md",
      "warnings": [],
      "factory": "",
      "upgradeableComponents": [
        {
          "entrypoint": "0x24c8964338deb5204b096039147b8e8c3aea42cc",
          "implementationReviewed": "0xb81131b6368b3f0a83af09db4e39ac23da96c2db"
        },
        {
          "entrypoint": "0xa569e68b5d110f2a255482c2997dfdbe1b2ab912",
          "implementationReviewed": "0x4e202a7e713d00804f9ce397260362bf5e0eaaa8"
        }
      ]
>>>>>>> 9bf804aa
    }
  }
}<|MERGE_RESOLUTION|>--- conflicted
+++ resolved
@@ -5328,7 +5328,6 @@
         }
       ]
     },
-<<<<<<< HEAD
     "0x0adfED2cFF26D1757073545FcF9f1DA23858801A": {
       "asset": "0x06Fd9D03b3d0F18E4919919b72D30c582f0a97E5",
       "name": "HyperlendInterestBearing USD₮0 (Wrapped HLP)RateProvider.md",
@@ -5337,7 +5336,7 @@
       "warnings": [],
       "factory": "",
       "upgradeableComponents": []
-=======
+    },
     "0x083961C864cfB44B5B772341659587357acF21E6": {
       "asset": "0x1359b05241cA5076c9F59605214f4F84114c0dE8",
       "name": "WrappedHLPRateProvider.md",
@@ -5364,7 +5363,6 @@
           "implementationReviewed": "0x4e202a7e713d00804f9ce397260362bf5e0eaaa8"
         }
       ]
->>>>>>> 9bf804aa
     }
   }
 }