{
  "arbitrum": {
    "0xFC8d81A01deD207aD3DEB4FE91437CAe52deD0b5": {
      "asset": "0xe05A08226c49b636ACf99c40Da8DC6aF83CE5bB3",
      "name": "AnkrETHRateProvider",
      "summary": "safe",
      "review": "./AnkrETHRateProvider.md",
      "warnings": [],
      "factory": "",
      "upgradeableComponents": [
        {
          "entrypoint": "0xe05A08226c49b636ACf99c40Da8DC6aF83CE5bB3",
          "implementationReviewed": "0x4d8798836b630025C5c98FEbd10a90B3D7596777"
        },
        {
          "entrypoint": "0xCb0006B31e6b403fEeEC257A8ABeE0817bEd7eBa",
          "implementationReviewed": "0xd00b967296B6d8Ec266E4BA64594f892D03A4d0a"
        }
      ]
    },
    "0xD438f19b1Dd47EbECc5f904d8Fd44583CbFB7c85": {
      "asset": "0xae48b7C8e096896E32D53F10d0Bf89f82ec7b987",
      "name": "BalancerRateProvider",
      "summary": "safe",
      "review": "./BalancerRateProvider_USDF.md",
      "warnings": [],
      "factory": "",
      "upgradeableComponents": [
        {
          "entrypoint": "0x80e1a981285181686a3951B05dEd454734892a09",
          "implementationReviewed": "0x038C8535269E4AdC083Ba90388f15788174d7da7"
        }
      ]
    },
    "0x2bA447d4B823338435057571bF70907F8224BB47": {
      "asset": "0xB86fb1047A955C0186c77ff6263819b37B32440D",
      "name": "WrappedUsdPlusRateProvider",
      "summary": "safe",
      "review": "./WrappedUsdPlusRateProvider.md",
      "warnings": [],
      "factory": "",
      "upgradeableComponents": [
        {
          "entrypoint": "0xB86fb1047A955C0186c77ff6263819b37B32440D",
          "implementationReviewed": "0xA7E51DF47dcd98F729a80b1C931aAC2b5194f4A0"
        },
        {
          "entrypoint": "0xe80772Eaf6e2E18B651F160Bc9158b2A5caFCA65",
          "implementationReviewed": "0x159f28F598b5C5340D6A902D34eB373D30499660"
        },
        {
          "entrypoint": "0x73cb180bf0521828d8849bc8CF2B920918e23032",
          "implementationReviewed": "0x763018d8B4c27a6Fb320CD588e2Bc355D0d3049E"
        },
        {
          "entrypoint": "0xa44dF8A8581C2cb536234E6640112fFf932ED2c4",
          "implementationReviewed": "0x45523bC29D4bCec386f548bDc295DB28483c56E8"
        }
      ]
    },
    "0x6dbF2155B0636cb3fD5359FCcEFB8a2c02B6cb51": {
      "asset": "0x6dbF2155B0636cb3fD5359FCcEFB8a2c02B6cb51",
      "name": "PlsRdntTokenV2",
      "summary": "safe",
      "review": "./PlsRdntTokenV2.md",
      "warnings": ["donation"],
      "factory": "",
      "upgradeableComponents": [
        {
          "entrypoint": "0x6dbF2155B0636cb3fD5359FCcEFB8a2c02B6cb51",
          "implementationReviewed": "0xF7eB1efc5A3fD02399aC82aa983962280324F9b7"
        }
      ]
    },
    "0xd4e96ef8eee8678dbff4d535e033ed1a4f7605b7": {
      "asset": "0xEC70Dcb4A1EFa46b8F2D97C310C9c4790ba5ffA8",
      "name": "RocketBalancerRateProvider",
      "summary": "safe",
      "review": "./rETHRateProvider.md",
      "warnings": ["donation"],
      "factory": "",
      "upgradeableComponents": [
        {
          "entrypoint": "0x1d8f8f00cfa6758d7bE78336684788Fb0ee0Fa46",
          "implementationReviewed": "0x1d8f8f00cfa6758d7bE78336684788Fb0ee0Fa46"
        }
      ]
    },
    "0xa73ec45fe405b5bfcdc0bf4cbc9014bb32a01cd2": {
      "asset": "0xEC70Dcb4A1EFa46b8F2D97C310C9c4790ba5ffA8",
      "name": "RocketBalancerRateProvider OLD",
      "summary": "unsafe",
      "review": "./rETHRateProvider.md",
      "warnings": ["donation"],
      "factory": "",
      "upgradeableComponents": []
    },
    "0x3bB6861c0Be6673809D55b9D346b6774B634a9D7": {
      "asset": "0xB88a5Ac00917a02d82c7cd6CEBd73E2852d43574",
      "name": "BalancerAMM",
      "summary": "safe",
      "review": "./sweepRateProvider.md",
      "warnings": [],
      "factory": "",
      "upgradeableComponents": [
        {
          "entrypoint": "0xB88a5Ac00917a02d82c7cd6CEBd73E2852d43574",
          "implementationReviewed": "0x19E4F40584824029Fc100c60A74BF41b43EC4976"
        }
      ]
    },
    "0xf7c5c26B574063e7b098ed74fAd6779e65E3F836": {
      "asset": "0x5979D7b546E38E414F7E9822514be443A4800529",
      "name": "ChainlinkRateProvider",
      "summary": "safe",
      "review": "./wstethRateProvider.md",
      "warnings": [],
      "factory": "",
      "upgradeableComponents": []
    },
    "0xf25484650484DE3d554fB0b7125e7696efA4ab99": {
      "asset": "0x2416092f143378750bb29b79eD961ab195CcEea5",
      "name": "xRenzoDeposit",
      "summary": "safe",
      "review": "./ezETHRateProviderArbitrum.md",
      "warnings": [],
      "factory": "",
      "upgradeableComponents": [
        {
          "entrypoint": "0x0e60fd361fF5b90088e1782e6b21A7D177d462C5",
          "implementationReviewed": "0x3E5c63644E683549055b9Be8653de26E0B4CD36E"
        },
        {
          "entrypoint": "0xc1036D6bBa2FE24c65823110B348Ee80D3386ACd",
          "implementationReviewed": "0x5665F1F7ED2dcaD5Dc4CC9B41CA90Bae9DEE1a3A"
        },
        {
          "entrypoint": "0x387dBc0fB00b26fb085aa658527D5BE98302c84C",
          "implementationReviewed": "0x9284cEFf248315377e782df0666EE9832E119508"
        }
      ]
    },
    "0x87cD462A781c0ca843EAB131Bf368328848bB6fD": {
      "asset": "0x7CFaDFD5645B50bE87d546f42699d863648251ad",
      "name": "ERC4626RateProvider",
      "summary": "safe",
      "review": "./statATokenLMRateProvider.md",
      "warnings": [],
      "factory": "",
      "upgradeableComponents": [
        {
          "entrypoint": "0x7CFaDFD5645B50bE87d546f42699d863648251ad",
          "implementationReviewed": "0x4c0633bf70fb2bb984a9eec5d9052bdea451c70a"
        },
        {
          "entrypoint": "0x794a61358D6845594F94dc1DB02A252b5b4814aD",
          "implementationReviewed": "0x03e8c5cd5e194659b16456bb43dd5d38886fe541"
        }
      ]
    },
    "0x48942B49B5bB6f3E1d43c204a3F40a4c5F696ef6": {
      "asset": "0xb165a74407fE1e519d6bCbDeC1Ed3202B35a4140",
      "name": "ERC4626RateProvider",
      "summary": "safe",
      "review": "./statATokenLMRateProvider.md",
      "warnings": [],
      "factory": "",
      "upgradeableComponents": [
        {
          "entrypoint": "0xb165a74407fE1e519d6bCbDeC1Ed3202B35a4140",
          "implementationReviewed": "0x4c0633bf70fb2bb984a9eec5d9052bdea451c70a"
        },
        {
          "entrypoint": "0x794a61358D6845594F94dc1DB02A252b5b4814aD",
          "implementationReviewed": "0x03e8c5cd5e194659b16456bb43dd5d38886fe541"
        }
      ]
    },
    "0x3A236F67Fce401D87D7215695235e201966576E4": {
      "asset": "0x211Cc4DD073734dA055fbF44a2b4667d5E5fE5d2",
      "name": "MergedAdapterWithoutRoundsSusdeRateProviderV1",
      "summary": "safe",
      "review": "./sUSDERateProvider.md",
      "warnings": [],
      "factory": "",
      "upgradeableComponents": [
        {
          "entrypoint": "0x3A236F67Fce401D87D7215695235e201966576E4",
          "implementationReviewed": "0x0e2d75D760b12ac1F2aE84CD2FF9fD13Cb632942"
        }
      ]
    },
    "0x8aa73EC870DC4a0af6b471937682a8FC3b8A21f8": {
      "asset": "0x83e1d2310Ade410676B1733d16e89f91822FD5c3",
      "name": "StakePoolRate",
      "summary": "safe",
      "review": "./jitoSOLRateProvider.md",
      "warnings": [],
      "factory": "",
      "upgradeableComponents": [
        {
          "entrypoint": "0xa5f208e072434bC67592E4C49C1B991BA79BCA46",
          "implementationReviewed": "0x621199f6beB2ba6fbD962E8A52A320EA4F6D4aA3"
        }
      ]
    },
    "0xd983d5560129475bFC210332422FAdCb4EcD09B0": {
      "asset": "0x1DEBd73E752bEaF79865Fd6446b0c970EaE7732f",
      "name": "cbETH Rate Provider",
      "summary": "safe",
      "review": "./ChainLinkRateProvider.md",
      "warnings": ["chainlink"],
      "factory": "0x5DbAd78818D4c8958EfF2d5b95b28385A22113Cd",
      "upgradeableComponents": []
    },
    "0x2237a270E87F81A30a1980422185f806e4549346": {
      "asset": "0x95aB45875cFFdba1E5f451B950bC2E42c0053f39",
      "name": "sfrxETH Rate Provider",
      "summary": "safe",
      "review": "./ChainLinkRateProvider.md",
      "warnings": ["chainlink"],
      "factory": "0x5DbAd78818D4c8958EfF2d5b95b28385A22113Cd",
      "upgradeableComponents": []
    },
    "0x320CFa1a78d37a13C5D1cA5aA51563fF6Bb0f686": {
      "asset": "0xe3b3FE7bcA19cA77Ad877A5Bebab186bEcfAD906",
      "name": "sFRAX Rate Provider",
      "summary": "safe",
      "review": "./ChainLinkRateProvider.md",
      "warnings": ["chainlink"],
      "factory": "0x5DbAd78818D4c8958EfF2d5b95b28385A22113Cd",
      "upgradeableComponents": []
    },
    "0x155a25c8C3a9353d47BCDBc3650E19d1aEa13E54": {
      "asset": "0xe3b3FE7bcA19cA77Ad877A5Bebab186bEcfAD906",
      "name": "sFRAX Rate Provider Duplicate",
      "summary": "safe",
      "review": "./ChainLinkRateProvider.md",
      "warnings": ["chainlink"],
      "factory": "0x5DbAd78818D4c8958EfF2d5b95b28385A22113Cd",
      "upgradeableComponents": []
    },
    "0x8581953084FfdDBB82fC63f30f11bDb0E7300284": {
      "asset": "0xED65C5085a18Fa160Af0313E60dcc7905E944Dc7",
      "name": "ETHx Rate Provider",
      "summary": "safe",
      "review": "./ChainLinkRateProvider.md",
      "warnings": ["chainlink"],
      "factory": "0x5DbAd78818D4c8958EfF2d5b95b28385A22113Cd",
      "upgradeableComponents": []
    },
    "0xefa422c31fc71a636c2c630d226dba4cced1073a": {
      "asset": "0xd8724322f44e5c58d7a815f542036fb17dbbf839",
      "name": "woETH Rate Provider",
      "summary": "safe",
      "review": "./ChainLinkRateProvider.md",
      "warnings": ["chainlink"],
      "factory": "0x5DbAd78818D4c8958EfF2d5b95b28385A22113Cd",
      "upgradeableComponents": []
    },
    "0xCd9e3fb32c8F258555b8292531112bBb5B87E2F4": {
      "asset": "0x35751007a407ca6feffe80b3cb397736d2cf4dbe",
      "name": "weETH Rate Provider",
      "summary": "safe",
      "review": "./ChainLinkRateProvider.md",
      "warnings": ["chainlink"],
      "factory": "0x5DbAd78818D4c8958EfF2d5b95b28385A22113Cd",
      "upgradeableComponents": []
    },
    "0xBA74737A078C05500dD98C970909e4A3b90c35C6": {
      "asset": "0xf7d4e7273E5015C96728A6b02f31C505eE184603",
      "name": "PriceFeed",
      "summary": "safe",
      "review": "./StakewiseRateProviderArbitrum.md",
      "warnings": [],
      "factory": "",
      "upgradeableComponents": [
        {
          "entrypoint": "0xBA74737A078C05500dD98C970909e4A3b90c35C6",
          "implementationReviewed": "0xBA74737A078C05500dD98C970909e4A3b90c35C6"
        }
      ]
    },
    "0x3222d3De5A9a3aB884751828903044CC4ADC627e": {
      "asset": "0x4186BFC76E2E237523CBC30FD220FE055156b41F",
      "name": "RsETHRateProvider",
      "summary": "safe",
      "review": "./rsETHRateProviderArbitrum.md",
      "warnings": ["donation"],
      "factory": "",
      "upgradeableComponents": [
        {
          "entrypoint": "0x349A73444b1a310BAe67ef67973022020d70020d",
          "implementationReviewed": "0x8B9991f89Fc31600DCE064566ccE28dC174Fb8E4"
        },
        {
          "entrypoint": "0x947Cb49334e6571ccBFEF1f1f1178d8469D65ec7",
          "implementationReviewed": "0xc5cD38d47D0c2BD7Fe18c64a50c512063DC29700"
        },
        {
          "entrypoint": "0xA1290d69c65A6Fe4DF752f95823fae25cB99e5A7",
          "implementationReviewed": "0x60FF20BACD9A647e4025Ed8b17CE30e40095A1d2"
        },
        {
          "entrypoint": "0x3D08ccb47ccCde84755924ED6B0642F9aB30dFd2",
          "implementationReviewed": "0x0379E85188BC416A1D43Ab04b28F38B5c63F129E"
        },
        {
          "entrypoint": "0x8546A7C8C3C537914C3De24811070334568eF427",
          "implementationReviewed": "0xD7DB9604EF925aF96CDa6B45026Be64C691C7704"
        }
      ]
    },
    "0x971b35225361535D04828F16442AAA54009efE1a": {
      "asset": "0x5A7a183B6B44Dc4EC2E3d2eF43F98C5152b1d76d",
      "name": "InceptionRatioFeed",
      "summary": "safe",
      "review": "./InceptionLRTArbitrum.md",
      "warnings": [],
      "factory": "",
      "upgradeableComponents": [
        {
          "entrypoint": "0xfE715358368416E01d3A961D3a037b7359735d5e",
          "implementationReviewed": "0xBf19Eead55a6B100667f04F8FBC5371E03E8ab2E"
        }
      ]
    },
    "0x57a5a0567187FF4A8dcC1A9bBa86155E355878F2": {
      "asset": "0xd08C3F25862077056cb1b710937576Af899a4959",
      "name": "InceptionRatioFeed",
      "summary": "safe",
      "review": "./InceptionLRTArbitrum.md",
      "warnings": [],
      "factory": "",
      "upgradeableComponents": [
        {
          "entrypoint": "0xfE715358368416E01d3A961D3a037b7359735d5e",
          "implementationReviewed": "0xBf19Eead55a6B100667f04F8FBC5371E03E8ab2E"
        }
      ]
    },
    "0x7F55E509006C9Df7594C4819Ba7ebfE6EfE4854b": {
      "asset": "0x57F5E098CaD7A3D1Eed53991D4d66C45C9AF7812",
      "name": "wUSDM",
      "summary": "safe",
      "review": "./wUSDMRateProvider.md",
      "warnings": [],
      "factory": "",
      "upgradeableComponents": [
        {
          "entrypoint": "0x57F5E098CaD7A3D1Eed53991D4d66C45C9AF7812",
          "implementationReviewed": "0x0369d5De7619805238540F721a85c2C859B8da10"
        }
      ]
    },
    "0x601A3bC1A24d209A2C08D2d54eC3f3aa39c3a40A": {
      "asset": "0xd3443ee1e91aF28e5FB858Fbd0D72A63bA8046E0",
      "name": "GTokenRateProvider",
      "summary": "safe",
      "review": "./GTokenRateProvider.md",
      "warnings": [],
      "factory": "",
      "upgradeableComponents": [
        {
          "entrypoint": "0xd3443ee1e91aF28e5FB858Fbd0D72A63bA8046E0",
          "implementationReviewed": "0x9093939b9bdc5322d6e2b37b62867d744c98e874"
        }
      ]
    }
  },
  "avalanche": {
    "0xd6Fd021662B83bb1aAbC2006583A62Ad2Efb8d4A": {
      "asset": "0x12d8ce035c5de3ce39b1fdd4c1d5a745eaba3b8c",
      "name": "AnkrETHRateProvider",
      "summary": "safe",
      "review": "./AnkrETHRateProvider.md",
      "warnings": [],
      "factory": "",
      "upgradeableComponents": [
        {
          "entrypoint": "0x12D8CE035c5DE3Ce39B1fDD4C1d5a745EAbA3b8C",
          "implementationReviewed": "0x4d8798836b630025C5c98FEbd10a90B3D7596777"
        },
        {
          "entrypoint": "0xEf3C162450E1d08804493aA27BE60CDAa054050F",
          "implementationReviewed": "0x8ff4fb91c9FFf1F57310dE52D52d033c00523F81"
        }
      ]
    },
    "0x1bB74eC551cCd9FE416C71F904D64f42079A0a7f": {
      "asset": "0xa25eaf2906fa1a3a13edac9b9657108af7b703e3",
      "name": "GGAVAXRateProvider",
      "summary": "safe",
      "review": "./GGAVAXRateProvider.md",
      "warnings": ["donation"],
      "factory": "",
      "upgradeableComponents": [
        {
          "entrypoint": "0xA25EaF2906FA1a3a13EdAc9B9657108Af7B703e3",
          "implementationReviewed": "0xf80Eb498bBfD45f5E2d123DFBdb752677757843E"
        }
      ]
    },
    "0x13a80aBe608A054059CfB54Ef08809a05Fc07b82": {
      "asset": "0xf7d9281e8e363584973f946201b82ba72c965d27",
      "name": "YyAvaxRateProvider",
      "summary": "safe",
      "review": "./YyAvaxRateProvider.md",
      "warnings": [],
      "factory": "",
      "upgradeableComponents": [
        {
          "entrypoint": "0x4fe8C658f268842445Ae8f95D4D6D8Cfd356a8C8",
          "implementationReviewed": "0x280b6475BE9A67DF23B0EF75D00c876a74Bfc4b7"
        }
      ]
    },
    "0x9693AEea2B32452e0834C860E01C33295d2164a5": {
      "asset": "0xB88a5Ac00917a02d82c7cd6CEBd73E2852d43574",
      "name": "BalancerAMM",
      "summary": "safe",
      "review": "./sweepRateProvider.md",
      "warnings": [],
      "factory": "",
      "upgradeableComponents": [
        {
          "entrypoint": "0xB88a5Ac00917a02d82c7cd6CEBd73E2852d43574",
          "implementationReviewed": "0x8A7d9967A31fe557041519c131B355176734d907"
        }
      ]
    },
    "0x5f8147f9e4fB550C5be815C8a20013171eEFB46D": {
      "asset": "0x2b2C81e08f1Af8835a78Bb2A90AE924ACE0eA4bE",
      "name": "sAVAX Rate Provider",
      "summary": "safe",
      "review": "./LegacyReview.md",
      "warnings": ["legacy"],
      "factory": "",
      "upgradeableComponents": []
    },
    "0xD70C8AaC058E6daFe3446F78091325F9E29bcee4": {
      "asset": "0xc3344870d52688874b06d844E0C36cc39FC727F6",
      "name": "ankrAVAX Rate Provider",
      "summary": "safe",
      "review": "./LegacyReview.md",
      "warnings": ["legacy"],
      "factory": "",
      "upgradeableComponents": []
    }
  },
  "base": {
    "0xe1b1e024f4Bc01Bdde23e891E081b76a1A914ddd": {
      "asset": "0xd95ca61CE9aAF2143E81Ef5462C0c2325172E028",
      "name": "WrappedUsdPlusRateProvider",
      "summary": "safe",
      "review": "./WrappedUsdPlusRateProvider.md",
      "warnings": [],
      "factory": "",
      "upgradeableComponents": [
        {
          "entrypoint": "0xd95ca61CE9aAF2143E81Ef5462C0c2325172E028",
          "implementationReviewed": "0xE3434045a3bE5376e8d3Cf841981835996561f80"
        },
        {
          "entrypoint": "0xB79DD08EA68A908A97220C76d19A6aA9cBDE4376",
          "implementationReviewed": "0x441Df98011aD427C5692418999ba2150e6d84277"
        },
        {
          "entrypoint": "0x7cb1B38591021309C64f451859d79312d8Ca2789",
          "implementationReviewed": "0x083f016e9928a3eaa3aca0ff9f4e4ded5db3b4b7"
        },
        {
          "entrypoint": "0x8ab9012D1BfF1b62c2ad82AE0106593371e6b247",
          "implementationReviewed": "0x292F13d4BfD6f6aE0Bf8Be981bcC44eC4850e5E9"
        }
      ]
    },
    "0xeC0C14Ea7fF20F104496d960FDEBF5a0a0cC14D0": {
      "asset": "0x99aC4484e8a1dbd6A185380B3A811913Ac884D87",
      "name": "DSRBalancerRateProviderAdapter",
      "summary": "safe",
      "review": "./DSRRateProvider.md",
      "warnings": [],
      "factory": "",
      "upgradeableComponents": []
    },
    "0x4467Ab7BC794bb3929d77e826328BD378bf5392F": {
      "asset": "0x4EA71A20e655794051D1eE8b6e4A3269B13ccaCc",
      "name": "ERC4626RateProvider",
      "summary": "safe",
      "review": "./statATokenLMRateProvider.md",
      "warnings": [],
      "factory": "",
      "upgradeableComponents": [
        {
          "entrypoint": "0x4EA71A20e655794051D1eE8b6e4A3269B13ccaCc",
          "implementationReviewed": "0xF1Cd4193bbc1aD4a23E833170f49d60f3D35a621"
        },
        {
          "entrypoint": "0xA238Dd80C259a72e81d7e4664a9801593F98d1c5",
          "implementationReviewed": "0xE9547fc44C271dBddf94D8E20b46836B87DA6789"
        }
      ]
    },
    "0x3786a6CAAB433f5dfE56503207DF31DF87C5b5C1": {
      "asset": "0x2Ae3F1Ec7F1F5012CFEab0185bfc7aa3cf0DEc22",
      "name": "cbETH Rate Provider",
      "summary": "safe",
      "review": "./ChainLinkRateProvider.md",
      "warnings": ["chainlink"],
      "factory": "0x0A973B6DB16C2ded41dC91691Cc347BEb0e2442B",
      "upgradeableComponents": []
    },
    "0x5a7A419C59eAAdec8Dc00bc93ac95612e6e154Cf": {
      "asset": "0x04C0599Ae5A44757c0af6F9eC3b93da8976c150A",
      "name": "weETH Rate Provider",
      "summary": "safe",
      "review": "./ChainLinkRateProvider.md",
      "warnings": ["chainlink"],
      "factory": "0x0A973B6DB16C2ded41dC91691Cc347BEb0e2442B",
      "upgradeableComponents": []
    },
    "0x039f7205C2cBa4535C2575123Ac3D657263892c4": {
      "asset": "0xB6fe221Fe9EeF5aBa221c348bA20A1Bf5e73624c",
      "name": "rETH RocketPool Rate Provider",
      "summary": "safe",
      "review": "./LegacyReview.md",
      "warnings": ["legacy"],
      "factory": "",
      "upgradeableComponents": []
    },
    "0xe1b1e024f4Bc01Bdde23e891E081b76a1A914ddd": {
      "asset": "0xd95ca61CE9aAF2143E81Ef5462C0c2325172E028",
      "name": "wUSD+ Overnight Rate Provider",
      "summary": "safe",
      "review": "./LegacyReview.md",
      "warnings": ["legacy"],
      "factory": "",
      "upgradeableComponents": []
    }
  },
  "ethereum": {
    "0x1aCB59d7c5D23C0310451bcd7bA5AE46d18c108C": {
      "asset": "0xF1617882A71467534D14EEe865922de1395c9E89",
      "name": "asETHRateProvider",
      "summary": "safe",
      "review": "./asETHRateProvider.md",
      "warnings": ["donation"],
      "factory": "0xFC541f8d8c5e907E236C8931F0Df9F58e0C259Ec",
      "upgradeableComponents": [
        {
          "entrypoint": "0xF1617882A71467534D14EEe865922de1395c9E89",
          "implementationReviewed": "0xD9F64Ee3DD6F552c1BcfC8862dbD130bc6697a66"
        },
        {
          "entrypoint": "0xFC87753Df5Ef5C368b5FBA8D4C5043b77e8C5b39",
          "implementationReviewed": "0x5f898DC62d699ecBeD578E4A9bEf46009EA8424b"
        }
      ]
    },
    "0x2c3b8c5e98A6e89AAAF21Deebf5FF9d08c4A9FF7": {
      "asset": "0xF1376bceF0f78459C0Ed0ba5ddce976F1ddF51F4",
      "name": "BalancerRateProxy",
      "summary": "safe",
      "review": "./BalancerRateProxy_uniETH.md",
      "warnings": ["donation"],
      "factory": "",
      "upgradeableComponents": [
        {
          "entrypoint": "0x4beFa2aA9c305238AA3E0b5D17eB20C045269E9d",
          "implementationReviewed": "0x9Ba573D531b45521a4409f3D3e1bC0d7dfF7C757"
        }
      ]
    },
    "0xAAE054B9b822554dd1D9d1F48f892B4585D3bbf0": {
      "asset": "0xA35b1B31Ce002FBF2058D22F30f95D405200A15b",
      "name": "ETHxRateProvider",
      "summary": "safe",
      "review": "./ETHxRateProvider.md",
      "warnings": [],
      "factory": "",
      "upgradeableComponents": [
        {
          "entrypoint": "0xcf5EA1b38380f6aF39068375516Daf40Ed70D299",
          "implementationReviewed": "0x9dceaeB1C035C1427E64E6c6fEC61F816e0d0FF5"
        }
      ]
    },
    "0xA6aeD7922366611953546014A3f9e93f058756a2": {
      "asset": "0x93ef1Ea305D11A9b2a3EbB9bB4FCc34695292E7d",
      "name": "QueenRateProvider",
      "summary": "safe",
      "review": "./QueenRateProvider.md",
      "warnings": ["donation"],
      "factory": "",
      "upgradeableComponents": []
    },
    "0x67560A970FFaB46D65cB520dD3C2fF4E684f29c2": {
      "asset": "0xC4cafEFBc3dfeA629c589728d648CB6111DB3136",
      "name": "TBYRateProvider",
      "summary": "safe",
      "review": "./TBYRateProvider.md",
      "warnings": [],
      "factory": "0x97390050B63eb56C0e39bB0D8d364333Eb3AFD12",
      "upgradeableComponents": []
    },
    "0xDceC4350d189Ea7e1DD2C9BDa63cB0e0Ae34b81F": {
      "asset": "0x8dc5BE35672D650bc8A176A4bafBfC33555D80AC",
      "name": "TBYRateProvider",
      "summary": "safe",
      "review": "./TBYRateProvider.md",
      "warnings": [],
      "factory": "0x97390050B63eb56C0e39bB0D8d364333Eb3AFD12",
      "upgradeableComponents": []
    },
    "0xc7177B6E18c1Abd725F5b75792e5F7A3bA5DBC2c": {
      "asset": "0x83F20F44975D03b1b09e64809B757c47f942BEeA",
      "name": "SavingsDAIRateProvider",
      "summary": "safe",
      "review": "./SavingsDAIRateProvider.md",
      "warnings": [],
      "factory": "",
      "upgradeableComponents": []
    },
    "0xd8689E8740C23d73136744817347fd6aC464E842": {
      "asset": "0xaF4ce7CD4F8891ecf1799878c3e9A35b8BE57E09",
      "name": "wUSDKRateProvider",
      "summary": "safe",
      "review": "./wUSDKRateProvider.md",
      "warnings": ["donation"],
      "factory": "",
      "upgradeableComponents": []
    },
    "0x4b697C8c3220FcBdd02DFFa46db5a896ae7a0843": {
      "asset": "0xf33687811f3ad0cd6b48dd4b39f9f977bd7165a2",
      "name": "TruMaticRateProvider",
      "summary": "safe",
      "review": "./TruMaticRateProvider.md",
      "warnings": ["donation"],
      "factory": "",
      "upgradeableComponents": [
        {
          "entrypoint": "0x4b697C8c3220FcBdd02DFFa46db5a896ae7a0843",
          "implementationReviewed": "0x6e8135b003F288aA4009D948e9646588861C5575"
        },
        {
          "entrypoint": "0xA43A7c62D56dF036C187E1966c03E2799d8987ed",
          "implementationReviewed": "0x2a9fD373Ed3Ce392bb5ad8Ee146CFAB66c9fAEae"
        },
        {
          "entrypoint": "0xeA077b10A0eD33e4F68Edb2655C18FDA38F84712",
          "implementationReviewed": "0xf98864DA30a5bd657B13e70A57f5718aBf7BAB31"
        },
        {
          "entrypoint": "0x5e3Ef299fDDf15eAa0432E6e66473ace8c13D908",
          "implementationReviewed": "0xbA9Ac3C9983a3e967f0f387c75cCbD38Ad484963"
        }
      ]
    },
    "0xf518f2EbeA5df8Ca2B5E9C7996a2A25e8010014b": {
      "asset": "0x24Ae2dA0f361AA4BE46b48EB19C91e02c5e4f27E",
      "name": "MevEthRateProvider",
      "summary": "safe",
      "review": "./MevEthRateProvider.md",
      "warnings": ["donation"],
      "factory": "",
      "upgradeableComponents": []
    },
    "0xCd5fE23C85820F7B72D0926FC9b05b43E359b7ee": {
      "asset": "0xCd5fE23C85820F7B72D0926FC9b05b43E359b7ee",
      "name": "WeETH",
      "summary": "safe",
      "review": "./WeETH.md",
      "warnings": [],
      "factory": "",
      "upgradeableComponents": [
        {
          "entrypoint": "0xCd5fE23C85820F7B72D0926FC9b05b43E359b7ee",
          "implementationReviewed": "0xe629ee84C1Bd9Ea9c677d2D5391919fCf5E7d5D9"
        },
        {
          "entrypoint": "0x308861A430be4cce5502d0A12724771Fc6DaF216",
          "implementationReviewed": "0x4D784Aa9eacc108ea5A326747870897f88d93860"
        },
        {
          "entrypoint": "0x35fA164735182de50811E8e2E824cFb9B6118ac2",
          "implementationReviewed": "0x1B47A665364bC15C28B05f449B53354d0CefF72f"
        },
        {
          "entrypoint": "0x3d320286E014C3e1ce99Af6d6B00f0C1D63E3000",
          "implementationReviewed": "0x047A7749AD683C2Fd8A27C7904Ca8dD128F15889"
        },
        {
          "entrypoint": "0x0EF8fa4760Db8f5Cd4d993f3e3416f30f942D705",
          "implementationReviewed": "0x9D6fC3cBaaD0ef36b2B3a4b4b311C9dd267a4aeA"
        },
        {
          "entrypoint": "0x57AaF0004C716388B21795431CD7D5f9D3Bb6a41",
          "implementationReviewed": "0x698cB4508F13Cc12aAD36D2B64413C302B781d9A"
        }
      ]
    },
    "0x8023518b2192FB5384DAdc596765B3dD1cdFe471": {
      "asset": "0xf1C9acDc66974dFB6dEcB12aA385b9cD01190E38",
      "name": "PriceFeed",
      "summary": "safe",
      "review": "./osEthRateProvider.md",
      "warnings": [],
      "factory": "",
      "upgradeableComponents": []
    },
    "0x387dBc0fB00b26fb085aa658527D5BE98302c84C": {
      "asset": "0xbf5495Efe5DB9ce00f80364C8B423567e58d2110",
      "name": "BalancerRateProvider",
      "summary": "safe",
      "review": "ezETHRateProvider.md",
      "warnings": ["donation"],
      "factory": "",
      "upgradeableComponents": [
        {
          "entrypoint": "0x387dBc0fB00b26fb085aa658527D5BE98302c84C",
          "implementationReviewed": "0x9284cEFf248315377e782df0666EE9832E119508"
        },
        {
          "entrypoint": "0xbf5495Efe5DB9ce00f80364C8B423567e58d2110",
          "implementationReviewed": "0x1e756B7bCca7B26FB9D85344B3525F5559bbacb0"
        },
        {
          "entrypoint": "0x74a09653A083691711cF8215a6ab074BB4e99ef5",
          "implementationReviewed": "0x18Ac4D26ACD4c5C4FE98C9098D2E5e1e501A042a"
        },
        {
          "entrypoint": "0x4994EFc62101A9e3F885d872514c2dC7b3235849",
          "implementationReviewed": "0x09aA40B6e0e768a04d650302e1879DCED6b7666E"
        },
        {
          "entrypoint": "0x5a12796f7e7EBbbc8a402667d266d2e65A814042",
          "implementationReviewed": "0x5a12796f7e7EBbbc8a402667d266d2e65A814042"
        },
        {
          "entrypoint": "0xbAf5f3A05BD7Af6f3a0BBA207803bf77e2657c8F",
          "implementationReviewed": "0xceEa4f26924F2CF55f59A560d6F323241728019a"
        },
        {
          "entrypoint": "0x0B1981a9Fcc24A445dE15141390d3E46DA0e425c",
          "implementationReviewed": "0xceEa4f26924F2CF55f59A560d6F323241728019a"
        }
      ]
    },
    "0x746df66bc1Bb361b9E8E2a794C299c3427976e6C": {
      "asset": "0xA1290d69c65A6Fe4DF752f95823fae25cB99e5A7",
      "name": "RsETHRateProvider",
      "summary": "safe",
      "review": "rsETHRateProvider.md",
      "warnings": ["donation"],
      "factory": "",
      "upgradeableComponents": [
        {
          "entrypoint": "0x349A73444b1a310BAe67ef67973022020d70020d",
          "implementationReviewed": "0xf1bed40dbee8fc0f324fa06322f2bbd62d11c97d"
        },
        {
          "entrypoint": "0x947Cb49334e6571ccBFEF1f1f1178d8469D65ec7",
          "implementationReviewed": "0x8d9cd771c51b7f6217e0000c1c735f05adbe6594"
        },
        {
          "entrypoint": "0xA1290d69c65A6Fe4DF752f95823fae25cB99e5A7",
          "implementationReviewed": "0x8e2fe2f55f295f3f141213789796fa79e709ef23"
        },
        {
          "entrypoint": "0x3D08ccb47ccCde84755924ED6B0642F9aB30dFd2",
          "implementationReviewed": "0x0379e85188bc416a1d43ab04b28f38b5c63f129e"
        },
        {
          "entrypoint": "0x8546A7C8C3C537914C3De24811070334568eF427",
          "implementationReviewed": "0xd7db9604ef925af96cda6b45026be64c691c7704"
        }
      ]
    },
    "0xad4bFaFAe75ECd3fED5cFad4E4E9847Cd47A1879": {
      "asset": "0x6733F0283711F225A447e759D859a70b0c0Fd2bC",
      "name": "svETHRateProvider",
      "summary": "safe",
      "review": "sveth.md",
      "warnings": ["donation"],
      "factory": "",
      "upgradeableComponents": [
        {
          "entrypoint": "0x38D64ce1Bdf1A9f24E0Ec469C9cAde61236fB4a0",
          "implementationReviewed": "0x38D64ce1Bdf1A9f24E0Ec469C9cAde61236fB4a0"
        }
      ]
    },
    "0xFAe103DC9cf190eD75350761e95403b7b8aFa6c0": {
      "asset": "0xFAe103DC9cf190eD75350761e95403b7b8aFa6c0",
      "name": "RswETH",
      "summary": "safe",
      "review": "./rswethRateProvider.md",
      "warnings": [""],
      "factory": "",
      "upgradeableComponents": [
        {
          "entrypoint": "0xFAe103DC9cf190eD75350761e95403b7b8aFa6c0",
          "implementationReviewed": "0xcD284A617b4ED7697c2E455d95049c7Fc538785c"
        },
        {
          "entrypoint": "0xd5A73c748449a45CC7D9f21c7ed3aB9eB3D2e959",
          "implementationReviewed": "0xF00E70450EB294C6fe430c842A09796D73c28977"
        },
        {
          "entrypoint": "0x796592b2092F7E150C48643dA19Dd2F28be3333F",
          "implementationReviewed": "0x527d6db79bFf473B8DD722429bDB3B0C8b855D23"
        }
      ]
    },
    "0xD02011C6C8AEE310D0aA42AA98BFE9DCa547fCc0": {
      "asset": "0xb45ad160634c528Cc3D2926d9807104FA3157305",
      "name": "ERC4626RateProvider",
      "summary": "safe",
      "review": "./sDOLARateProvider.md",
      "warnings": ["donation"],
      "factory": "",
      "upgradeableComponents": []
    },
    "0xe3E123ED9fec48a6f40A8aC7bE9afEDDAD80F146": {
      "asset": "0xB88a5Ac00917a02d82c7cd6CEBd73E2852d43574",
      "name": "BalancerAMM",
      "summary": "safe",
      "review": "./sweepRateProvider.md",
      "warnings": [],
      "factory": "",
      "upgradeableComponents": [
        {
          "entrypoint": "0xB88a5Ac00917a02d82c7cd6CEBd73E2852d43574",
          "implementationReviewed": "0xf0604A1c725F8eeb14FF082F2275AfE0B67A32D5"
        }
      ]
    },
    "0x343281Bb5029C4b698fE736D800115ac64D5De39": {
      "asset": "0x7FA768E035F956c41d6aeaa3Bd857e7E5141CAd5",
      "name": "InstETHRateProvider",
      "summary": "safe",
      "review": "./InceptionLRTRateProvider.md",
      "warnings": ["donation"],
      "factory": "",
      "upgradeableComponents": [
        {
          "entrypoint": "0x814CC6B8fd2555845541FB843f37418b05977d8d",
          "implementationReviewed": "0xbBf7fc7036B60D1E88913bD583dC5E39957F9f17"
        },
        {
          "entrypoint": "0x7FA768E035F956c41d6aeaa3Bd857e7E5141CAd5",
          "implementationReviewed": "0xBAa61A8d8BC52f5a9256612Fab498c542188A132"
        }
      ]
    },
    "0xda3E8CD08753a05Ed4103aF28c69C47e35d6D8Da": {
      "asset": "0x862c57d48becB45583AEbA3f489696D22466Ca1b",
      "name": "ERC4626RateProvider",
      "summary": "safe",
      "review": "./statATokenLMRateProvider.md",
      "warnings": [""],
      "factory": "",
      "upgradeableComponents": [
        {
          "entrypoint": "0x862c57d48becB45583AEbA3f489696D22466Ca1b",
          "implementationReviewed": "0xc026f5dd7869e0ddc44a759ea3dec6d5cd8d996b"
        },
        {
          "entrypoint": "0x87870Bca3F3fD6335C3F4ce8392D69350B4fA4E2",
          "implementationReviewed": "0x5faab9e1adbddad0a08734be8a52185fd6558e14"
        }
      ]
    },
    "0xC29783738A475112Cafe58433Dd9D19F3a406619": {
      "asset": "0xf073bAC22DAb7FaF4a3Dd6c6189a70D54110525C",
      "name": "GenEthRateProvider",
      "summary": "safe",
      "review": "./genETHRateProvider.md",
      "warnings": [],
      "factory": "",
      "upgradeableComponents": [
        {
          "entrypoint": "0xf073bAC22DAb7FaF4a3Dd6c6189a70D54110525C",
          "implementationReviewed": "0x59114182500d834b8E41A397314C97EeE96Ee9bD"
        },
        {
          "entrypoint": "0x81b98D3a51d4aC35e0ae132b0CF6b50EA1Da2603",
          "implementationReviewed": "0xe99AD80f1367ef20e81Ad72134192358670F7bf9"
        },
        {
          "entrypoint": "0x122ee24Cb3Cc1b6B987800D3B54A68FC16910Dbf",
          "implementationReviewed": "0xB7A63a69cc0e635915e65379D2794f0b687D63EC"
        }
      ]
    },
    "0x72D07D7DcA67b8A406aD1Ec34ce969c90bFEE768": {
      "asset": "0x7f39C581F595B53c5cb19bD0b3f8dA6c935E2Ca0",
      "name": "WstETHRateProvider",
      "summary": "safe",
      "review": "./wstethRateProvider.md",
      "warnings": [],
      "factory": "",
      "upgradeableComponents": []
    },
    "0x71f80e2CfAFA5EC2F0bF12f71FA7Ea57c3D0c7Af": {
      "asset": "0xD9A442856C234a39a81a089C06451EBAa4306a72",
      "name": "pufETHRateProvider",
      "summary": "safe",
      "review": "./PufEthRateProvider.md",
      "warnings": ["donation"],
      "factory": "",
      "upgradeableComponents": [
        {
          "entrypoint": "0x71f80e2CfAFA5EC2F0bF12f71FA7Ea57c3D0c7Af",
          "implementationReviewed": "0x1025aAa9ceB206303984Af4cc831B8A792c363d0"
        },
        {
          "entrypoint": "0xD9A442856C234a39a81a089C06451EBAa4306a72",
          "implementationReviewed": "0x39Ca0a6438B6050ea2aC909Ba65920c7451305C1"
        }
      ]
    },
    "0xB3351000db2A9a3638d6bbf1c229BEFeb98377DB": {
      "asset": "0x32bd822d615A3658A68b6fDD30c2fcb2C996D678",
      "name": "MswETHRateProvider",
      "summary": "safe",
      "review": "./MagpieMswETHRateProvider.md",
      "warnings": [],
      "factory": "",
      "upgradeableComponents": [
        {
          "entrypoint": "0x32bd822d615A3658A68b6fDD30c2fcb2C996D678",
          "implementationReviewed": "0x19513d54df2e0e8432f6053f08e10907a2165d4e"
        },
        {
          "entrypoint": "0x20b70E4A1883b81429533FeD944d7957121c7CAB",
          "implementationReviewed": "0x90790a124c8a598651beb56243e92679bd012761"
        },
        {
          "entrypoint": "0x9daA893D4Dfb96F46eA879f08ca46f39DaC07767",
          "implementationReviewed": "0xfd2145b374cd9f6cc3bcde92b08e0018adc743d0"
        }
      ]
    },
    "0xCC701e2D472dFa2857Bf9AE24c263DAa39fD2C61": {
      "asset": "0x49446A0874197839D15395B908328a74ccc96Bc0",
      "name": "./MagpieMstETHRateProvider.md",
      "summary": "safe",
      "review": "./MagpieMstETHRateProvider.md",
      "warnings": [],
      "factory": "",
      "upgradeableComponents": [
        {
          "entrypoint": "0x49446A0874197839D15395B908328a74ccc96Bc0",
          "implementationReviewed": "0x50e0D2241f45DBfE071B6A05b798B028a39BF0bd"
        },
        {
          "entrypoint": "0x20b70E4A1883b81429533FeD944d7957121c7CAB",
          "implementationReviewed": "0x90790a124c8a598651beb56243e92679bd012761"
        },
        {
          "entrypoint": "0x9daA893D4Dfb96F46eA879f08ca46f39DaC07767",
          "implementationReviewed": "0xfd2145b374cd9f6cc3bcde92b08e0018adc743d0"
        }
      ]
    },
    "0x3A244e6B3cfed21593a5E5B347B593C0B48C7dA1": {
      "asset": "0x9D39A5DE30e57443BfF2A8307A4256c8797A3497",
      "name": "EthenaBalancerRateProvider",
      "summary": "safe",
      "review": "./sUSDERateProviderMainnet.md",
      "warnings": ["donation"],
      "factory": "",
      "upgradeableComponents": []
    },
    "0x033E20068Db853Fa6C077F38faa4670423FC55fF": {
      "asset": "0xA663B02CF0a4b149d2aD41910CB81e23e1c41c32",
      "name": "ERC4626RateProvider",
      "summary": "safe",
      "review": "./sFRAXRateProvider.md",
      "warnings": ["donation"],
      "factory": "",
      "upgradeableComponents": []
    },
    "0x8bC73134A736437da780570308d3b37b67174ddb": {
      "asset": "0xfa2629B9cF3998D52726994E0FcdB750224D8B9D",
      "name": "InankrETHRateProvider",
      "summary": "safe",
      "review": "./InceptionLRTRateProvider.md",
      "warnings": ["donation"],
      "factory": "",
      "upgradeableComponents": [
        {
          "entrypoint": "0x36B429439AB227fAB170A4dFb3321741c8815e55",
          "implementationReviewed": "0x540529f2CF6B0CE1cd39c65815487AfD54B61c2f"
        },
        {
          "entrypoint": "0xfa2629B9cF3998D52726994E0FcdB750224D8B9D",
          "implementationReviewed": "0xf0b06794b6B068f728481b4F44C9AD0bE42fB8aB"
        }
      ]
    },
    "0x1a8F81c256aee9C640e14bB0453ce247ea0DFE6F": {
      "asset": "0xae78736Cd615f374D3085123A210448E74Fc6393",
      "name": "RocketBalancerRETHRateProvider",
      "summary": "safe",
      "review": "./LegacyReview.md",
      "warnings": ["legacy"],
      "factory": "",
      "upgradeableComponents": []
    },
    "0x302013E7936a39c358d07A3Df55dc94EC417E3a1": {
      "asset": "0xac3E018457B222d93114458476f3E3416Abbe38F",
      "name": "sfrxETH ERC4626RateProvider",
      "summary": "safe",
      "review": "./LegacyReview.md",
      "warnings": ["legacy"],
      "factory": "",
      "upgradeableComponents": []
    },
    "0x00F8e64a8651E3479A0B20F46b1D462Fe29D6aBc": {
      "asset": "0xE95A203B1a91a908F9B9CE46459d101078c2c3cb",
      "name": "AnkrETHRateProvider",
      "summary": "safe",
      "review": "./LegacyReview.md",
      "warnings": ["legacy"],
      "factory": "",
      "upgradeableComponents": []
    },
    "0x7311E4BB8a72e7B300c5B8BDE4de6CdaA822a5b1": {
      "asset": "0xBe9895146f7AF43049ca1c1AE358B0541Ea49704",
      "name": "CbEthRateProvider",
      "summary": "safe",
      "review": "./LegacyReview.md",
      "warnings": ["legacy"],
      "factory": "",
      "upgradeableComponents": []
    },
    "0x3D40f9dd83bd404fA4047c15da494E58C3c1f1ac": {
      "asset": "0x9559Aaa82d9649C7A7b220E7c461d2E74c9a3593",
      "name": "Stafi RETHRateProvider",
      "summary": "safe",
      "review": "./LegacyReview.md",
      "warnings": ["legacy"],
      "factory": "",
      "upgradeableComponents": []
    },
    "0x3556F710c165090AAE9f98Eb62F5b04ADeF7Eaea": {
      "asset": "0x198d7387Fa97A73F05b8578CdEFf8F2A1f34Cd1F",
      "name": "wjAuraRateProvider",
      "summary": "safe",
      "review": "./LegacyReview.md",
      "warnings": ["legacy"],
      "factory": "",
      "upgradeableComponents": []
    },
    "0xf951E335afb289353dc249e82926178EaC7DEd78": {
      "asset": "0xf951E335afb289353dc249e82926178EaC7DEd78",
      "name": "swETH Rate Provider TransparentUpgradeableProxy",
      "summary": "safe",
      "review": "./LegacyReview.md",
      "warnings": ["legacy"],
      "factory": "",
      "upgradeableComponents": []
    },
    "0xdE76434352633349f119bcE523d092743fEF20E9": {
      "asset": "0xa2E3356610840701BDf5611a53974510Ae27E2e1",
      "name": "wBETH BinanceBeaconEthRateProvider",
      "summary": "safe",
      "review": "./LegacyReview.md",
      "warnings": ["legacy"],
      "factory": "",
      "upgradeableComponents": []
    },
    "0x12589A727aeFAc3fbE5025F890f1CB97c269BEc2": {
      "asset": "0x4Bc3263Eb5bb2Ef7Ad9aB6FB68be80E43b43801F",
      "name": "Bitfrost vETHRateProvider",
      "summary": "safe",
      "review": "./LegacyReview.md",
      "warnings": ["legacy"],
      "factory": "",
      "upgradeableComponents": []
    },
    "0x5F0A29e479744DcA0D3d912f87F1a6E3237A55D3": {
      "asset": "0x0Ae38f7E10A43B5b2fB064B42a2f4514cbA909ef",
      "name": "unshETHRateProvider",
      "summary": "safe",
      "review": "./LegacyReview.md",
      "warnings": ["legacy"],
      "factory": "",
      "upgradeableComponents": []
    },
    "0xd2C59781F1Db84080A0592CE83Fe265642A4a8Eb": {
      "asset": "0x80ac24aA929eaF5013f6436cdA2a7ba190f5Cc0b",
      "name": "SyrupRateProvider",
      "summary": "safe",
      "review": "./SyrupRateProvider.md",
      "warnings": ["donation"],
      "factory": "",
      "upgradeableComponents": [
        {
          "entrypoint": "0x0055c00ba4Dec5ed545A5419C4d430daDa8cb1CE",
          "implementationReviewed": "0x0055c00ba4Dec5ed545A5419C4d430daDa8cb1CE"
        },
        {
          "entrypoint": "0x804a6F5F667170F545Bf14e5DDB48C70B788390C",
          "implementationReviewed": "0x5A64417823E8382a7e8957E4411873FE758E73a8"
        },
        {
          "entrypoint": "0x6ACEb4cAbA81Fa6a8065059f3A944fb066A10fAc",
          "implementationReviewed": "0xbAD003DA1e107f537Ae2f687f5FE7a7aFFe9B241"
        },
        {
          "entrypoint": "0x4A1c3F0D9aD0b3f9dA085bEBfc22dEA54263371b",
          "implementationReviewed": "0x5b97c9dcce2693844b90cea40ba1fd15bf99eb01"
        }
      ]
    },
    "0x20EDB9299Ae83D9f22bE16279a4A2B422F34d020": {
      "asset": "0xBEEF69Ac7870777598A04B2bd4771c71212E6aBc",
      "name": "VaultRateOracle",
      "summary": "safe",
      "review": "./MellowRateProviders.md",
      "warnings": [],
      "factory": "",
      "upgradeableComponents": [
        {
          "entrypoint": "0xBEEF69Ac7870777598A04B2bd4771c71212E6aBc",
          "implementationReviewed": "0xaf108ae0AD8700ac41346aCb620e828c03BB8848"
        }
      ]
    },
    "0x9D09c1E832102A23215e27E85B37b139aEe95Ff4": {
      "asset": "0x84631c0d0081FDe56DeB72F6DE77abBbF6A9f93a",
      "name": "VaultRateOracle",
      "summary": "safe",
      "review": "./MellowRateProviders.md",
      "warnings": [],
      "factory": "",
      "upgradeableComponents": [
        {
          "entrypoint": "0x84631c0d0081FDe56DeB72F6DE77abBbF6A9f93a",
          "implementationReviewed": "0xaf108ae0AD8700ac41346aCb620e828c03BB8848"
        }
      ]
    },
    "0x6984F8E8ce474B69A2F32bE7dEc4d003d644B4B7": {
      "asset": "0x7a4EffD87C2f3C55CA251080b1343b605f327E3a",
      "name": "VaultRateOracle",
      "summary": "safe",
      "review": "./MellowRateProviders.md",
      "warnings": [],
      "factory": "",
      "upgradeableComponents": [
        {
          "entrypoint": "0x7a4EffD87C2f3C55CA251080b1343b605f327E3a",
          "implementationReviewed": "0xaf108ae0AD8700ac41346aCb620e828c03BB8848"
        }
      ]
    },
    "0x3A2228C7B3Bc3A32AEa9338d0A890A5EbD7bc977": {
      "asset": "0x5fD13359Ba15A84B76f7F87568309040176167cd",
      "name": "VaultRateOracle",
      "summary": "safe",
      "review": "./MellowRateProviders.md",
      "warnings": [],
      "factory": "",
      "upgradeableComponents": [
        {
          "entrypoint": "0x5fD13359Ba15A84B76f7F87568309040176167cd",
          "implementationReviewed": "0xaf108ae0AD8700ac41346aCb620e828c03BB8848"
        }
      ]
    },
<<<<<<< HEAD
    "0x34406A8Ee75B5af34F8920D1960AC6a5B33A47b6": {
      "asset": "0x8c9532a60E0E7C6BbD2B2c1303F63aCE1c3E9811",
      "name": "VaultRateOracle",
      "summary": "safe",
      "review": "./MellowRateProviders.md",
      "warnings": ["donation"],
      "factory": "",
      "upgradeableComponents": [
        {
          "entrypoint": "0x8c9532a60E0E7C6BbD2B2c1303F63aCE1c3E9811",
          "implementationReviewed": "0xaf108ae0AD8700ac41346aCb620e828c03BB8848"
        },
        {
          "entrypoint": "0x9C49a829F1D726679cB505439BbF3ed018A7e9c6",
          "implementationReviewed": "0x9C49a829F1D726679cB505439BbF3ed018A7e9c6"
        }
      ]
    },
    "0x34406A8Ee75B5af34F8920D1960AC6a5B33A47b6": {
      "asset": "0x49cd586dd9BA227Be9654C735A659a1dB08232a9",
      "name": "VaultRateOracle",
      "summary": "safe",
      "review": "./MellowRateProviders.md",
      "warnings": ["donation"],
      "factory": "",
      "upgradeableComponents": [
        {
          "entrypoint": "0x49cd586dd9BA227Be9654C735A659a1dB08232a9",
          "implementationReviewed": "0xaf108ae0AD8700ac41346aCb620e828c03BB8848"
        },
        {
          "entrypoint": "0x9C49a829F1D726679cB505439BbF3ed018A7e9c6",
          "implementationReviewed": "0x9C49a829F1D726679cB505439BbF3ed018A7e9c6"
        }
      ]
=======
    "0xEd29fBe335A0602Bf100825b533B12133FE523A3": {
      "asset": "0x68749665FF8D2d112Fa859AA293F07A622782F38",
      "name": "XAUt Tether Gold Rate Provider",
      "summary": "safe",
      "review": "./ChainLinkRateProvider.md",
      "warnings": ["chainlink"],
      "factory": "0x1311Fbc9F60359639174c1e7cC2032DbDb5Cc4d1",
      "upgradeableComponents": []
>>>>>>> 572f71ff
    }
  },
  "fantom": {
    "0x629d4c27057915e59dd94bca8d48c6d80735b521": {
      "asset": "0xd7028092c830b5c8fce061af2e593413ebbc1fc1",
      "name": "sFTMx Rateprovider",
      "summary": "safe",
      "review": "./LegacyReview.md",
      "warnings": ["legacy"],
      "factory": "",
      "upgradeableComponents": []
    }
  },
  "fraxtal": {
    "0x3893E8e1584fF73188034D37Fc6B7d41A255E570": {
      "asset": "0xfc00000000000000000000000000000000000008",
      "name": "ChainlinkRateProvider",
      "summary": "safe",
      "review": "./FraxtalPriceFeedProvider.md",
      "warnings": [],
      "factory": "0x3f170631ed9821Ca51A59D996aB095162438DC10",
      "upgradeableComponents": [
        {
          "entrypoint": "0x1B680F4385f24420D264D78cab7C58365ED3F1FF",
          "implementationReviewed": "0x1B680F4385f24420D264D78cab7C58365ED3F1FF"
        }
      ]
    },
    "0x95eedc9d10B6964a579948Fd717D34F45E15C0C6": {
      "asset": "0x09eadcbaa812a4c076c3a6cde765dc4a22e0d775",
      "name": "ChainlinkRateProvider",
      "summary": "safe",
      "review": "./FraxtalPriceFeedProvider.md",
      "warnings": [],
      "factory": "0x3f170631ed9821Ca51A59D996aB095162438DC10",
      "upgradeableComponents": [
        {
          "entrypoint": "0xfdE8C36F32Bf32e73A1bdeb4ef3E17709674a838",
          "implementationReviewed": "0xfdE8C36F32Bf32e73A1bdeb4ef3E17709674a838"
        }
      ]
    },
    "0x761efEF0347E23e2e75907A6e2df0Bbc6d3A3F38": {
      "asset": "0xfc00000000000000000000000000000000000005",
      "name": "ChainlinkRateProvider",
      "summary": "safe",
      "review": "./FraxtalPriceFeedProvider.md",
      "warnings": [],
      "factory": "0x3f170631ed9821Ca51A59D996aB095162438DC10",
      "upgradeableComponents": [
        {
          "entrypoint": "0xEE095b7d9191603126Da584a1179BB403a027c3A",
          "implementationReviewed": "0xEE095b7d9191603126Da584a1179BB403a027c3A"
        }
      ]
    },
    "0x99D033888aCe9d8E01F793Cf85AE7d4EA56494F9": {
      "asset": "0x211cc4dd073734da055fbf44a2b4667d5e5fe5d2",
      "name": "ChainlinkRateProvider",
      "summary": "safe",
      "review": "./FraxtalPriceFeedProvider.md",
      "warnings": [],
      "factory": "0x3f170631ed9821Ca51A59D996aB095162438DC10",
      "upgradeableComponents": [
        {
          "entrypoint": "0xd295936C8Bb465ADd1eC756a51698127CB4F4910",
          "implementationReviewed": "0xd295936C8Bb465ADd1eC756a51698127CB4F4910"
        }
      ]
    }

  },
  "gnosis": {
    "0x89C80A4540A00b5270347E02e2E144c71da2EceD": {
      "asset": "0xaf204776c7245bF4147c2612BF6e5972Ee483701",
      "name": "ERC4626RateProvider",
      "summary": "safe",
      "review": "./SavingsDAIRateProviderGnosis.md",
      "warnings": ["donation", "only18decimals"],
      "factory": "",
      "upgradeableComponents": []
    },
    "0xff315299C4d3FB984b67e31F028724b6a9aEb077": {
      "asset": "0x004626A008B1aCdC4c74ab51644093b155e59A23",
      "name": "ERC4626RateProvider",
      "summary": "safe",
      "review": "./stAgEurRateProvider.md",
      "warnings": ["donation", "only18decimals"],
      "factory": "",
      "upgradeableComponents": [
        {
          "entrypoint": "0x004626A008B1aCdC4c74ab51644093b155e59A23",
          "implementationReviewed": "0x6C04c39B9E73aC91106D12F828e2E29Fd8ef1024"
        },
        {
          "entrypoint": "0x4b1E2c2762667331Bc91648052F646d1b0d35984",
          "implementationReviewed": "0x59153e939c5b4721543251ff3049Ea04c755373B"
        }
      ]
    },
    "0x09f9611FE9d24c6A518f656E925e3628A2ECDE3b": {
      "asset": "0x6C76971f98945AE98dD7d4DFcA8711ebea946eA6",
      "name": "wstETH Rate Provider",
      "summary": "safe",
      "review": "./ChainLinkRateProvider.md",
      "warnings": ["chainlink"],
      "factory": "",
      "upgradeableComponents": []
    },
    "0xE7511f6e5C593007eA8A7F52af4B066333765e03": {
      "asset": "0xcB444e90D8198415266c6a2724b7900fb12FC56E",
      "name": "EURe Rate Provider",
      "summary": "safe",
      "review": "./ChainLinkRateProvider.md",
      "warnings": ["chainlink"],
      "factory": "",
      "upgradeableComponents": []
    },
    "0x821aFE819450A359E29a5209C48f2Fa3321C8AD2": {
      "asset": "0x270bA1f35D8b87510D24F693fcCc0da02e6E4EeB",
      "name": "ERC4626RateProvider",
      "summary": "safe",
      "review": "./statATokenLMRateProvider.md",
      "warnings": [],
      "factory": "",
      "upgradeableComponents": [
        {
          "entrypoint": "0x270bA1f35D8b87510D24F693fcCc0da02e6E4EeB",
          "implementationReviewed": "0x8be473dCfA93132658821E67CbEB684ec8Ea2E74"
        },
        {
          "entrypoint": "0xb50201558B00496A145fE76f7424749556E326D8",
          "implementationReviewed": "0x5b522140fabeB6b6232336295581e63902e9b4ad"
        }
      ]
    },
    "0xdc90e2680094314CEaB45CE15100F6e02cEB7ceD": {
      "asset": "0xc791240d1f2def5938e2031364ff4ed887133c3d",
      "name": "TollgateChronicleRateProvider",
      "summary": "safe",
      "review": "./TollgateChronicleRateProvider.md",
      "warnings": [],
      "factory": "",
      "upgradeableComponents": []
    },
    "0x92320D3C8Fd6BE59b22eB0eEe330901Fe4617f33": {
      "asset": "0x5Cb9073902F2035222B9749F8fB0c9BFe5527108",
      "name": "TollgateChronicleRateProvider",
      "summary": "safe",
      "review": "./TollgateChronicleRateProvider.md",
      "warnings": [],
      "factory": "",
      "upgradeableComponents": []
    }
  },
  "mode": {
    "0x054Ca7F10D555A0A34E35E6d95af9569468E40c0": {
      "asset": "0x2416092f143378750bb29b79eD961ab195CcEea5",
      "name": "Api3AggregatorAdaptor",
      "summary": "safe",
      "review": "./ezETHRateProviderMode.md",
      "warnings": [],
      "factory": "",
      "upgradeableComponents": []
    }
  },
  "optimism": {
    "0xe561451322a5efC51E6f8ffa558C7482c892Bc1A": {
      "asset": "0xA348700745D249c3b49D2c2AcAC9A5AE8155F826",
      "name": "WrappedUsdPlusRateProvider",
      "summary": "safe",
      "review": "./WrappedUsdPlusRateProvider.md",
      "warnings": [],
      "factory": "",
      "upgradeableComponents": [
        {
          "entrypoint": "0xA348700745D249c3b49D2c2AcAC9A5AE8155F826",
          "implementationReviewed": "0x52A8F84672B9778632F98478B4DCfa2Efb7E3247"
        },
        {
          "entrypoint": "0x73cb180bf0521828d8849bc8CF2B920918e23032",
          "implementationReviewed": "0xB79DD08EA68A908A97220C76d19A6aA9cBDE4376"
        },
        {
          "entrypoint": "0xe80772Eaf6e2E18B651F160Bc9158b2A5caFCA65",
          "implementationReviewed": "0xcf02cf91b5ec8230d6bd26c48a8b762ce6081c0f"
        },
        {
          "entrypoint": "0xBf3FCee0E856c2aa89dc022f00D6D8159A80F011",
          "implementationReviewed": "0x98ae7F3fD47100b174014dCD143Eb43AD7acd79A"
        }
      ]
    },
    "0xBCEBb4dcdEc1c12bf7eB31bd26bc9C3b8F55C966": {
      "asset": "0x3eE6107d9C93955acBb3f39871D32B02F82B78AB",
      "name": "StErnRateProvider",
      "summary": "safe",
      "review": "./stERNRateProvider.md",
      "warnings": ["donation"],
      "factory": "",
      "upgradeableComponents": [
        {
          "entrypoint": "0xFBD08A6869D3e4EC8A21895c1e269f4b980813f0",
          "implementationReviewed": "0xfA097bD1E57d720C2f884C3DFF0B5FCE23A2B09e"
        },
        {
          "entrypoint": "0x3eE6107d9C93955acBb3f39871D32B02F82B78AB",
          "implementationReviewed": "0x3eE6107d9C93955acBb3f39871D32B02F82B78AB"
        }
      ]
    },
    "0xff368E106EA8782FaB6B2D4AD69739a60C66400E": {
      "asset": "0xB88a5Ac00917a02d82c7cd6CEBd73E2852d43574",
      "name": "BalancerAMM",
      "summary": "safe",
      "review": "./sweepRateProvider.md",
      "warnings": [],
      "factory": "",
      "upgradeableComponents": [
        {
          "entrypoint": "0xB88a5Ac00917a02d82c7cd6CEBd73E2852d43574",
          "implementationReviewed": "0x8adEa764cabd2C61E51cEb6937Fd026fA39d8E64"
        }
      ]
    },
    "0xdFa8d2b3c146b8a10B5d63CA0306AEa84B602cfb": {
      "asset": "0x4DD03dfD36548C840B563745e3FBeC320F37BA7e",
      "name": "ERC4626RateProvider",
      "summary": "safe",
      "review": "./statATokenLMRateProvider.md",
      "warnings": [],
      "factory": "",
      "upgradeableComponents": [
        {
          "entrypoint": "0x4DD03dfD36548C840B563745e3FBeC320F37BA7e",
          "implementationReviewed": "0xD792a3779D3C80bAEe8CF3304D6aEAc74bC432BE"
        },
        {
          "entrypoint": "0x794a61358D6845594F94dc1DB02A252b5b4814aD",
          "implementationReviewed": "0x03e8C5Cd5E194659b16456bb43Dd5D38886FE541"
        }
      ]
    },
    "0x3f921Ebabab0703BC06d1828D09a245e8390c263": {
      "asset": "0x035c93db04E5aAea54E6cd0261C492a3e0638b37",
      "name": "ERC4626RateProvider",
      "summary": "safe",
      "review": "./statATokenLMRateProvider.md",
      "warnings": [],
      "factory": "",
      "upgradeableComponents": [
        {
          "entrypoint": "0x035c93db04E5aAea54E6cd0261C492a3e0638b37",
          "implementationReviewed": "0xD792a3779D3C80bAEe8CF3304D6aEAc74bC432BE"
        },
        {
          "entrypoint": "0x794a61358D6845594F94dc1DB02A252b5b4814aD",
          "implementationReviewed": "0x03e8C5Cd5E194659b16456bb43Dd5D38886FE541"
        }
      ]
    },
    "0x15ACEE5F73b36762Ab1a6b7C98787b8148447898": {
      "asset": "0x2218a117083f5B482B0bB821d27056Ba9c04b1D3",
      "name": "DSRBalancerRateProviderAdapter",
      "summary": "safe",
      "review": "./DSRRateProvider.md",
      "warnings": [],
      "factory": "",
      "upgradeableComponents": []
    },
    "0x9aa3cd420f830E049e2b223D0b07D8c809C94d15": {
      "asset": "0x1F32b1c2345538c0c6f582fCB022739c4A194Ebb",
      "name": "wstETH Rate Provider",
      "summary": "safe",
      "review": "./ChainLinkRateProvider.md",
      "warnings": ["chainlink"],
      "factory": "0x83E443EF4f9963C77bd860f94500075556668cb8",
      "upgradeableComponents": []
    },
    "0xf752dd899F87a91370C1C8ac1488Aef6be687505": {
      "asset": "0x484c2D6e3cDd945a8B2DF735e079178C1036578c",
      "name": "sfrxETH Rate Provider",
      "summary": "safe",
      "review": "./ChainLinkRateProvider.md",
      "warnings": ["chainlink"],
      "factory": "0x83E443EF4f9963C77bd860f94500075556668cb8",
      "upgradeableComponents": []
    },
    "0xDe3B7eC86B67B05D312ac8FD935B6F59836F2c41": {
      "asset": "0x2Dd1B4D4548aCCeA497050619965f91f78b3b532",
      "name": "sFRAX Rate Provider",
      "summary": "safe",
      "review": "./ChainLinkRateProvider.md",
      "warnings": ["chainlink"],
      "factory": "0x83E443EF4f9963C77bd860f94500075556668cb8",
      "upgradeableComponents": []
    },
    "0x7E13b8b95d887c2326C25e71815F33Ea10A2674e": {
      "asset": "0x2Dd1B4D4548aCCeA497050619965f91f78b3b532",
      "name": "sFRAX Rate Provider Duplicate",
      "summary": "safe",
      "review": "./ChainLinkRateProvider.md",
      "warnings": ["chainlink"],
      "factory": "0x83E443EF4f9963C77bd860f94500075556668cb8",
      "upgradeableComponents": []
    },
    "0x658843BB859B7b85cEAb5cF77167e3F0a78dFE7f": {
      "asset": "0x9Bcef72be871e61ED4fBbc7630889beE758eb81D",
      "name": "rETH RocketPool Rate Provider",
      "summary": "safe",
      "review": "./LegacyReview.md",
      "warnings": ["legacy"],
      "factory": "",
      "upgradeableComponents": []
    },
    "0x97b323fc033323B66159402bcDb9D7B9DC604235": {
      "asset": "0xe05A08226c49b636ACf99c40Da8DC6aF83CE5bB3",
      "name": "ankrETH Staking Rate Provider",
      "summary": "safe",
      "review": "./LegacyReview.md",
      "warnings": ["legacy"],
      "factory": "",
      "upgradeableComponents": []
    },
    "0xef42D000a3e85C4e71C57e2C6A1E600e86f5a91B": {
      "asset": "0x5A7fACB970D094B6C7FF1df0eA68D99E6e73CBFF",
      "name": "weETH Rate Provider",
      "summary": "safe",
      "review": "./ChainLinkRateProvider.md",
      "warnings": ["chainlink"],
      "factory": "0x83E443EF4f9963C77bd860f94500075556668cb8",
      "upgradeableComponents": []
    },
    "0x1373A61449C26CC3F48C1B4c547322eDAa36eB12": {
      "asset": "0x4186BFC76E2E237523CBC30FD220FE055156b41F",
      "name": "RSETHRateReceiver",
      "summary": "safe",
      "review": "./rsETHRateProviderOptimism.md",
      "warnings": [],
      "factory": "",
      "upgradeableComponents": [
        {
          "entrypoint": "0x1373A61449C26CC3F48C1B4c547322eDAa36eB12",
          "implementationReviewed": "0x1373A61449C26CC3F48C1B4c547322eDAa36eB12"
        }
      ]
    }
  },
  "polygon": {
    "0x76D8B79Fb9afD4dA89913458C90B6C09676628E2": {
      "asset": "0x01d1a890D40d890d59795aFCce22F5AdbB511A3a",
      "name": "RateProvider",
      "summary": "safe",
      "review": "./RateProvider_wFRK.md",
      "warnings": ["donation"],
      "factory": "",
      "upgradeableComponents": [
        {
          "entrypoint": "0x2cb7285733A30BB08303B917A7a519C88146C6Eb",
          "implementationReviewed": "0xEdb20e3cD8C7c149Ea57fe470fb9685c4b1B8703"
        },
        {
          "entrypoint": "0x4dBA794671B891D2Ee2E3E7eA9E993026219941C",
          "implementationReviewed": "0x7714fcFe0d9C4726F6C1E3B1275C2951B9B54F65"
        },
        {
          "entrypoint": "0x0aC2E3Cd1E9b2DA91972d2363e76B5A0cE514e73",
          "implementationReviewed": "0x41d4D26F70951a2134DC862ea6248fFBE2a516bb"
        },
        {
          "entrypoint": "0x173EB1d561CcEFd8e83a3741483a8Bd76dF827Ef",
          "implementationReviewed": "0x72e923047245D2B58D87f311a2b5b487620EE60A"
        }
      ]
    },
    "0x7d10050F608c8EFFf118eDd1416D82a0EF2d7531": {
      "asset": "0x2dCa80061632f3F87c9cA28364d1d0c30cD79a19",
      "name": "ERC4626RateProvider",
      "summary": "safe",
      "review": "./statATokenLMRateProvider.md",
      "warnings": [""],
      "factory": "",
      "upgradeableComponents": [
        {
          "entrypoint": "0x2dCa80061632f3F87c9cA28364d1d0c30cD79a19",
          "implementationReviewed": "0x6a7192c55e9298874e49675a63d5ebb11ed99a66"
        },
        {
          "entrypoint": "0x794a61358D6845594F94dc1DB02A252b5b4814aD",
          "implementationReviewed": "0x1ed647b250e5b6d71dc7b25806f44c33f5658f71"
        }
      ]
    },
    "0x9977a61a6aa950044d4dcD8aA0cAb76F84ea5aCd": {
      "asset": "0x87A1fdc4C726c459f597282be639a045062c0E46",
      "name": "ERC4626RateProvider",
      "summary": "safe",
      "review": "./statATokenLMRateProvider.md",
      "warnings": [""],
      "factory": "",
      "upgradeableComponents": [
        {
          "entrypoint": "0x87A1fdc4C726c459f597282be639a045062c0E46",
          "implementationReviewed": "0x6a7192c55e9298874e49675a63d5ebb11ed99a66"
        },
        {
          "entrypoint": "0x794a61358D6845594F94dc1DB02A252b5b4814aD",
          "implementationReviewed": "0x1ed647b250e5b6d71dc7b25806f44c33f5658f71"
        }
      ]
    },
    "0x8c1944E305c590FaDAf0aDe4f737f5f95a4971B6": {
      "asset": "0x03b54A6e9a984069379fae1a4fC4dBAE93B3bCCD",
      "name": "wstETH / ETH Rate Provider",
      "summary": "unsafe",
      "review": "./ChainLinkRateProvider.md",
      "warnings": ["chainlink"],
      "factory": "0xa3b370092aeb56770B23315252aB5E16DAcBF62B",
      "upgradeableComponents": []
    },
    "0x693A9Aca2f7b699BBd3d55d980Ac8a5D7a66868B": {
      "asset": "0x03b54A6e9a984069379fae1a4fC4dBAE93B3bCCD",
      "name": "wstETH Rate Provider Duplicate",
      "summary": "safe",
      "review": "./ChainLinkRateProvider.md",
      "warnings": ["chainlink"],
      "factory": "0xa3b370092aeb56770B23315252aB5E16DAcBF62B",
      "upgradeableComponents": []
    },
    "0xeE652bbF72689AA59F0B8F981c9c90e2A8Af8d8f": {
      "asset": "0xfa68FB4628DFF1028CFEc22b4162FCcd0d45efb6",
      "name": "MaticX Rate Provider",
      "summary": "safe",
      "review": "./LegacyReview.md",
      "warnings": ["legacy"],
      "factory": "",
      "upgradeableComponents": []
    },
    "0xdEd6C522d803E35f65318a9a4d7333a22d582199": {
      "asset": "0x3A58a54C066FdC0f2D55FC9C89F0415C92eBf3C4",
      "name": "stMATIC Rate Provider",
      "summary": "safe",
      "review": "./LegacyReview.md",
      "warnings": ["legacy"],
      "factory": "",
      "upgradeableComponents": []
    },
    "0x87393BE8ac323F2E63520A6184e5A8A9CC9fC051": {
      "asset": "0xFcBB00dF1d663eeE58123946A30AB2138bF9eb2A",
      "name": "csMATIC Clay Stack Tunnel Rate Provider",
      "summary": "safe",
      "review": "./LegacyReview.md",
      "warnings": ["legacy"],
      "factory": "",
      "upgradeableComponents": []
    },
    "0x737b6ea575AD54e0c4F45c7A36Ad8c0e730aAD74": {
      "asset": "0xAF0D9D65fC54de245cdA37af3d18cbEc860A4D4b",
      "name": "wUSDR Rate Provider",
      "summary": "safe",
      "review": "./LegacyReview.md",
      "warnings": ["legacy"],
      "factory": "",
      "upgradeableComponents": []
    }
  },
  "zkevm": {
    "0xFC8d81A01deD207aD3DEB4FE91437CAe52deD0b5": {
      "asset": "0x12D8CE035c5DE3Ce39B1fDD4C1d5a745EAbA3b8C",
      "name": "AnkrETHRateProvider",
      "summary": "safe",
      "review": "./AnkrETHRateProvider.md",
      "warnings": [],
      "factory": "",
      "upgradeableComponents": [
        {
          "entrypoint": "0x12D8CE035c5DE3Ce39B1fDD4C1d5a745EAbA3b8C",
          "implementationReviewed": "0x8d98D8ec0D930078a083C7be54430D2093d3D4aB"
        },
        {
          "entrypoint": "0xEf3C162450E1d08804493aA27BE60CDAa054050F",
          "implementationReviewed": "0xd00b967296B6d8Ec266E4BA64594f892D03A4d0a"
        }
      ]
    },
    "0x4186BFC76E2E237523CBC30FD220FE055156b41F": {
      "asset": "0x8C7D118B5c47a5BCBD47cc51789558B98dAD17c5",
      "name": "RSETHRateReceiver",
      "summary": "safe",
      "review": "./rsEthRateProviderPolygonZKEVM.md",
      "warnings": ["donation"],
      "factory": "",
      "upgradeableComponents": [
        {
          "entrypoint": "0x4186BFC76E2E237523CBC30FD220FE055156b41F",
          "implementationReviewed": "0x4186BFC76E2E237523CBC30FD220FE055156b41F"
        }
      ]
    },
    "0x60b39BEC6AF8206d1E6E8DFC63ceA214A506D6c3": {
      "asset": "0xb23C20EFcE6e24Acca0Cef9B7B7aA196b84EC942",
      "name": "rETH Rate Receiver",
      "summary": "safe",
      "review": "./LegacyReview.md",
      "warnings": ["legacy"],
      "factory": "",
      "upgradeableComponents": []
    },
    "0x00346D2Fd4B2Dc3468fA38B857409BC99f832ef8": {
      "asset": "0x5D8cfF95D7A57c0BF50B30b43c7CC0D52825D4a9",
      "name": "wstETH Rate Receiver",
      "summary": "safe",
      "review": "./LegacyReview.md",
      "warnings": ["legacy"],
      "factory": "",
      "upgradeableComponents": []
    },
    "0x8c76aa5b78357e1fa104ea2bc4a219f0870251f1": {
      "asset": "0xb23C20EFcE6e24Acca0Cef9B7B7aA196b84EC942",
      "name": "rETH Rate Provider",
      "summary": "safe",
      "review": "./ChainLinkRateProvider.md",
      "warnings": ["chainlink"],
      "factory": "0x4132f7AcC9dB7A6cF7BE2Dd3A9DC8b30C7E6E6c8",
      "upgradeableComponents": []
    }
  }
}<|MERGE_RESOLUTION|>--- conflicted
+++ resolved
@@ -1173,7 +1173,6 @@
         }
       ]
     },
-<<<<<<< HEAD
     "0x34406A8Ee75B5af34F8920D1960AC6a5B33A47b6": {
       "asset": "0x8c9532a60E0E7C6BbD2B2c1303F63aCE1c3E9811",
       "name": "VaultRateOracle",
@@ -1209,7 +1208,7 @@
           "implementationReviewed": "0x9C49a829F1D726679cB505439BbF3ed018A7e9c6"
         }
       ]
-=======
+    },
     "0xEd29fBe335A0602Bf100825b533B12133FE523A3": {
       "asset": "0x68749665FF8D2d112Fa859AA293F07A622782F38",
       "name": "XAUt Tether Gold Rate Provider",
@@ -1218,7 +1217,6 @@
       "warnings": ["chainlink"],
       "factory": "0x1311Fbc9F60359639174c1e7cC2032DbDb5Cc4d1",
       "upgradeableComponents": []
->>>>>>> 572f71ff
     }
   },
   "fantom": {
