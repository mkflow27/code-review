--- conflicted
+++ resolved
@@ -594,10 +594,9 @@
       "summary": "safe",
       "review": "./SiloV2Review.md",
       "warnings": [],
-<<<<<<< HEAD
-      "canUseBufferForSwaps": "true",
-      "useUnderlyingForAddRemove": "true",
-      "useWrappedForAddRemove": "true"
+      "canUseBufferForSwaps": true,
+      "useUnderlyingForAddRemove": true,
+      "useWrappedForAddRemove": true
     },
     "0x5954ce6671d97D24B782920ddCdBB4b1E63aB2De": {
       "asset": "0x29219dd400f2Bf60E5a23d13Be72B486D4038894",
@@ -605,9 +604,9 @@
       "summary": "safe",
       "review": "./SiloV2Review.md",
       "warnings": [],
-      "canUseBufferForSwaps": "true",
-      "useUnderlyingForAddRemove": "true",
-      "useWrappedForAddRemove": "true"
+      "canUseBufferForSwaps": true,
+      "useUnderlyingForAddRemove": true,
+      "useWrappedForAddRemove": true
     },
     "0x6c49B18333A1135e9A376560c07E6D1Fd0350EaF": {
       "asset": "0x039e2fB66102314Ce7b64Ce5Ce3E5183bc94aD38",
@@ -615,14 +614,9 @@
       "summary": "safe",
       "review": "./SiloV2Review.md",
       "warnings": [],
-      "canUseBufferForSwaps": "true",
-      "useUnderlyingForAddRemove": "true",
-      "useWrappedForAddRemove": "true"
-=======
-      "canUseBufferForSwaps": true,
-      "useUnderlyingForAddRemove": true,
-      "useWrappedForAddRemove": true
->>>>>>> 9e7d4db2
+      "canUseBufferForSwaps": true,
+      "useUnderlyingForAddRemove": true,
+      "useWrappedForAddRemove": true
     }
   },
   "sepolia": {
