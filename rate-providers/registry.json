{
  "arbitrum": {
    "0xFC8d81A01deD207aD3DEB4FE91437CAe52deD0b5": {
      "asset": "0xe05A08226c49b636ACf99c40Da8DC6aF83CE5bB3",
      "name": "AnkrETHRateProvider",
      "summary": "safe",
      "review": "./AnkrETHRateProvider.md",
      "warnings": [],
      "factory": "",
      "upgradeableComponents": [
        {
          "entrypoint": "0xe05A08226c49b636ACf99c40Da8DC6aF83CE5bB3",
          "implementationReviewed": "0x4d8798836b630025C5c98FEbd10a90B3D7596777"
        },
        {
          "entrypoint": "0xCb0006B31e6b403fEeEC257A8ABeE0817bEd7eBa",
          "implementationReviewed": "0xd00b967296B6d8Ec266E4BA64594f892D03A4d0a"
        }
      ]
    },
    "0xD438f19b1Dd47EbECc5f904d8Fd44583CbFB7c85": {
      "asset": "0xae48b7C8e096896E32D53F10d0Bf89f82ec7b987",
      "name": "BalancerRateProvider",
      "summary": "safe",
      "review": "./BalancerRateProvider_USDF.md",
      "warnings": [],
      "factory": "",
      "upgradeableComponents": [
        {
          "entrypoint": "0x80e1a981285181686a3951B05dEd454734892a09",
          "implementationReviewed": "0x038C8535269E4AdC083Ba90388f15788174d7da7"
        }
      ]
    },
    "0x2bA447d4B823338435057571bF70907F8224BB47": {
      "asset": "0xB86fb1047A955C0186c77ff6263819b37B32440D",
      "name": "WrappedUsdPlusRateProvider",
      "summary": "safe",
      "review": "./WrappedUsdPlusRateProvider.md",
      "warnings": [],
      "factory": "",
      "upgradeableComponents": [
        {
          "entrypoint": "0xB86fb1047A955C0186c77ff6263819b37B32440D",
          "implementationReviewed": "0xA7E51DF47dcd98F729a80b1C931aAC2b5194f4A0"
        },
        {
          "entrypoint": "0xe80772Eaf6e2E18B651F160Bc9158b2A5caFCA65",
          "implementationReviewed": "0x159f28F598b5C5340D6A902D34eB373D30499660"
        },
        {
          "entrypoint": "0x73cb180bf0521828d8849bc8CF2B920918e23032",
          "implementationReviewed": "0x763018d8B4c27a6Fb320CD588e2Bc355D0d3049E"
        },
        {
          "entrypoint": "0xa44dF8A8581C2cb536234E6640112fFf932ED2c4",
          "implementationReviewed": "0x45523bC29D4bCec386f548bDc295DB28483c56E8"
        }
      ]
    },
    "0x6dbF2155B0636cb3fD5359FCcEFB8a2c02B6cb51": {
      "asset": "0x6dbF2155B0636cb3fD5359FCcEFB8a2c02B6cb51",
      "name": "PlsRdntTokenV2",
      "summary": "safe",
      "review": "./PlsRdntTokenV2.md",
      "warnings": ["donation"],
      "factory": "",
      "upgradeableComponents": [
        {
          "entrypoint": "0x6dbF2155B0636cb3fD5359FCcEFB8a2c02B6cb51",
          "implementationReviewed": "0xF7eB1efc5A3fD02399aC82aa983962280324F9b7"
        }
      ]
    },
    "0xd4e96ef8eee8678dbff4d535e033ed1a4f7605b7": {
      "asset": "0xEC70Dcb4A1EFa46b8F2D97C310C9c4790ba5ffA8",
      "name": "RocketBalancerRateProvider",
      "summary": "safe",
      "review": "./rETHRateProvider.md",
      "warnings": ["donation"],
      "factory": "",
      "upgradeableComponents": [
        {
          "entrypoint": "0x1d8f8f00cfa6758d7bE78336684788Fb0ee0Fa46",
          "implementationReviewed": "0x1d8f8f00cfa6758d7bE78336684788Fb0ee0Fa46"
        }
      ]
    },
    "0xa73ec45fe405b5bfcdc0bf4cbc9014bb32a01cd2": {
      "asset": "0xEC70Dcb4A1EFa46b8F2D97C310C9c4790ba5ffA8",
      "name": "RocketBalancerRateProvider OLD",
      "summary": "unsafe",
      "review": "./rETHRateProvider.md",
      "warnings": ["donation"],
      "factory": "",
      "upgradeableComponents": []
    },
    "0x3bB6861c0Be6673809D55b9D346b6774B634a9D7": {
      "asset": "0xB88a5Ac00917a02d82c7cd6CEBd73E2852d43574",
      "name": "BalancerAMM",
      "summary": "safe",
      "review": "./sweepRateProvider.md",
      "warnings": [],
      "factory": "",
      "upgradeableComponents": [
        {
          "entrypoint": "0xB88a5Ac00917a02d82c7cd6CEBd73E2852d43574",
          "implementationReviewed": "0x19E4F40584824029Fc100c60A74BF41b43EC4976"
        }
      ]
    },
    "0xf7c5c26B574063e7b098ed74fAd6779e65E3F836": {
      "asset": "0x5979D7b546E38E414F7E9822514be443A4800529",
      "name": "ChainlinkRateProvider",
      "summary": "safe",
      "review": "./wstethRateProvider.md",
      "warnings": [],
      "factory": "",
      "upgradeableComponents": []
    },
    "0xf25484650484DE3d554fB0b7125e7696efA4ab99": {
      "asset": "0x2416092f143378750bb29b79eD961ab195CcEea5",
      "name": "xRenzoDeposit",
      "summary": "safe",
      "review": "./ezETHRateProviderArbitrum.md",
      "warnings": [],
      "factory": "",
      "upgradeableComponents": [
        {
          "entrypoint": "0x0e60fd361fF5b90088e1782e6b21A7D177d462C5",
          "implementationReviewed": "0x3E5c63644E683549055b9Be8653de26E0B4CD36E"
        },
        {
          "entrypoint": "0xc1036D6bBa2FE24c65823110B348Ee80D3386ACd",
          "implementationReviewed": "0x5665F1F7ED2dcaD5Dc4CC9B41CA90Bae9DEE1a3A"
        },
        {
          "entrypoint": "0x387dBc0fB00b26fb085aa658527D5BE98302c84C",
          "implementationReviewed": "0x9284cEFf248315377e782df0666EE9832E119508"
        }
      ]
    },
    "0x87cD462A781c0ca843EAB131Bf368328848bB6fD": {
      "asset": "0x7CFaDFD5645B50bE87d546f42699d863648251ad",
      "name": "ERC4626RateProvider",
      "summary": "safe",
      "review": "./statATokenLMRateProvider.md",
      "warnings": [],
      "factory": "",
      "upgradeableComponents": [
        {
          "entrypoint": "0x7CFaDFD5645B50bE87d546f42699d863648251ad",
          "implementationReviewed": "0x4c0633bf70fb2bb984a9eec5d9052bdea451c70a"
        },
        {
          "entrypoint": "0x794a61358D6845594F94dc1DB02A252b5b4814aD",
          "implementationReviewed": "0x03e8c5cd5e194659b16456bb43dd5d38886fe541"
        }
      ]
    },
    "0x48942B49B5bB6f3E1d43c204a3F40a4c5F696ef6": {
      "asset": "0xb165a74407fE1e519d6bCbDeC1Ed3202B35a4140",
      "name": "ERC4626RateProvider",
      "summary": "safe",
      "review": "./statATokenLMRateProvider.md",
      "warnings": [],
      "factory": "",
      "upgradeableComponents": [
        {
          "entrypoint": "0xb165a74407fE1e519d6bCbDeC1Ed3202B35a4140",
          "implementationReviewed": "0x4c0633bf70fb2bb984a9eec5d9052bdea451c70a"
        },
        {
          "entrypoint": "0x794a61358D6845594F94dc1DB02A252b5b4814aD",
          "implementationReviewed": "0x03e8c5cd5e194659b16456bb43dd5d38886fe541"
        }
      ]
    },
    "0x3A236F67Fce401D87D7215695235e201966576E4": {
      "asset": "0x211Cc4DD073734dA055fbF44a2b4667d5E5fE5d2",
      "name": "MergedAdapterWithoutRoundsSusdeRateProviderV1",
      "summary": "safe",
      "review": "./sUSDERateProvider.md",
      "warnings": [],
      "factory": "",
      "upgradeableComponents": [
        {
          "entrypoint": "0x3A236F67Fce401D87D7215695235e201966576E4",
          "implementationReviewed": "0x0e2d75D760b12ac1F2aE84CD2FF9fD13Cb632942"
        }
      ]
    },
    "0x8aa73EC870DC4a0af6b471937682a8FC3b8A21f8": {
      "asset": "0x83e1d2310Ade410676B1733d16e89f91822FD5c3",
      "name": "StakePoolRate",
      "summary": "safe",
      "review": "./jitoSOLRateProvider.md",
      "warnings": [],
      "factory": "",
      "upgradeableComponents": [
        {
          "entrypoint": "0xa5f208e072434bC67592E4C49C1B991BA79BCA46",
          "implementationReviewed": "0x621199f6beB2ba6fbD962E8A52A320EA4F6D4aA3"
        }
      ]
    },
    "0xd983d5560129475bFC210332422FAdCb4EcD09B0": {
      "asset": "0x1DEBd73E752bEaF79865Fd6446b0c970EaE7732f",
      "name": "cbETH Rate Provider",
      "summary": "safe",
      "review": "./ChainLinkRateProvider.md",
      "warnings": ["chainlink"],
      "factory": "0x5DbAd78818D4c8958EfF2d5b95b28385A22113Cd",
      "upgradeableComponents": []
    },
    "0x2237a270E87F81A30a1980422185f806e4549346": {
      "asset": "0x95aB45875cFFdba1E5f451B950bC2E42c0053f39",
      "name": "sfrxETH Rate Provider",
      "summary": "safe",
      "review": "./ChainLinkRateProvider.md",
      "warnings": ["chainlink"],
      "factory": "0x5DbAd78818D4c8958EfF2d5b95b28385A22113Cd",
      "upgradeableComponents": []
    },
    "0x320CFa1a78d37a13C5D1cA5aA51563fF6Bb0f686": {
      "asset": "0xe3b3FE7bcA19cA77Ad877A5Bebab186bEcfAD906",
      "name": "sFRAX Rate Provider",
      "summary": "safe",
      "review": "./ChainLinkRateProvider.md",
      "warnings": ["chainlink"],
      "factory": "0x5DbAd78818D4c8958EfF2d5b95b28385A22113Cd",
      "upgradeableComponents": []
    },
    "0x155a25c8C3a9353d47BCDBc3650E19d1aEa13E54": {
      "asset": "0xe3b3FE7bcA19cA77Ad877A5Bebab186bEcfAD906",
      "name": "sFRAX Rate Provider Duplicate",
      "summary": "safe",
      "review": "./ChainLinkRateProvider.md",
      "warnings": ["chainlink"],
      "factory": "0x5DbAd78818D4c8958EfF2d5b95b28385A22113Cd",
      "upgradeableComponents": []
    },
    "0x8581953084FfdDBB82fC63f30f11bDb0E7300284": {
      "asset": "0xED65C5085a18Fa160Af0313E60dcc7905E944Dc7",
      "name": "ETHx Rate Provider",
      "summary": "safe",
      "review": "./ChainLinkRateProvider.md",
      "warnings": ["chainlink"],
      "factory": "0x5DbAd78818D4c8958EfF2d5b95b28385A22113Cd",
      "upgradeableComponents": []
    },
    "0xefa422c31fc71a636c2c630d226dba4cced1073a": {
      "asset": "0xd8724322f44e5c58d7a815f542036fb17dbbf839",
      "name": "woETH Rate Provider",
      "summary": "safe",
      "review": "./ChainLinkRateProvider.md",
      "warnings": ["chainlink"],
      "factory": "0x5DbAd78818D4c8958EfF2d5b95b28385A22113Cd",
      "upgradeableComponents": []
    },
    "0xCd9e3fb32c8F258555b8292531112bBb5B87E2F4": {
      "asset": "0x35751007a407ca6feffe80b3cb397736d2cf4dbe",
      "name": "weETH Rate Provider",
      "summary": "safe",
      "review": "./ChainLinkRateProvider.md",
      "warnings": ["chainlink"],
      "factory": "0x5DbAd78818D4c8958EfF2d5b95b28385A22113Cd",
      "upgradeableComponents": []
    },
    "0xBA74737A078C05500dD98C970909e4A3b90c35C6": {
      "asset": "0xf7d4e7273E5015C96728A6b02f31C505eE184603",
      "name": "PriceFeed",
      "summary": "safe",
      "review": "./StakewiseRateProviderArbitrum.md",
      "warnings": [],
      "factory": "",
      "upgradeableComponents": [
        {
          "entrypoint": "0xBA74737A078C05500dD98C970909e4A3b90c35C6",
          "implementationReviewed": "0xBA74737A078C05500dD98C970909e4A3b90c35C6"
        }
      ]
    },
    "0x3222d3De5A9a3aB884751828903044CC4ADC627e": {
      "asset": "0x4186BFC76E2E237523CBC30FD220FE055156b41F",
      "name": "RsETHRateProvider",
      "summary": "safe",
      "review": "./rsETHRateProviderArbitrum.md",
      "warnings": ["donation"],
      "factory": "",
      "upgradeableComponents": [
        {
          "entrypoint": "0x349A73444b1a310BAe67ef67973022020d70020d",
          "implementationReviewed": "0x8B9991f89Fc31600DCE064566ccE28dC174Fb8E4"
        },
        {
          "entrypoint": "0x947Cb49334e6571ccBFEF1f1f1178d8469D65ec7",
          "implementationReviewed": "0xc5cD38d47D0c2BD7Fe18c64a50c512063DC29700"
        },
        {
          "entrypoint": "0xA1290d69c65A6Fe4DF752f95823fae25cB99e5A7",
          "implementationReviewed": "0x60FF20BACD9A647e4025Ed8b17CE30e40095A1d2"
        },
        {
          "entrypoint": "0x3D08ccb47ccCde84755924ED6B0642F9aB30dFd2",
          "implementationReviewed": "0x0379E85188BC416A1D43Ab04b28F38B5c63F129E"
        },
        {
          "entrypoint": "0x8546A7C8C3C537914C3De24811070334568eF427",
          "implementationReviewed": "0xD7DB9604EF925aF96CDa6B45026Be64C691C7704"
        }
      ]
    },
    "0x971b35225361535D04828F16442AAA54009efE1a": {
      "asset": "0x5A7a183B6B44Dc4EC2E3d2eF43F98C5152b1d76d",
      "name": "InceptionRatioFeed",
      "summary": "safe",
      "review": "./InceptionLRTArbitrum.md",
      "warnings": [],
      "factory": "",
      "upgradeableComponents": [
        {
          "entrypoint": "0xfE715358368416E01d3A961D3a037b7359735d5e",
          "implementationReviewed": "0xBf19Eead55a6B100667f04F8FBC5371E03E8ab2E"
        }
      ]
    },
    "0x57a5a0567187FF4A8dcC1A9bBa86155E355878F2": {
      "asset": "0xd08C3F25862077056cb1b710937576Af899a4959",
      "name": "InceptionRatioFeed",
      "summary": "safe",
      "review": "./InceptionLRTArbitrum.md",
      "warnings": [],
      "factory": "",
      "upgradeableComponents": [
        {
          "entrypoint": "0xfE715358368416E01d3A961D3a037b7359735d5e",
          "implementationReviewed": "0xBf19Eead55a6B100667f04F8FBC5371E03E8ab2E"
        }
      ]
    },
    "0x7F55E509006C9Df7594C4819Ba7ebfE6EfE4854b": {
      "asset": "0x57F5E098CaD7A3D1Eed53991D4d66C45C9AF7812",
      "name": "wUSDM",
      "summary": "safe",
      "review": "./wUSDMRateProvider.md",
      "warnings": ["eoaUpgradeable"],
      "factory": "",
      "upgradeableComponents": [
        {
          "entrypoint": "0x57F5E098CaD7A3D1Eed53991D4d66C45C9AF7812",
          "implementationReviewed": "0x0369d5De7619805238540F721a85c2C859B8da10"
        }
      ]
    },
    "0x601A3bC1A24d209A2C08D2d54eC3f3aa39c3a40A": {
      "asset": "0xd3443ee1e91aF28e5FB858Fbd0D72A63bA8046E0",
      "name": "GTokenRateProvider",
      "summary": "safe",
      "review": "./GTokenRateProvider.md",
      "warnings": [],
      "factory": "",
      "upgradeableComponents": [
        {
          "entrypoint": "0xd3443ee1e91aF28e5FB858Fbd0D72A63bA8046E0",
          "implementationReviewed": "0x9093939b9bdc5322d6e2b37b62867d744c98e874"
        }
      ]
    },
    "0xf7ec24690fBCEc489E7C9A7055C04Db5C221c397": {
      "asset": "0xbC404429558292eE2D769E57d57D6E74bbd2792d",
      "name": "ERC4626RateProvider",
      "summary": "safe",
      "review": "./sUSXRateProvider.md",
      "warnings": [],
      "factory": "0xe548a29631f9E49830bE8edc22d407b2D2915F31",
      "upgradeableComponents": [
        {
          "entrypoint": "0xbC404429558292eE2D769E57d57D6E74bbd2792d",
          "implementationReviewed": "0x339B34965bD3A61025eEA3D5FDcADf75756cc0Db"
        }
      ]
    },
    "0x177862A0242acD8b5F9cc757a963c1C8883da45E": {
      "asset": "0xD9FBA68D89178e3538e708939332c79efC540179",
      "name": "ERC4626RateProvider",
      "summary": "safe",
      "review": "./statATokenLMRateProvider.md",
      "warnings": [],
      "factory": "",
      "upgradeableComponents": [
        {
          "entrypoint": "0xD9FBA68D89178e3538e708939332c79efC540179",
          "implementationReviewed": "0x9Bf9df78b1f7c76a473588c41321B5059b62981e"
        },
        {
          "entrypoint": "0x794a61358D6845594F94dc1DB02A252b5b4814aD",
          "implementationReviewed": "0x6C6c6857e2F32fcCBDb2791597350Aa034a3ce47"
        }
      ]
    },
    "0x183Ac1bCC538aa9729350f8a9C6357a268e1Bd03": {
      "asset": "0x89AEc2023f89E26Dbb7eaa7a98fe3996f9d112A8",
      "name": "ERC4626RateProvider",
      "summary": "safe",
      "review": "./statATokenLMRateProvider.md",
      "warnings": [],
      "factory": "",
      "upgradeableComponents": [
        {
          "entrypoint": "0x89AEc2023f89E26Dbb7eaa7a98fe3996f9d112A8",
          "implementationReviewed": "0x9Bf9df78b1f7c76a473588c41321B5059b62981e"
        },
        {
          "entrypoint": "0x794a61358D6845594F94dc1DB02A252b5b4814aD",
          "implementationReviewed": "0x6C6c6857e2F32fcCBDb2791597350Aa034a3ce47"
        }
      ]
    },
    "0x3a216B01db971Bf28D171C9dA44Cc8C89867697F": {
      "asset": "0xCA5d8F8a8d49439357d3CF46Ca2e720702F132b8",
      "name": "ConstantRateProvider",
      "summary": "safe",
      "review": "./GYDConstantRateProvider.md",
      "warnings": [],
      "factory": "",
      "upgradeableComponents": []
    },
    "0x72F6Da3b4bd0Ab7028F52339Ee3B1f94fffe2dD0": {
      "asset": "0xCA5d8F8a8d49439357d3CF46Ca2e720702F132b8",
      "name": "ConstantRateProvider",
      "summary": "safe",
      "review": "./GYDConstantRateProvider.md",
      "warnings": [],
      "factory": "",
      "upgradeableComponents": []
    },
    "0x4d494eF5CB1143991F7F767567aD7f55bCfDc279": {
      "asset": "0x7751E2F4b8ae93EF6B79d86419d42FE3295A4559",
      "name": "ERC4626RateProvider",
      "summary": "safe",
      "review": "./wUSDLPaxosRateProvider.md",
      "warnings": [],
      "factory": "0xe548a29631f9e49830be8edc22d407b2d2915f31",
      "upgradeableComponents": [
        {
          "entrypoint": "0x7751E2F4b8ae93EF6B79d86419d42FE3295A4559",
          "implementationReviewed": "0x2954C85E7e2B841d0e9A9fdcC09Dac1274057D71"
        },
        {
          "entrypoint": "0x7F850b0aB1988Dd17B69aC564c1E2857949e4dEe",
          "implementationReviewed": "0xF393cf22308C3B0dE868ec125834A9F065C11CeC"
        }
      ]
    },
    "0xDA967592898c584966AAf765C1acfd09F6e1aEAA": {
      "asset": "0x7788A3538C5fc7F9c7C8A74EAC4c898fC8d87d92",
      "name": "ERC4626RateProvider",
      "summary": "safe",
      "review": "./sUSDXRateProviderReview.md",
      "warnings": [],
      "factory": "0xe548a29631f9E49830bE8edc22d407b2D2915F31",
      "upgradeableComponents": []
    }
  },
  "avalanche": {
    "0xd6Fd021662B83bb1aAbC2006583A62Ad2Efb8d4A": {
      "asset": "0x12d8ce035c5de3ce39b1fdd4c1d5a745eaba3b8c",
      "name": "AnkrETHRateProvider",
      "summary": "safe",
      "review": "./AnkrETHRateProvider.md",
      "warnings": [],
      "factory": "",
      "upgradeableComponents": [
        {
          "entrypoint": "0x12D8CE035c5DE3Ce39B1fDD4C1d5a745EAbA3b8C",
          "implementationReviewed": "0x4d8798836b630025C5c98FEbd10a90B3D7596777"
        },
        {
          "entrypoint": "0xEf3C162450E1d08804493aA27BE60CDAa054050F",
          "implementationReviewed": "0x8ff4fb91c9FFf1F57310dE52D52d033c00523F81"
        }
      ]
    },
    "0x1bB74eC551cCd9FE416C71F904D64f42079A0a7f": {
      "asset": "0xa25eaf2906fa1a3a13edac9b9657108af7b703e3",
      "name": "GGAVAXRateProvider",
      "summary": "safe",
      "review": "./GGAVAXRateProvider.md",
      "warnings": ["donation"],
      "factory": "",
      "upgradeableComponents": [
        {
          "entrypoint": "0xA25EaF2906FA1a3a13EdAc9B9657108Af7B703e3",
          "implementationReviewed": "0xf80Eb498bBfD45f5E2d123DFBdb752677757843E"
        }
      ]
    },
    "0x13a80aBe608A054059CfB54Ef08809a05Fc07b82": {
      "asset": "0xf7d9281e8e363584973f946201b82ba72c965d27",
      "name": "YyAvaxRateProvider",
      "summary": "safe",
      "review": "./YyAvaxRateProvider.md",
      "warnings": [],
      "factory": "",
      "upgradeableComponents": [
        {
          "entrypoint": "0x4fe8C658f268842445Ae8f95D4D6D8Cfd356a8C8",
          "implementationReviewed": "0x280b6475BE9A67DF23B0EF75D00c876a74Bfc4b7"
        }
      ]
    },
    "0x9693AEea2B32452e0834C860E01C33295d2164a5": {
      "asset": "0xB88a5Ac00917a02d82c7cd6CEBd73E2852d43574",
      "name": "BalancerAMM",
      "summary": "safe",
      "review": "./sweepRateProvider.md",
      "warnings": [],
      "factory": "",
      "upgradeableComponents": [
        {
          "entrypoint": "0xB88a5Ac00917a02d82c7cd6CEBd73E2852d43574",
          "implementationReviewed": "0x8A7d9967A31fe557041519c131B355176734d907"
        }
      ]
    },
    "0x5f8147f9e4fB550C5be815C8a20013171eEFB46D": {
      "asset": "0x2b2C81e08f1Af8835a78Bb2A90AE924ACE0eA4bE",
      "name": "sAVAX Rate Provider",
      "summary": "safe",
      "review": "./LegacyReview.md",
      "warnings": ["legacy"],
      "factory": "",
      "upgradeableComponents": []
    },
    "0xD70C8AaC058E6daFe3446F78091325F9E29bcee4": {
      "asset": "0xc3344870d52688874b06d844E0C36cc39FC727F6",
      "name": "ankrAVAX Rate Provider",
      "summary": "safe",
      "review": "./LegacyReview.md",
      "warnings": ["legacy"],
      "factory": "",
      "upgradeableComponents": []
    },
    "0x484ebac26a05e1feb7909243f293a4f79eef837a": {
      "asset": "0x6A02C7a974F1F13A67980C80F774eC1d2eD8f98d",
      "name": "ERC4626RateProvider",
      "summary": "safe",
      "review": "./statATokenLMRateProvider.md",
      "warnings": [],
      "factory": "",
      "upgradeableComponents": [
        {
          "entrypoint": "0x6A02C7a974F1F13A67980C80F774eC1d2eD8f98d",
          "implementationReviewed": "0xB67347196F551d1f85B7a07e64e0E47E6c9c254a"
        },
        {
          "entrypoint": "0x794a61358D6845594F94dc1DB02A252b5b4814aD",
          "implementationReviewed": "0x1f69d4700B34A1D9F92E55235df414FcC02A8306"
        }
      ]
    },
    "0x7E98951ae90fd1Fd7aF3cfe0ACA2A8a8D0FC5767": {
      "asset": "0xC509aB7bB4eDbF193b82264D499a7Fc526Cd01F4",
      "name": "ERC4626RateProvider",
      "summary": "safe",
      "review": "./statATokenLMRateProvider.md",
      "warnings": [],
      "factory": "0xfCe81cafe4b3F7e2263EFc2d907f488EBF2B238E",
      "upgradeableComponents": [
        {
          "entrypoint": "0xC509aB7bB4eDbF193b82264D499a7Fc526Cd01F4",
          "implementationReviewed": "0xB67347196F551d1f85B7a07e64e0E47E6c9c254a"
        },
        {
          "entrypoint": "0x794a61358D6845594F94dc1DB02A252b5b4814aD",
          "implementationReviewed": "0x5DFb8c777C19d3cEdcDc7398d2EeF1FB0b9b05c9"
        }
      ]
    }
  },
  "base": {
    "0xe1b1e024f4Bc01Bdde23e891E081b76a1A914ddd": {
      "asset": "0xd95ca61CE9aAF2143E81Ef5462C0c2325172E028",
      "name": "WrappedUsdPlusRateProvider",
      "summary": "safe",
      "review": "./WrappedUsdPlusRateProvider.md",
      "warnings": [],
      "factory": "",
      "upgradeableComponents": [
        {
          "entrypoint": "0xd95ca61CE9aAF2143E81Ef5462C0c2325172E028",
          "implementationReviewed": "0xE3434045a3bE5376e8d3Cf841981835996561f80"
        },
        {
          "entrypoint": "0xB79DD08EA68A908A97220C76d19A6aA9cBDE4376",
          "implementationReviewed": "0x441Df98011aD427C5692418999ba2150e6d84277"
        },
        {
          "entrypoint": "0x7cb1B38591021309C64f451859d79312d8Ca2789",
          "implementationReviewed": "0x083f016e9928a3eaa3aca0ff9f4e4ded5db3b4b7"
        },
        {
          "entrypoint": "0x8ab9012D1BfF1b62c2ad82AE0106593371e6b247",
          "implementationReviewed": "0x292F13d4BfD6f6aE0Bf8Be981bcC44eC4850e5E9"
        }
      ]
    },
    "0xeC0C14Ea7fF20F104496d960FDEBF5a0a0cC14D0": {
      "asset": "0x99aC4484e8a1dbd6A185380B3A811913Ac884D87",
      "name": "DSRBalancerRateProviderAdapter",
      "summary": "safe",
      "review": "./DSRRateProvider.md",
      "warnings": [],
      "factory": "",
      "upgradeableComponents": []
    },
    "0x4467Ab7BC794bb3929d77e826328BD378bf5392F": {
      "asset": "0x4EA71A20e655794051D1eE8b6e4A3269B13ccaCc",
      "name": "ERC4626RateProvider",
      "summary": "safe",
      "review": "./statATokenLMRateProvider.md",
      "warnings": [],
      "factory": "",
      "upgradeableComponents": [
        {
          "entrypoint": "0x4EA71A20e655794051D1eE8b6e4A3269B13ccaCc",
          "implementationReviewed": "0xF1Cd4193bbc1aD4a23E833170f49d60f3D35a621"
        },
        {
          "entrypoint": "0xA238Dd80C259a72e81d7e4664a9801593F98d1c5",
          "implementationReviewed": "0xE9547fc44C271dBddf94D8E20b46836B87DA6789"
        }
      ]
    },
    "0x3786a6CAAB433f5dfE56503207DF31DF87C5b5C1": {
      "asset": "0x2Ae3F1Ec7F1F5012CFEab0185bfc7aa3cf0DEc22",
      "name": "cbETH Rate Provider",
      "summary": "safe",
      "review": "./ChainLinkRateProvider.md",
      "warnings": ["chainlink"],
      "factory": "0x0A973B6DB16C2ded41dC91691Cc347BEb0e2442B",
      "upgradeableComponents": []
    },
    "0x5a7A419C59eAAdec8Dc00bc93ac95612e6e154Cf": {
      "asset": "0x04C0599Ae5A44757c0af6F9eC3b93da8976c150A",
      "name": "weETH Rate Provider",
      "summary": "safe",
      "review": "./ChainLinkRateProvider.md",
      "warnings": ["chainlink"],
      "factory": "0x0A973B6DB16C2ded41dC91691Cc347BEb0e2442B",
      "upgradeableComponents": []
    },
    "0x039f7205C2cBa4535C2575123Ac3D657263892c4": {
      "asset": "0xB6fe221Fe9EeF5aBa221c348bA20A1Bf5e73624c",
      "name": "rETH RocketPool Rate Provider",
      "summary": "safe",
      "review": "./LegacyReview.md",
      "warnings": ["legacy"],
      "factory": "",
      "upgradeableComponents": []
    },
    "0x5E10C2a55fB6E4C14c50C7f6B82bb28A813a4748": {
      "asset": "0x833589fcd6edb6e08f4c7c32d4f71b54bda02913",
      "name": "ConstantRateProvider",
      "summary": "safe",
      "review": "./USDCConstantRateProvider.md",
      "warnings": [],
      "factory": "",
      "upgradeableComponents": []
    },
    "0x3e89cc86307aF44A77EB29d0c4163d515D348313": {
      "asset": "0x833589fcd6edb6e08f4c7c32d4f71b54bda02913",
      "name": "ConstantRateProvider",
      "summary": "safe",
      "review": "./USDCConstantRateProvider.md",
      "warnings": [],
      "factory": "",
      "upgradeableComponents": []
    },
    "0x3fA516CEB5d068b60FDC0c68a3B793Fc43B88f15": {
      "asset": "0x833589fcd6edb6e08f4c7c32d4f71b54bda02913",
      "name": "ConstantRateProvider",
      "summary": "safe",
      "review": "./USDCConstantRateProvider.md",
      "warnings": [],
      "factory": "",
      "upgradeableComponents": []
    },
    "0x3b3dd5f913443bb5E70389F29c83F7DCA460CAe1": {
      "asset": "0xc1cba3fcea344f92d9239c08c0568f6f2f0ee452",
      "name": "wstETH Rate Provider",
      "summary": "safe",
      "review": "./ChainLinkRateProvider.md",
      "warnings": ["chainlink"],
      "factory": "0x0A973B6DB16C2ded41dC91691Cc347BEb0e2442B",
      "upgradeableComponents": []
    }
  },
  "ethereum": {
    "0x1aCB59d7c5D23C0310451bcd7bA5AE46d18c108C": {
      "asset": "0xF1617882A71467534D14EEe865922de1395c9E89",
      "name": "asETHRateProvider",
      "summary": "safe",
      "review": "./asETHRateProvider.md",
      "warnings": ["donation"],
      "factory": "0xFC541f8d8c5e907E236C8931F0Df9F58e0C259Ec",
      "upgradeableComponents": [
        {
          "entrypoint": "0xF1617882A71467534D14EEe865922de1395c9E89",
          "implementationReviewed": "0xD9F64Ee3DD6F552c1BcfC8862dbD130bc6697a66"
        },
        {
          "entrypoint": "0xFC87753Df5Ef5C368b5FBA8D4C5043b77e8C5b39",
          "implementationReviewed": "0x5f898DC62d699ecBeD578E4A9bEf46009EA8424b"
        }
      ]
    },
    "0x2c3b8c5e98A6e89AAAF21Deebf5FF9d08c4A9FF7": {
      "asset": "0xF1376bceF0f78459C0Ed0ba5ddce976F1ddF51F4",
      "name": "BalancerRateProxy",
      "summary": "safe",
      "review": "./BalancerRateProxy_uniETH.md",
      "warnings": ["donation"],
      "factory": "",
      "upgradeableComponents": [
        {
          "entrypoint": "0x4beFa2aA9c305238AA3E0b5D17eB20C045269E9d",
          "implementationReviewed": "0x9Ba573D531b45521a4409f3D3e1bC0d7dfF7C757"
        }
      ]
    },
    "0xAAE054B9b822554dd1D9d1F48f892B4585D3bbf0": {
      "asset": "0xA35b1B31Ce002FBF2058D22F30f95D405200A15b",
      "name": "ETHxRateProvider",
      "summary": "safe",
      "review": "./ETHxRateProvider.md",
      "warnings": [],
      "factory": "",
      "upgradeableComponents": [
        {
          "entrypoint": "0xcf5EA1b38380f6aF39068375516Daf40Ed70D299",
          "implementationReviewed": "0x9dceaeB1C035C1427E64E6c6fEC61F816e0d0FF5"
        }
      ]
    },
    "0xA6aeD7922366611953546014A3f9e93f058756a2": {
      "asset": "0x93ef1Ea305D11A9b2a3EbB9bB4FCc34695292E7d",
      "name": "QueenRateProvider",
      "summary": "safe",
      "review": "./QueenRateProvider.md",
      "warnings": ["donation"],
      "factory": "",
      "upgradeableComponents": []
    },
    "0x67560A970FFaB46D65cB520dD3C2fF4E684f29c2": {
      "asset": "0xC4cafEFBc3dfeA629c589728d648CB6111DB3136",
      "name": "TBYRateProvider",
      "summary": "safe",
      "review": "./TBYRateProvider.md",
      "warnings": [],
      "factory": "0x97390050B63eb56C0e39bB0D8d364333Eb3AFD12",
      "upgradeableComponents": []
    },
    "0xDceC4350d189Ea7e1DD2C9BDa63cB0e0Ae34b81F": {
      "asset": "0x8dc5BE35672D650bc8A176A4bafBfC33555D80AC",
      "name": "TBYRateProvider",
      "summary": "safe",
      "review": "./TBYRateProvider.md",
      "warnings": [],
      "factory": "0x97390050B63eb56C0e39bB0D8d364333Eb3AFD12",
      "upgradeableComponents": []
    },
    "0xc7177B6E18c1Abd725F5b75792e5F7A3bA5DBC2c": {
      "asset": "0x83F20F44975D03b1b09e64809B757c47f942BEeA",
      "name": "SavingsDAIRateProvider",
      "summary": "safe",
      "review": "./SavingsDAIRateProvider.md",
      "warnings": [],
      "factory": "",
      "upgradeableComponents": []
    },
    "0xd8689E8740C23d73136744817347fd6aC464E842": {
      "asset": "0xaF4ce7CD4F8891ecf1799878c3e9A35b8BE57E09",
      "name": "wUSDKRateProvider",
      "summary": "safe",
      "review": "./wUSDKRateProvider.md",
      "warnings": ["donation"],
      "factory": "",
      "upgradeableComponents": []
    },
    "0x4b697C8c3220FcBdd02DFFa46db5a896ae7a0843": {
      "asset": "0xf33687811f3ad0cd6b48dd4b39f9f977bd7165a2",
      "name": "TruMaticRateProvider",
      "summary": "safe",
      "review": "./TruMaticRateProvider.md",
      "warnings": ["donation"],
      "factory": "",
      "upgradeableComponents": [
        {
          "entrypoint": "0x4b697C8c3220FcBdd02DFFa46db5a896ae7a0843",
          "implementationReviewed": "0x6e8135b003F288aA4009D948e9646588861C5575"
        },
        {
          "entrypoint": "0xA43A7c62D56dF036C187E1966c03E2799d8987ed",
          "implementationReviewed": "0x2a9fD373Ed3Ce392bb5ad8Ee146CFAB66c9fAEae"
        },
        {
          "entrypoint": "0xeA077b10A0eD33e4F68Edb2655C18FDA38F84712",
          "implementationReviewed": "0xf98864DA30a5bd657B13e70A57f5718aBf7BAB31"
        },
        {
          "entrypoint": "0x5e3Ef299fDDf15eAa0432E6e66473ace8c13D908",
          "implementationReviewed": "0xbA9Ac3C9983a3e967f0f387c75cCbD38Ad484963"
        }
      ]
    },
    "0xf518f2EbeA5df8Ca2B5E9C7996a2A25e8010014b": {
      "asset": "0x24Ae2dA0f361AA4BE46b48EB19C91e02c5e4f27E",
      "name": "MevEthRateProvider",
      "summary": "safe",
      "review": "./MevEthRateProvider.md",
      "warnings": ["donation"],
      "factory": "",
      "upgradeableComponents": []
    },
    "0xCd5fE23C85820F7B72D0926FC9b05b43E359b7ee": {
      "asset": "0xCd5fE23C85820F7B72D0926FC9b05b43E359b7ee",
      "name": "WeETH",
      "summary": "safe",
      "review": "./WeETH.md",
      "warnings": [],
      "factory": "",
      "upgradeableComponents": [
        {
          "entrypoint": "0xCd5fE23C85820F7B72D0926FC9b05b43E359b7ee",
          "implementationReviewed": "0xe629ee84C1Bd9Ea9c677d2D5391919fCf5E7d5D9"
        },
        {
          "entrypoint": "0x308861A430be4cce5502d0A12724771Fc6DaF216",
          "implementationReviewed": "0x4D784Aa9eacc108ea5A326747870897f88d93860"
        },
        {
          "entrypoint": "0x35fA164735182de50811E8e2E824cFb9B6118ac2",
          "implementationReviewed": "0x1B47A665364bC15C28B05f449B53354d0CefF72f"
        },
        {
          "entrypoint": "0x3d320286E014C3e1ce99Af6d6B00f0C1D63E3000",
          "implementationReviewed": "0x047A7749AD683C2Fd8A27C7904Ca8dD128F15889"
        },
        {
          "entrypoint": "0x0EF8fa4760Db8f5Cd4d993f3e3416f30f942D705",
          "implementationReviewed": "0x9D6fC3cBaaD0ef36b2B3a4b4b311C9dd267a4aeA"
        },
        {
          "entrypoint": "0x57AaF0004C716388B21795431CD7D5f9D3Bb6a41",
          "implementationReviewed": "0x698cB4508F13Cc12aAD36D2B64413C302B781d9A"
        }
      ]
    },
    "0x8023518b2192FB5384DAdc596765B3dD1cdFe471": {
      "asset": "0xf1C9acDc66974dFB6dEcB12aA385b9cD01190E38",
      "name": "PriceFeed",
      "summary": "safe",
      "review": "./osEthRateProvider.md",
      "warnings": [],
      "factory": "",
      "upgradeableComponents": []
    },
    "0x387dBc0fB00b26fb085aa658527D5BE98302c84C": {
      "asset": "0xbf5495Efe5DB9ce00f80364C8B423567e58d2110",
      "name": "BalancerRateProvider",
      "summary": "safe",
      "review": "ezETHRateProvider.md",
      "warnings": ["donation"],
      "factory": "",
      "upgradeableComponents": [
        {
          "entrypoint": "0x387dBc0fB00b26fb085aa658527D5BE98302c84C",
          "implementationReviewed": "0x9284cEFf248315377e782df0666EE9832E119508"
        },
        {
          "entrypoint": "0xbf5495Efe5DB9ce00f80364C8B423567e58d2110",
          "implementationReviewed": "0x1e756B7bCca7B26FB9D85344B3525F5559bbacb0"
        },
        {
          "entrypoint": "0x74a09653A083691711cF8215a6ab074BB4e99ef5",
          "implementationReviewed": "0x18Ac4D26ACD4c5C4FE98C9098D2E5e1e501A042a"
        },
        {
          "entrypoint": "0x4994EFc62101A9e3F885d872514c2dC7b3235849",
          "implementationReviewed": "0x09aA40B6e0e768a04d650302e1879DCED6b7666E"
        },
        {
          "entrypoint": "0x5a12796f7e7EBbbc8a402667d266d2e65A814042",
          "implementationReviewed": "0x5a12796f7e7EBbbc8a402667d266d2e65A814042"
        },
        {
          "entrypoint": "0xbAf5f3A05BD7Af6f3a0BBA207803bf77e2657c8F",
          "implementationReviewed": "0xceEa4f26924F2CF55f59A560d6F323241728019a"
        },
        {
          "entrypoint": "0x0B1981a9Fcc24A445dE15141390d3E46DA0e425c",
          "implementationReviewed": "0xceEa4f26924F2CF55f59A560d6F323241728019a"
        }
      ]
    },
    "0x746df66bc1Bb361b9E8E2a794C299c3427976e6C": {
      "asset": "0xA1290d69c65A6Fe4DF752f95823fae25cB99e5A7",
      "name": "RsETHRateProvider",
      "summary": "safe",
      "review": "rsETHRateProvider.md",
      "warnings": ["donation"],
      "factory": "",
      "upgradeableComponents": [
        {
          "entrypoint": "0x349A73444b1a310BAe67ef67973022020d70020d",
          "implementationReviewed": "0xf1bed40dbee8fc0f324fa06322f2bbd62d11c97d"
        },
        {
          "entrypoint": "0x947Cb49334e6571ccBFEF1f1f1178d8469D65ec7",
          "implementationReviewed": "0x8d9cd771c51b7f6217e0000c1c735f05adbe6594"
        },
        {
          "entrypoint": "0xA1290d69c65A6Fe4DF752f95823fae25cB99e5A7",
          "implementationReviewed": "0x8e2fe2f55f295f3f141213789796fa79e709ef23"
        },
        {
          "entrypoint": "0x3D08ccb47ccCde84755924ED6B0642F9aB30dFd2",
          "implementationReviewed": "0x0379e85188bc416a1d43ab04b28f38b5c63f129e"
        },
        {
          "entrypoint": "0x8546A7C8C3C537914C3De24811070334568eF427",
          "implementationReviewed": "0xd7db9604ef925af96cda6b45026be64c691c7704"
        }
      ]
    },
    "0xad4bFaFAe75ECd3fED5cFad4E4E9847Cd47A1879": {
      "asset": "0x6733F0283711F225A447e759D859a70b0c0Fd2bC",
      "name": "svETHRateProvider",
      "summary": "safe",
      "review": "sveth.md",
      "warnings": ["donation"],
      "factory": "",
      "upgradeableComponents": [
        {
          "entrypoint": "0x38D64ce1Bdf1A9f24E0Ec469C9cAde61236fB4a0",
          "implementationReviewed": "0x38D64ce1Bdf1A9f24E0Ec469C9cAde61236fB4a0"
        }
      ]
    },
    "0xFAe103DC9cf190eD75350761e95403b7b8aFa6c0": {
      "asset": "0xFAe103DC9cf190eD75350761e95403b7b8aFa6c0",
      "name": "RswETH",
      "summary": "safe",
      "review": "./rswethRateProvider.md",
      "warnings": [""],
      "factory": "",
      "upgradeableComponents": [
        {
          "entrypoint": "0xFAe103DC9cf190eD75350761e95403b7b8aFa6c0",
          "implementationReviewed": "0xcD284A617b4ED7697c2E455d95049c7Fc538785c"
        },
        {
          "entrypoint": "0xd5A73c748449a45CC7D9f21c7ed3aB9eB3D2e959",
          "implementationReviewed": "0xF00E70450EB294C6fe430c842A09796D73c28977"
        },
        {
          "entrypoint": "0x796592b2092F7E150C48643dA19Dd2F28be3333F",
          "implementationReviewed": "0x527d6db79bFf473B8DD722429bDB3B0C8b855D23"
        }
      ]
    },
    "0xD02011C6C8AEE310D0aA42AA98BFE9DCa547fCc0": {
      "asset": "0xb45ad160634c528Cc3D2926d9807104FA3157305",
      "name": "ERC4626RateProvider",
      "summary": "safe",
      "review": "./sDOLARateProvider.md",
      "warnings": ["donation"],
      "factory": "",
      "upgradeableComponents": []
    },
    "0xe3E123ED9fec48a6f40A8aC7bE9afEDDAD80F146": {
      "asset": "0xB88a5Ac00917a02d82c7cd6CEBd73E2852d43574",
      "name": "BalancerAMM",
      "summary": "safe",
      "review": "./sweepRateProvider.md",
      "warnings": [],
      "factory": "",
      "upgradeableComponents": [
        {
          "entrypoint": "0xB88a5Ac00917a02d82c7cd6CEBd73E2852d43574",
          "implementationReviewed": "0xf0604A1c725F8eeb14FF082F2275AfE0B67A32D5"
        }
      ]
    },
    "0x343281Bb5029C4b698fE736D800115ac64D5De39": {
      "asset": "0x7FA768E035F956c41d6aeaa3Bd857e7E5141CAd5",
      "name": "InstETHRateProvider",
      "summary": "safe",
      "review": "./InceptionLRTRateProvider.md",
      "warnings": ["donation"],
      "factory": "",
      "upgradeableComponents": [
        {
          "entrypoint": "0x814CC6B8fd2555845541FB843f37418b05977d8d",
          "implementationReviewed": "0xbBf7fc7036B60D1E88913bD583dC5E39957F9f17"
        },
        {
          "entrypoint": "0x7FA768E035F956c41d6aeaa3Bd857e7E5141CAd5",
          "implementationReviewed": "0xBAa61A8d8BC52f5a9256612Fab498c542188A132"
        }
      ]
    },
    "0xda3E8CD08753a05Ed4103aF28c69C47e35d6D8Da": {
      "asset": "0x862c57d48becB45583AEbA3f489696D22466Ca1b",
      "name": "ERC4626RateProvider",
      "summary": "safe",
      "review": "./statATokenLMRateProvider.md",
      "warnings": [""],
      "factory": "",
      "upgradeableComponents": [
        {
          "entrypoint": "0x862c57d48becB45583AEbA3f489696D22466Ca1b",
          "implementationReviewed": "0xc026f5dd7869e0ddc44a759ea3dec6d5cd8d996b"
        },
        {
          "entrypoint": "0x87870Bca3F3fD6335C3F4ce8392D69350B4fA4E2",
          "implementationReviewed": "0x5faab9e1adbddad0a08734be8a52185fd6558e14"
        }
      ]
    },
    "0x3fc2eada4FE8ecc835E74D295b9447B4A4475bAE": {
      "asset": "0x848107491E029AFDe0AC543779c7790382f15929",
      "name": "ERC4626RateProvider",
      "summary": "safe",
      "review": "./statATokenLMRateProvider.md",
      "warnings": [""],
      "factory": "https://etherscan.io/address/0xfc541f8d8c5e907e236c8931f0df9f58e0c259ec",
      "upgradeableComponents": [
        {
          "entrypoint": "0x848107491E029AFDe0AC543779c7790382f15929",
          "implementationReviewed": "0xc026f5dd7869e0ddc44a759ea3dec6d5cd8d996b"
        },
        {
          "entrypoint": "0x87870Bca3F3fD6335C3F4ce8392D69350B4fA4E2",
          "implementationReviewed": "0x5faab9e1adbddad0a08734be8a52185fd6558e14"
        }
      ]
    },
    "0x159aa33322918C12a08d8b83a215836781C2682F": {
      "asset": "0xDBf5E36569798D1E39eE9d7B1c61A7409a74F23A",
      "name": "ERC4626RateProvider",
      "summary": "safe",
      "review": "./statATokenLMRateProvider.md",
      "warnings": [""],
      "factory": "0xFC541f8d8c5e907E236C8931F0Df9F58e0C259Ec",
      "upgradeableComponents": [
        {
          "entrypoint": "0xDBf5E36569798D1E39eE9d7B1c61A7409a74F23A",
          "implementationReviewed": "0xc026f5dd7869e0ddc44a759ea3dec6d5cd8d996b"
        },
        {
          "entrypoint": "0x87870Bca3F3fD6335C3F4ce8392D69350B4fA4E2",
          "implementationReviewed": "0x5faab9e1adbddad0a08734be8a52185fd6558e14"
        }
      ]
    },
    "0xC29783738A475112Cafe58433Dd9D19F3a406619": {
      "asset": "0xf073bAC22DAb7FaF4a3Dd6c6189a70D54110525C",
      "name": "GenEthRateProvider",
      "summary": "safe",
      "review": "./genETHRateProvider.md",
      "warnings": [],
      "factory": "",
      "upgradeableComponents": [
        {
          "entrypoint": "0xf073bAC22DAb7FaF4a3Dd6c6189a70D54110525C",
          "implementationReviewed": "0x59114182500d834b8E41A397314C97EeE96Ee9bD"
        },
        {
          "entrypoint": "0x81b98D3a51d4aC35e0ae132b0CF6b50EA1Da2603",
          "implementationReviewed": "0xe99AD80f1367ef20e81Ad72134192358670F7bf9"
        },
        {
          "entrypoint": "0x122ee24Cb3Cc1b6B987800D3B54A68FC16910Dbf",
          "implementationReviewed": "0xB7A63a69cc0e635915e65379D2794f0b687D63EC"
        }
      ]
    },
    "0x72D07D7DcA67b8A406aD1Ec34ce969c90bFEE768": {
      "asset": "0x7f39C581F595B53c5cb19bD0b3f8dA6c935E2Ca0",
      "name": "WstETHRateProvider",
      "summary": "safe",
      "review": "./wstethRateProvider.md",
      "warnings": [],
      "factory": "",
      "upgradeableComponents": []
    },
    "0x71f80e2CfAFA5EC2F0bF12f71FA7Ea57c3D0c7Af": {
      "asset": "0xD9A442856C234a39a81a089C06451EBAa4306a72",
      "name": "pufETHRateProvider",
      "summary": "safe",
      "review": "./PufEthRateProvider.md",
      "warnings": ["donation"],
      "factory": "",
      "upgradeableComponents": [
        {
          "entrypoint": "0x71f80e2CfAFA5EC2F0bF12f71FA7Ea57c3D0c7Af",
          "implementationReviewed": "0x1025aAa9ceB206303984Af4cc831B8A792c363d0"
        },
        {
          "entrypoint": "0xD9A442856C234a39a81a089C06451EBAa4306a72",
          "implementationReviewed": "0x39Ca0a6438B6050ea2aC909Ba65920c7451305C1"
        }
      ]
    },
    "0xB3351000db2A9a3638d6bbf1c229BEFeb98377DB": {
      "asset": "0x32bd822d615A3658A68b6fDD30c2fcb2C996D678",
      "name": "MswETHRateProvider",
      "summary": "safe",
      "review": "./MagpieMswETHRateProvider.md",
      "warnings": [],
      "factory": "",
      "upgradeableComponents": [
        {
          "entrypoint": "0x32bd822d615A3658A68b6fDD30c2fcb2C996D678",
          "implementationReviewed": "0x19513d54df2e0e8432f6053f08e10907a2165d4e"
        },
        {
          "entrypoint": "0x20b70E4A1883b81429533FeD944d7957121c7CAB",
          "implementationReviewed": "0x90790a124c8a598651beb56243e92679bd012761"
        },
        {
          "entrypoint": "0x9daA893D4Dfb96F46eA879f08ca46f39DaC07767",
          "implementationReviewed": "0xfd2145b374cd9f6cc3bcde92b08e0018adc743d0"
        }
      ]
    },
    "0xCC701e2D472dFa2857Bf9AE24c263DAa39fD2C61": {
      "asset": "0x49446A0874197839D15395B908328a74ccc96Bc0",
      "name": "./MagpieMstETHRateProvider.md",
      "summary": "safe",
      "review": "./MagpieMstETHRateProvider.md",
      "warnings": [],
      "factory": "",
      "upgradeableComponents": [
        {
          "entrypoint": "0x49446A0874197839D15395B908328a74ccc96Bc0",
          "implementationReviewed": "0x50e0D2241f45DBfE071B6A05b798B028a39BF0bd"
        },
        {
          "entrypoint": "0x20b70E4A1883b81429533FeD944d7957121c7CAB",
          "implementationReviewed": "0x90790a124c8a598651beb56243e92679bd012761"
        },
        {
          "entrypoint": "0x9daA893D4Dfb96F46eA879f08ca46f39DaC07767",
          "implementationReviewed": "0xfd2145b374cd9f6cc3bcde92b08e0018adc743d0"
        }
      ]
    },
    "0x3A244e6B3cfed21593a5E5B347B593C0B48C7dA1": {
      "asset": "0x9D39A5DE30e57443BfF2A8307A4256c8797A3497",
      "name": "EthenaBalancerRateProvider",
      "summary": "safe",
      "review": "./sUSDERateProviderMainnet.md",
      "warnings": ["donation"],
      "factory": "",
      "upgradeableComponents": []
    },
    "0x033E20068Db853Fa6C077F38faa4670423FC55fF": {
      "asset": "0xA663B02CF0a4b149d2aD41910CB81e23e1c41c32",
      "name": "ERC4626RateProvider",
      "summary": "safe",
      "review": "./sFRAXRateProvider.md",
      "warnings": ["donation"],
      "factory": "",
      "upgradeableComponents": []
    },
    "0x8bC73134A736437da780570308d3b37b67174ddb": {
      "asset": "0xfa2629B9cF3998D52726994E0FcdB750224D8B9D",
      "name": "InankrETHRateProvider",
      "summary": "safe",
      "review": "./InceptionLRTRateProvider.md",
      "warnings": ["donation"],
      "factory": "",
      "upgradeableComponents": [
        {
          "entrypoint": "0x36B429439AB227fAB170A4dFb3321741c8815e55",
          "implementationReviewed": "0x540529f2CF6B0CE1cd39c65815487AfD54B61c2f"
        },
        {
          "entrypoint": "0xfa2629B9cF3998D52726994E0FcdB750224D8B9D",
          "implementationReviewed": "0xf0b06794b6B068f728481b4F44C9AD0bE42fB8aB"
        }
      ]
    },
    "0x1a8F81c256aee9C640e14bB0453ce247ea0DFE6F": {
      "asset": "0xae78736Cd615f374D3085123A210448E74Fc6393",
      "name": "RocketBalancerRETHRateProvider",
      "summary": "safe",
      "review": "./LegacyReview.md",
      "warnings": ["legacy"],
      "factory": "",
      "upgradeableComponents": []
    },
    "0x302013E7936a39c358d07A3Df55dc94EC417E3a1": {
      "asset": "0xac3E018457B222d93114458476f3E3416Abbe38F",
      "name": "sfrxETH ERC4626RateProvider",
      "summary": "safe",
      "review": "./LegacyReview.md",
      "warnings": ["legacy"],
      "factory": "",
      "upgradeableComponents": []
    },
    "0x00F8e64a8651E3479A0B20F46b1D462Fe29D6aBc": {
      "asset": "0xE95A203B1a91a908F9B9CE46459d101078c2c3cb",
      "name": "AnkrETHRateProvider",
      "summary": "safe",
      "review": "./LegacyReview.md",
      "warnings": ["legacy"],
      "factory": "",
      "upgradeableComponents": []
    },
    "0x7311E4BB8a72e7B300c5B8BDE4de6CdaA822a5b1": {
      "asset": "0xBe9895146f7AF43049ca1c1AE358B0541Ea49704",
      "name": "CbEthRateProvider",
      "summary": "safe",
      "review": "./LegacyReview.md",
      "warnings": ["legacy"],
      "factory": "",
      "upgradeableComponents": []
    },
    "0x3D40f9dd83bd404fA4047c15da494E58C3c1f1ac": {
      "asset": "0x9559Aaa82d9649C7A7b220E7c461d2E74c9a3593",
      "name": "Stafi RETHRateProvider",
      "summary": "safe",
      "review": "./LegacyReview.md",
      "warnings": ["legacy"],
      "factory": "",
      "upgradeableComponents": []
    },
    "0x3556F710c165090AAE9f98Eb62F5b04ADeF7Eaea": {
      "asset": "0x198d7387Fa97A73F05b8578CdEFf8F2A1f34Cd1F",
      "name": "wjAuraRateProvider",
      "summary": "safe",
      "review": "./LegacyReview.md",
      "warnings": ["legacy"],
      "factory": "",
      "upgradeableComponents": []
    },
    "0xf951E335afb289353dc249e82926178EaC7DEd78": {
      "asset": "0xf951E335afb289353dc249e82926178EaC7DEd78",
      "name": "swETH Rate Provider TransparentUpgradeableProxy",
      "summary": "safe",
      "review": "./LegacyReview.md",
      "warnings": ["legacy"],
      "factory": "",
      "upgradeableComponents": []
    },
    "0xdE76434352633349f119bcE523d092743fEF20E9": {
      "asset": "0xa2E3356610840701BDf5611a53974510Ae27E2e1",
      "name": "wBETH BinanceBeaconEthRateProvider",
      "summary": "safe",
      "review": "./LegacyReview.md",
      "warnings": ["legacy"],
      "factory": "",
      "upgradeableComponents": []
    },
    "0x12589A727aeFAc3fbE5025F890f1CB97c269BEc2": {
      "asset": "0x4Bc3263Eb5bb2Ef7Ad9aB6FB68be80E43b43801F",
      "name": "Bitfrost vETHRateProvider",
      "summary": "safe",
      "review": "./LegacyReview.md",
      "warnings": ["legacy"],
      "factory": "",
      "upgradeableComponents": []
    },
    "0x5F0A29e479744DcA0D3d912f87F1a6E3237A55D3": {
      "asset": "0x0Ae38f7E10A43B5b2fB064B42a2f4514cbA909ef",
      "name": "unshETHRateProvider",
      "summary": "safe",
      "review": "./LegacyReview.md",
      "warnings": ["legacy"],
      "factory": "",
      "upgradeableComponents": []
    },
    "0xd2C59781F1Db84080A0592CE83Fe265642A4a8Eb": {
      "asset": "0x80ac24aA929eaF5013f6436cdA2a7ba190f5Cc0b",
      "name": "SyrupRateProvider",
      "summary": "safe",
      "review": "./SyrupRateProvider.md",
      "warnings": ["donation"],
      "factory": "",
      "upgradeableComponents": [
        {
          "entrypoint": "0x0055c00ba4Dec5ed545A5419C4d430daDa8cb1CE",
          "implementationReviewed": "0x0055c00ba4Dec5ed545A5419C4d430daDa8cb1CE"
        },
        {
          "entrypoint": "0x804a6F5F667170F545Bf14e5DDB48C70B788390C",
          "implementationReviewed": "0x5A64417823E8382a7e8957E4411873FE758E73a8"
        },
        {
          "entrypoint": "0x6ACEb4cAbA81Fa6a8065059f3A944fb066A10fAc",
          "implementationReviewed": "0xbAD003DA1e107f537Ae2f687f5FE7a7aFFe9B241"
        },
        {
          "entrypoint": "0x4A1c3F0D9aD0b3f9dA085bEBfc22dEA54263371b",
          "implementationReviewed": "0x5b97c9dcce2693844b90cea40ba1fd15bf99eb01"
        }
      ]
    },
    "0x3f032432f239d86D36ccF01Fb0c86399a33BD004": {
      "asset": "0xfe18aE03741a5b84e39C295Ac9C856eD7991C38e",
      "name": "CDCETHBalancerRateProvider",
      "summary": "safe",
      "review": "./cdcEthRateProvider.md",
      "warnings": ["eoaUpgradeable"],
      "factory": "",
      "upgradeableComponents": []
    },
    "0x20EDB9299Ae83D9f22bE16279a4A2B422F34d020": {
      "asset": "0xBEEF69Ac7870777598A04B2bd4771c71212E6aBc",
      "name": "VaultRateOracle",
      "summary": "safe",
      "review": "./MellowRateProviders.md",
      "warnings": [],
      "factory": "",
      "upgradeableComponents": [
        {
          "entrypoint": "0xBEEF69Ac7870777598A04B2bd4771c71212E6aBc",
          "implementationReviewed": "0xaf108ae0AD8700ac41346aCb620e828c03BB8848"
        }
      ]
    },
    "0x9D09c1E832102A23215e27E85B37b139aEe95Ff4": {
      "asset": "0x84631c0d0081FDe56DeB72F6DE77abBbF6A9f93a",
      "name": "VaultRateOracle",
      "summary": "safe",
      "review": "./MellowRateProviders.md",
      "warnings": [],
      "factory": "",
      "upgradeableComponents": [
        {
          "entrypoint": "0x84631c0d0081FDe56DeB72F6DE77abBbF6A9f93a",
          "implementationReviewed": "0xaf108ae0AD8700ac41346aCb620e828c03BB8848"
        }
      ]
    },
    "0x6984F8E8ce474B69A2F32bE7dEc4d003d644B4B7": {
      "asset": "0x7a4EffD87C2f3C55CA251080b1343b605f327E3a",
      "name": "VaultRateOracle",
      "summary": "safe",
      "review": "./MellowRateProviders.md",
      "warnings": [],
      "factory": "",
      "upgradeableComponents": [
        {
          "entrypoint": "0x7a4EffD87C2f3C55CA251080b1343b605f327E3a",
          "implementationReviewed": "0xaf108ae0AD8700ac41346aCb620e828c03BB8848"
        }
      ]
    },
    "0x3A2228C7B3Bc3A32AEa9338d0A890A5EbD7bc977": {
      "asset": "0x5fD13359Ba15A84B76f7F87568309040176167cd",
      "name": "VaultRateOracle",
      "summary": "safe",
      "review": "./MellowRateProviders.md",
      "warnings": [],
      "factory": "",
      "upgradeableComponents": [
        {
          "entrypoint": "0x5fD13359Ba15A84B76f7F87568309040176167cd",
          "implementationReviewed": "0xaf108ae0AD8700ac41346aCb620e828c03BB8848"
        }
      ]
    },
    "0x34406A8Ee75B5af34F8920D1960AC6a5B33A47b6": {
      "asset": "0x8c9532a60E0E7C6BbD2B2c1303F63aCE1c3E9811",
      "name": "VaultRateOracle",
      "summary": "safe",
      "review": "./MellowRateProviders.md",
      "warnings": ["donation"],
      "factory": "",
      "upgradeableComponents": [
        {
          "entrypoint": "0x8c9532a60E0E7C6BbD2B2c1303F63aCE1c3E9811",
          "implementationReviewed": "0xaf108ae0AD8700ac41346aCb620e828c03BB8848"
        },
        {
          "entrypoint": "0x9C49a829F1D726679cB505439BbF3ed018A7e9c6",
          "implementationReviewed": "0x9C49a829F1D726679cB505439BbF3ed018A7e9c6"
        }
      ]
    },
    "0x2A2f1b8c02Dafc5359B8E0e8BFc138400CB6d3a1": {
      "asset": "0x49cd586dd9BA227Be9654C735A659a1dB08232a9",
      "name": "VaultRateOracle",
      "summary": "safe",
      "review": "./MellowRateProviders.md",
      "warnings": ["donation"],
      "factory": "",
      "upgradeableComponents": [
        {
          "entrypoint": "0x49cd586dd9BA227Be9654C735A659a1dB08232a9",
          "implementationReviewed": "0xaf108ae0AD8700ac41346aCb620e828c03BB8848"
        },
        {
          "entrypoint": "0x9C49a829F1D726679cB505439BbF3ed018A7e9c6",
          "implementationReviewed": "0x9C49a829F1D726679cB505439BbF3ed018A7e9c6"
        }
      ]
    },
    "0xEd29fBe335A0602Bf100825b533B12133FE523A3": {
      "asset": "0x68749665FF8D2d112Fa859AA293F07A622782F38",
      "name": "XAUt Tether Gold Rate Provider",
      "summary": "safe",
      "review": "./ChainLinkRateProvider.md",
      "warnings": ["chainlink"],
      "factory": "0x1311Fbc9F60359639174c1e7cC2032DbDb5Cc4d1",
      "upgradeableComponents": []
    },
    "0xc497F11326c3DE5086710EDa43354697b32c1541": {
      "asset": "0xbC404429558292eE2D769E57d57D6E74bbd2792d",
      "name": "ERC4626RateProvider",
      "summary": "safe",
      "review": "./sUSXRateProvider.md",
      "warnings": [],
      "factory": "0xFC541f8d8c5e907E236C8931F0Df9F58e0C259Ec",
      "upgradeableComponents": [
        {
          "entrypoint": "0xbC404429558292eE2D769E57d57D6E74bbd2792d",
          "implementationReviewed": "0xC80aD49191113d31fe52427c01A197106ef5EB5b"
        }
      ]
    },
    "0xF0207Ffa0b793E009DF9Df62fEE95B8FC6c93EcF": {
      "asset": "0x09db87A538BD693E9d08544577d5cCfAA6373A48",
      "name": "ynViewer",
      "summary": "safe",
      "review": "./YieldNestRateProvider.md",
      "warnings": [],
      "factory": "",
      "upgradeableComponents": [
        {
          "entrypoint": "0xF0207Ffa0b793E009DF9Df62fEE95B8FC6c93EcF",
          "implementationReviewed": "0x0365a6eF790e05EEe386B57326e5Ceaf5B10899e"
        },
        {
          "entrypoint": "0x09db87A538BD693E9d08544577d5cCfAA6373A48",
          "implementationReviewed": "0x14dc3d915107dca9ed39e29e14fbdfe4358a1346"
        },
        {
          "entrypoint": "0x8C33A1d6d062dB7b51f79702355771d44359cD7d",
          "implementationReviewed": "0xabd3a755e4eef24f862c268d21fd5235904cc811"
        },
        {
          "entrypoint": "0x144dA5E59228E9C558B8F692Dde6c48f890D0d96",
          "implementationReviewed": "0xF8A37F34a427611C4c54F82bF43230FA041d237B"
        }
      ]
    },
    "0x414aB7081D3C2d0BA75703A465744DF99c9f9B22": {
      "asset": "0x5C5b196aBE0d54485975D1Ec29617D42D9198326",
      "name": "ERC4626RateProvider",
      "summary": "safe",
      "review": "./sdeUSDRateProvider.md",
      "warnings": ["donation"],
      "factory": "0xFC541f8d8c5e907E236C8931F0Df9F58e0C259Ec",
      "upgradeableComponents": [
        {
          "entrypoint": "0x5C5b196aBE0d54485975D1Ec29617D42D9198326",
          "implementationReviewed": "0x2DA7E2D2C22338874A421BFbb76278f0a64Df746"
        }
      ]
    },
    "0x748d749c6Cd0cCA8f53F66A3A0D75a91E2978d65": {
      "asset": "0x583019fF0f430721aDa9cfb4fac8F06cA104d0B4",
      "name": "styETHRateProvider",
      "summary": "safe",
      "review": "./st-yETHRateProvider.md",
      "warnings": ["donation"],
      "factory": "",
      "upgradeableComponents": []
    },
    "0x47657094e3AF11c47d5eF4D3598A1536B394EEc4": {
      "asset": "0x47657094e3AF11c47d5eF4D3598A1536B394EEc4",
      "name": "UltraLRT",
      "summary": "safe",
      "review": "./AffineLiquidRestakingRateProvider.md",
      "warnings": ["donation"],
      "factory": "",
      "upgradeableComponents": [
        {
          "entrypoint": "0x47657094e3AF11c47d5eF4D3598A1536B394EEc4",
          "implementationReviewed": "0x0b75F2B048CA8517f6476316F872903920DCC8ef"
        }
      ]
    },
    "0x0D53bc2BA508dFdf47084d511F13Bb2eb3f8317B": {
      "asset": "0x0D53bc2BA508dFdf47084d511F13Bb2eb3f8317B",
      "name": "UltraLRT",
      "summary": "safe",
      "review": "./AffineLiquidRestakingRateProvider.md",
      "warnings": ["donation"],
      "factory": "",
      "upgradeableComponents": [
        {
          "entrypoint": "0x0D53bc2BA508dFdf47084d511F13Bb2eb3f8317B",
          "implementationReviewed": "0x0b75F2B048CA8517f6476316F872903920DCC8ef"
        }
      ]
    },
    "0x1a9DBa2dC3E82F53d040701F97DC0438d26A4320": {
      "asset": "0x5E362eb2c0706Bd1d134689eC75176018385430B",
      "name": "VaultRateOracle",
      "summary": "safe",
      "review": "./MellowRateProviders.md",
      "warnings": ["donation"],
      "factory": "",
      "upgradeableComponents": [
        {
          "entrypoint": "0x5E362eb2c0706Bd1d134689eC75176018385430B",
          "implementationReviewed": "0xe2D2E90122cb203CF1565a37ef90a256843A825A"
        }
      ]
    },
    "0x479306411084bD75b8Ce9Dd488e64f212b8336b2": {
      "asset": "0xdF217EFD8f3ecb5E837aedF203C28c1f06854017",
      "name": "ERC4626RateProvider",
      "summary": "safe",
      "review": "./stBTCRateProvider.md",
      "warnings": ["donation"],
      "factory": "0xFC541f8d8c5e907E236C8931F0Df9F58e0C259Ec",
      "upgradeableComponents": [
        {
          "entrypoint": "0xdF217EFD8f3ecb5E837aedF203C28c1f06854017",
          "implementationReviewed": "0xef96b93db617f3db5b2cf2df9aa50bd7f5cb22c4"
        },
        {
          "entrypoint": "0xAB13B8eecf5AA2460841d75da5d5D861fD5B8A39",
          "implementationReviewed": "0xd7097af27b14e204564c057c636022fae346fe60"
        }
      ]
    },
    "0xD43F5a722e8e7355D790adda4642f392Dfb820a1": {
      "asset": "0xe07f9d810a48ab5c3c914ba3ca53af14e4491e8a",
      "name": "ConstantRateProvider",
      "summary": "safe",
      "review": "./GYDConstantRateProvider.md",
      "warnings": [],
      "factory": "",
      "upgradeableComponents": []
    },
    "0xd4580a56e715F14Ed9d340Ff30147d66230d44Ba": {
      "asset": "0x6dC3ce9C57b20131347FDc9089D740DAf6eB34c5",
      "name": "ERC4626RateProvider",
      "summary": "safe",
      "review": "./TokemakRateProvider.md",
      "warnings": [],
      "factory": "",
      "upgradeableComponents": []
    },
    "0x4E4C0ea425bacc68cD2Acbf1cdaa234bE9Dd8742": {
      "asset": "0xF0a949B935e367A94cDFe0F2A54892C2BC7b2131",
      "name": "PriceFeed",
      "summary": "safe",
      "review": "./AffineLiquidRestakingRateProviders.md",
      "warnings": [],
      "factory": "",
      "upgradeableComponents": [
        {
          "entrypoint": "0x4E4C0ea425bacc68cD2Acbf1cdaa234bE9Dd8742",
          "implementationReviewed": "0x8022d3b6928cBA328899C8fD29734655aDafb0f4"
        },
        {
          "entrypoint": "0xF0a949B935e367A94cDFe0F2A54892C2BC7b2131",
          "implementationReviewed": "0xCee23c4724D70Ad9F327Cc86947f690494c15D48"
        }
      ]
    },
    "0x3e47F17725628Fde5330C2310B799545ef40C93e": {
      "asset": "0xcbC632833687DacDcc7DfaC96F6c5989381f4B47",
      "name": "PriceFeed",
      "summary": "safe",
      "review": "./AffineLiquidRestakingRateProviders.md",
      "warnings": [],
      "factory": "",
      "upgradeableComponents": [
        {
          "entrypoint": "0x3e47F17725628Fde5330C2310B799545ef40C93e",
          "implementationReviewed": "0x8022d3b6928cba328899c8fd29734655adafb0f4"
        },
        {
          "entrypoint": "0xcbC632833687DacDcc7DfaC96F6c5989381f4B47",
          "implementationReviewed": "0xcee23c4724d70ad9f327cc86947f690494c15d48"
        }
      ]
    },
    "0xd4fcde9bb1d746Dd7e5463b01Dd819EE06aF25db": {
      "asset": "0xd4fcde9bb1d746Dd7e5463b01Dd819EE06aF25db",
      "name": "EzRVault",
      "summary": "safe",
      "review": "./ezEigenRateProvider.md",
      "warnings": ["eoaUpgradeable"],
      "factory": "",
      "upgradeableComponents": [
        {
          "entrypoint": "0xD1e6626310fD54Eceb5b9a51dA2eC329D6D4B68A",
          "implementationReviewed": "0xd9Db270c1B5E3Bd161E8c8503c55cEABeE709552"
        },
        {
          "entrypoint": "0xaCB55C530Acdb2849e6d4f36992Cd8c9D50ED8F7",
          "implementationReviewed": "0x27e7a3A81741B9fcc5Ad7edCBf9F8a72a5c00428"
        },
        {
          "entrypoint": "0x858646372CC42E1A627fcE94aa7A7033e7CF075A",
          "implementationReviewed": "0x70f44C13944d49a236E3cD7a94f48f5daB6C619b"
        }
      ]
    },
    "0x388BeD0F17Ad5752EBC5b4034226D4c5D33bAA9e": {
      "asset": "0x270B7748CdF8243bFe68FaCE7230ef0fCE695389",
      "name": "hTokenOracleBalancerAdaptor",
      "summary": "safe",
      "review": "./HinkalEthRateProvider.md",
      "warnings": [""],
      "factory": "",
      "upgradeableComponents": [
        {
          "entrypoint": "0x270B7748CdF8243bFe68FaCE7230ef0fCE695389",
          "implementationReviewed": "0x270B7748CdF8243bFe68FaCE7230ef0fCE695389"
        }
      ]
    },
    "0x7C53f86d9a6B01821F916802A7606E9255DfE4e2": {
      "asset": "0xD11c452fc99cF405034ee446803b6F6c1F6d5ED8",
      "name": "ERC4626RateProvider",
      "summary": "safe",
      "review": "./TreehouseRateProvider.md",
      "warnings": [""],
      "factory": "",
      "upgradeableComponents": [
        {
          "entrypoint": "0xD11c452fc99cF405034ee446803b6F6c1F6d5ED8",
          "implementationReviewed": "0xD1A622566F277AA76c3C47A30469432AAec95E38"
        }
      ]
    },
    "0xEE246a8a09a055e60b4EF38DEF201e10bcf82644": {
      "asset": "0xf02C96DbbB92DC0325AD52B3f9F2b951f972bf00",
      "name": "krETHRateProvider",
      "summary": "safe",
      "review": "./KernelRateProviders.md",
      "warnings": [""],
      "factory": "",
      "upgradeableComponents": [
        {
          "entrypoint": "0xf02C96DbbB92DC0325AD52B3f9F2b951f972bf00",
          "implementationReviewed": "0xf02C96DbbB92DC0325AD52B3f9F2b951f972bf00"
        }
      ]
    },
    "0x094C9b71ad7b6C09fe592F2aE10dFb1dc2B73623": {
      "asset": "0x513D27c94C0D81eeD9DC2a88b4531a69993187cF",
      "name": "ksETHRateProvider",
      "summary": "safe",
      "review": "./KernelRateProviders.md",
      "warnings": [""],
      "factory": "",
      "upgradeableComponents": [
        {
          "entrypoint": "0x513D27c94C0D81eeD9DC2a88b4531a69993187cF",
          "implementationReviewed": "0x513D27c94C0D81eeD9DC2a88b4531a69993187cF"
        }
      ]
    },
    "0x64C04442C4Bc85C49782525AbE92c8a6fB714b50": {
      "asset": "0x917ceE801a67f933F2e6b33fC0cD1ED2d5909D88",
      "name": "AccountantWithRateProviders",
      "summary": "safe",
      "review": "./WeETHs.md",
      "warnings": [],
      "factory": "",
      "upgradeableComponents": []
    },
    "0xBe7bE04807762Bc433911dD927fD54a385Fa91d6": {
      "asset": "0x0bfc9d54Fc184518A81162F8fB99c2eACa081202",
      "name": "ERC4626RateProvider",
      "summary": "safe",
      "review": "./statATokenv2RateProvider.md",
      "warnings": [""],
      "factory": "0xFC541f8d8c5e907E236C8931F0Df9F58e0C259Ec",
      "upgradeableComponents": [
        {
          "entrypoint": "0x0bfc9d54Fc184518A81162F8fB99c2eACa081202",
          "implementationReviewed": "0x487c2C53c0866F0A73ae317bD1A28F63ADcD9aD1"
        },
        {
          "entrypoint": "0x87870Bca3F3fD6335C3F4ce8392D69350B4fA4E2",
          "implementationReviewed": "0xeF434E4573b90b6ECd4a00f4888381e4D0CC5Ccd"
        }
      ]
    },
    "0x8f4E8439b970363648421C692dd897Fb9c0Bd1D9": {
      "asset": "0xD4fa2D31b7968E448877f69A96DE69f5de8cD23E",
      "name": "ERC4626RateProvider",
      "summary": "safe",
      "review": "./statATokenv2RateProvider.md",
      "warnings": [""],
      "factory": "0xFC541f8d8c5e907E236C8931F0Df9F58e0C259Ec",
      "upgradeableComponents": [
        {
          "entrypoint": "0xD4fa2D31b7968E448877f69A96DE69f5de8cD23E",
          "implementationReviewed": "0x487c2C53c0866F0A73ae317bD1A28F63ADcD9aD1"
        },
        {
          "entrypoint": "0x87870Bca3F3fD6335C3F4ce8392D69350B4fA4E2",
          "implementationReviewed": "0xeF434E4573b90b6ECd4a00f4888381e4D0CC5Ccd"
        }
      ]
    },
    "0xEdf63cce4bA70cbE74064b7687882E71ebB0e988": {
      "asset": "0x7Bc3485026Ac48b6cf9BaF0A377477Fff5703Af8",
      "name": "ERC4626RateProvider",
      "summary": "safe",
      "review": "./statATokenv2RateProvider.md",
      "warnings": [""],
      "factory": "0xFC541f8d8c5e907E236C8931F0Df9F58e0C259Ec",
      "upgradeableComponents": [
        {
          "entrypoint": "0x7Bc3485026Ac48b6cf9BaF0A377477Fff5703Af8",
          "implementationReviewed": "0x487c2C53c0866F0A73ae317bD1A28F63ADcD9aD1"
        },
        {
          "entrypoint": "0x87870Bca3F3fD6335C3F4ce8392D69350B4fA4E2",
          "implementationReviewed": "0xeF434E4573b90b6ECd4a00f4888381e4D0CC5Ccd"
        }
      ]
    },
    "0xf4b5D1C22F35a460b91edD7F33Cefe619E2fAaF4": {
      "asset": "0x0FE906e030a44eF24CA8c7dC7B7c53A6C4F00ce9",
      "name": "ERC4626RateProvider",
      "summary": "safe",
      "review": "./statATokenv2RateProvider.md",
      "warnings": [""],
      "factory": "0xFC541f8d8c5e907E236C8931F0Df9F58e0C259Ec",
      "upgradeableComponents": [
        {
          "entrypoint": "0x0FE906e030a44eF24CA8c7dC7B7c53A6C4F00ce9",
          "implementationReviewed": "0x487c2C53c0866F0A73ae317bD1A28F63ADcD9aD1"
        },
        {
          "entrypoint": "0x87870Bca3F3fD6335C3F4ce8392D69350B4fA4E2",
          "implementationReviewed": "0xeF434E4573b90b6ECd4a00f4888381e4D0CC5Ccd"
        }
      ]
    },
    "0xdDDF909076B641C51f22ACD4b134C54adad51e68": {
      "asset": "0x657e8C867D8B37dCC18fA4Caead9C45EB088C642",
      "name": "eBtcRateProvider",
      "summary": "safe",
      "review": "./eBTCRateProvider.md",
      "warnings": [""],
      "factory": "0x467665D4ae90e7A99c9C9AF785791058426d6eA0",
      "upgradeableComponents": []
    },
    "0xf47c506C293319B3bC517Acc371F86B87B03DD5D": {
      "asset": "0xc824A08dB624942c5E5F330d56530cD1598859fD",
      "name": "ERC4626RateProvider",
      "summary": "safe",
      "review": "./HighGrowthEthRateProvider.md",
      "warnings": ["donation", "unverified-contracts"],
      "factory": "0xFC541f8d8c5e907E236C8931F0Df9F58e0C259Ec",
      "upgradeableComponents": [
        {
          "entrypoint": "0xB185D98056419029daE7120EcBeFa0DbC12c283A",
          "implementationReviewed": "0x3151293F241bd7391f4ecAeF206607b59f424417"
        },
        {
          "entrypoint": "0xc824A08dB624942c5E5F330d56530cD1598859fD",
          "implementationReviewed": "0xed5c8c80a29e541b8781e0e729d9af597a368589"
        },
        {
          "entrypoint": "0x3D08ccb47ccCde84755924ED6B0642F9aB30dFd2",
          "implementationReviewed": "0x3f258821a5ad28391e9Bb0B69A705fdf545BCab0"
        }
      ]
    },
    "0xc81D60E39e065146c6dE186fFC5B39e4CA2189Cf": {
      "asset": "0xBEEF01735c132Ada46AA9aA4c54623cAA92A64CB",
      "name": "ERC4626RateProvider",
      "summary": "unsafe",
      "review": "./MorphoERC4626RateProviders.md",
      "warnings": ["eoaUpgradeable"],
      "factory": "0xFC541f8d8c5e907E236C8931F0Df9F58e0C259Ec",
      "upgradeableComponents": [
        {
          "entrypoint": "0xBEEF01735c132Ada46AA9aA4c54623cAA92A64CB",
          "implementationReviewed": "0xBEEF01735c132Ada46AA9aA4c54623cAA92A64CB"
        }
      ]
    },
    "0x50A72232c5370321aa78036BaDe8e9d5eB89cbAF": {
      "asset": "0xbEef047a543E45807105E51A8BBEFCc5950fcfBa",
      "name": "ERC4626RateProvider",
      "summary": "unsafe",
      "review": "./MorphoERC4626RateProviders.md",
      "warnings": ["eoaUpgradeable"],
      "factory": "0xFC541f8d8c5e907E236C8931F0Df9F58e0C259Ec",
      "upgradeableComponents": [
        {
          "entrypoint": "0xbEef047a543E45807105E51A8BBEFCc5950fcfBa",
          "implementationReviewed": "0xbEef047a543E45807105E51A8BBEFCc5950fcfBa"
        }
      ]
    },
    "0x0A25a2C62e3bA90F1e6F08666862df50cdAAB1F5": {
      "asset": "0x2371e134e3455e0593363cBF89d3b6cf53740618",
      "name": "ERC4626RateProvider",
      "summary": "unsafe",
      "review": "./MorphoERC4626RateProviders.md",
      "warnings": ["eoaUpgradeable"],
      "factory": "0xFC541f8d8c5e907E236C8931F0Df9F58e0C259Ec",
      "upgradeableComponents": [
        {
          "entrypoint": "0x2371e134e3455e0593363cBF89d3b6cf53740618",
          "implementationReviewed": "0x2371e134e3455e0593363cBF89d3b6cf53740618"
        }
      ]
    },
    "0xB0926Cfc3aC047035b11d9afB85DC782E6D9d76A": {
      "asset": "0x7204B7Dbf9412567835633B6F00C3Edc3a8D6330",
      "name": "ERC4626RateProvider",
      "summary": "safe",
      "review": "./MorphoERC4626RateProviders.md",
      "warnings": ["eoaUpgradeable"],
      "factory": "0xFC541f8d8c5e907E236C8931F0Df9F58e0C259Ec",
      "upgradeableComponents": [
        {
          "entrypoint": "0x7204B7Dbf9412567835633B6F00C3Edc3a8D6330",
          "implementationReviewed": "0x7204B7Dbf9412567835633B6F00C3Edc3a8D6330"
        }
      ]
    },
    "0x51b7F50044a2a1A9A846575Be33c00A68e0172DF": {
      "asset": "0x7751E2F4b8ae93EF6B79d86419d42FE3295A4559",
      "name": "ERC4626RateProvider",
      "summary": "safe",
      "review": "./wUSDLPaxosRateProvider.md",
      "warnings": [],
      "factory": "0xe548a29631f9e49830be8edc22d407b2d2915f31",
      "upgradeableComponents": [
        {
          "entrypoint": "0x7751E2F4b8ae93EF6B79d86419d42FE3295A4559",
          "implementationReviewed": "0x2954c85e7e2b841d0e9a9fdcc09dac1274057d71"
        },
        {
          "entrypoint": "0xbdC7c08592Ee4aa51D06C27Ee23D5087D65aDbcD",
          "implementationReviewed": "0x752d55d62a94658eac08eae42deda902b69b0e76"
        }
      ]
    },
    "0xcdAa68ce322728FE4185a60f103C194F1E2c47BC": {
      "asset": "0x775F661b0bD1739349b9A2A3EF60be277c5d2D29",
      "name": "ERC4626RateProvider",
      "summary": "safe",
      "review": "./MarketRateTransformerRateProviders.md",
      "warnings": [""],
      "factory": "0xeC2C6184761ab7fE061130B4A7e3Da89c72F8395",
      "upgradeableComponents": [
        {
          "entrypoint": "0x775F661b0bD1739349b9A2A3EF60be277c5d2D29",
          "implementationReviewed": "0x23db508559ca053eee7f21b94dac803353560b4f"
        },
        {
          "entrypoint": "0x87870Bca3F3fD6335C3F4ce8392D69350B4fA4E2",
          "implementationReviewed": "0xeF434E4573b90b6ECd4a00f4888381e4D0CC5Ccd"
        }
      ]
    },
    "0x9CC54cb63E61c7D5231c506e4206Eb459250D2A7": {
      "asset": "0xbEEFC01767ed5086f35deCb6C00e6C12bc7476C1",
      "name": "ERC4626RateProvider",
      "summary": "safe",
      "review": "./MarketRateTransformerRateProviders.md",
      "warnings": [""],
      "factory": "0xeC2C6184761ab7fE061130B4A7e3Da89c72F8395",
      "upgradeableComponents": [
        {
          "entrypoint": "0x7751E2F4b8ae93EF6B79d86419d42FE3295A4559",
          "implementationReviewed": "0x2954c85e7e2b841d0e9a9fdcc09dac1274057d71"
        },
        {
          "entrypoint": "0xbdC7c08592Ee4aa51D06C27Ee23D5087D65aDbcD",
          "implementationReviewed": "0x752d55d62a94658eac08eae42deda902b69b0e76"
        }
      ]
    },
<<<<<<< HEAD
    "0x9062a576D3e6Cf6999e99e405608063033c4CFF6": {
      "asset": "0xbEeFc011e94f43b8B7b455eBaB290C7Ab4E216f1",
      "name": "csUSDL-MORPHOv1.1",
      "summary": "safe",
      "review": "./MarketRateTransformerRateProviders.md",
      "warnings": [""],
      "factory": "0xeC2C6184761ab7fE061130B4A7e3Da89c72F8395",
      "upgradeableComponents": [
        {
          "entrypoint": "0x7751E2F4b8ae93EF6B79d86419d42FE3295A4559",
          "implementationReviewed": "0x2954c85e7e2b841d0e9a9fdcc09dac1274057d71"
        },
        {
          "entrypoint": "0xbdC7c08592Ee4aa51D06C27Ee23D5087D65aDbcD",
          "implementationReviewed": "0x752d55d62a94658eac08eae42deda902b69b0e76"
=======
    "0x1DB1Afd9552eeB28e2e36597082440598B7F1320": {
      "asset": "0x1DB1Afd9552eeB28e2e36597082440598B7F1320",
      "name": "RPLVault",
      "summary": "safe",
      "review": "./GravitaRateProviders.md",
      "warnings": ["donation"],
      "factory": "",
      "upgradeableComponents": [
        {
          "entrypoint": "0xBB22d59B73D7a6F3A8a83A214BECc67Eb3b511fE",
          "implementationReviewed": "0x767b901B7Eb64133e82F6531614b66cb235E4c71"
        },
        {
          "entrypoint": "0x4343743dBc46F67D3340b45286D8cdC13c8575DE",
          "implementationReviewed": "0x9c9001E0ff0D8C5c535252E883B7D0Ca2BE68Eef"
        },
        {
          "entrypoint": "0x102809fE582ecaa527bB316DCc4E99fc35FBAbb9",
          "implementationReviewed": "0x1044958261F0a3DFf363313FC94f7eA69aC935A1"
        },
        {
          "entrypoint": "0x312717E67b9a12402fB8d2DB031aC9C84665a04e",
          "implementationReviewed": "0x4A878c581C9542ebC467d1Ce5CB86C3Cf25603ab"
        }
      ]
    },
    "0xBB22d59B73D7a6F3A8a83A214BECc67Eb3b511fE": {
      "asset": "0xBB22d59B73D7a6F3A8a83A214BECc67Eb3b511fE",
      "name": "WETHVault",
      "summary": "safe",
      "review": "./GravitaRateProviders.md",
      "warnings": ["donation", "eoaUpgradeable"],
      "factory": "",
      "upgradeableComponents": [
        {
          "entrypoint": "0xBB22d59B73D7a6F3A8a83A214BECc67Eb3b511fE",
          "implementationReviewed": "0x767b901B7Eb64133e82F6531614b66cb235E4c71"
        },
        {
          "entrypoint": "0x4343743dBc46F67D3340b45286D8cdC13c8575DE",
          "implementationReviewed": "0x9c9001E0ff0D8C5c535252E883B7D0Ca2BE68Eef"
        },
        {
          "entrypoint": "0x102809fE582ecaa527bB316DCc4E99fc35FBAbb9",
          "implementationReviewed": "0x1044958261F0a3DFf363313FC94f7eA69aC935A1"
        },
        {
          "entrypoint": "0x81C1001e1621d05bE250814123CC81BBb244Cb07",
          "implementationReviewed": "0x9c778410221841A35e0EEa0e82E27ccE78Ee3C27"
        },
        {
          "entrypoint": "0x312717E67b9a12402fB8d2DB031aC9C84665a04e",
          "implementationReviewed": "0x4A878c581C9542ebC467d1Ce5CB86C3Cf25603ab"
>>>>>>> 0f13d35f
        }
      ]
    }
  },
  "fantom": {
    "0x629d4c27057915e59dd94bca8d48c6d80735b521": {
      "asset": "0xd7028092c830b5c8fce061af2e593413ebbc1fc1",
      "name": "sFTMx Rateprovider",
      "summary": "safe",
      "review": "./LegacyReview.md",
      "warnings": ["legacy"],
      "factory": "",
      "upgradeableComponents": [
        {
          "entrypoint": "0x513D27c94C0D81eeD9DC2a88b4531a69993187cF",
          "implementationReviewed": "0x513D27c94C0D81eeD9DC2a88b4531a69993187cF"
        }
      ]
    }
  },
  "fraxtal": {
    "0x3893E8e1584fF73188034D37Fc6B7d41A255E570": {
      "asset": "0xfc00000000000000000000000000000000000008",
      "name": "ChainlinkRateProvider",
      "summary": "safe",
      "review": "./FraxtalPriceFeedProvider.md",
      "warnings": [],
      "factory": "0x3f170631ed9821Ca51A59D996aB095162438DC10",
      "upgradeableComponents": [
        {
          "entrypoint": "0x1B680F4385f24420D264D78cab7C58365ED3F1FF",
          "implementationReviewed": "0x1B680F4385f24420D264D78cab7C58365ED3F1FF"
        }
      ]
    },
    "0x95eedc9d10B6964a579948Fd717D34F45E15C0C6": {
      "asset": "0x09eadcbaa812a4c076c3a6cde765dc4a22e0d775",
      "name": "ChainlinkRateProvider",
      "summary": "safe",
      "review": "./FraxtalPriceFeedProvider.md",
      "warnings": [],
      "factory": "0x3f170631ed9821Ca51A59D996aB095162438DC10",
      "upgradeableComponents": [
        {
          "entrypoint": "0xfdE8C36F32Bf32e73A1bdeb4ef3E17709674a838",
          "implementationReviewed": "0xfdE8C36F32Bf32e73A1bdeb4ef3E17709674a838"
        }
      ]
    },
    "0x761efEF0347E23e2e75907A6e2df0Bbc6d3A3F38": {
      "asset": "0xfc00000000000000000000000000000000000005",
      "name": "ChainlinkRateProvider",
      "summary": "safe",
      "review": "./FraxtalPriceFeedProvider.md",
      "warnings": [],
      "factory": "0x3f170631ed9821Ca51A59D996aB095162438DC10",
      "upgradeableComponents": [
        {
          "entrypoint": "0xEE095b7d9191603126Da584a1179BB403a027c3A",
          "implementationReviewed": "0xEE095b7d9191603126Da584a1179BB403a027c3A"
        }
      ]
    },
    "0x99D033888aCe9d8E01F793Cf85AE7d4EA56494F9": {
      "asset": "0x211cc4dd073734da055fbf44a2b4667d5e5fe5d2",
      "name": "ChainlinkRateProvider",
      "summary": "safe",
      "review": "./FraxtalPriceFeedProvider.md",
      "warnings": [],
      "factory": "0x3f170631ed9821Ca51A59D996aB095162438DC10",
      "upgradeableComponents": [
        {
          "entrypoint": "0xd295936C8Bb465ADd1eC756a51698127CB4F4910",
          "implementationReviewed": "0xd295936C8Bb465ADd1eC756a51698127CB4F4910"
        }
      ]
    },
    "0x08e12d1a6d0F47518f05b009Bb4A24113D82f33d": {
      "asset": "0x748e54072189Ec8540cD58A078404ebFDc2aACeA",
      "name": "Api3AggregatorAdaptor",
      "summary": "safe",
      "review": "./API3RateProvider.md",
      "warnings": [],
      "factory": "",
      "upgradeableComponents": []
    }
  },
  "gnosis": {
    "0x89C80A4540A00b5270347E02e2E144c71da2EceD": {
      "asset": "0xaf204776c7245bF4147c2612BF6e5972Ee483701",
      "name": "ERC4626RateProvider",
      "summary": "safe",
      "review": "./SavingsDAIRateProviderGnosis.md",
      "warnings": ["donation", "only18decimals"],
      "factory": "",
      "upgradeableComponents": []
    },
    "0xff315299C4d3FB984b67e31F028724b6a9aEb077": {
      "asset": "0x004626A008B1aCdC4c74ab51644093b155e59A23",
      "name": "ERC4626RateProvider",
      "summary": "safe",
      "review": "./stAgEurRateProvider.md",
      "warnings": ["donation", "only18decimals"],
      "factory": "",
      "upgradeableComponents": [
        {
          "entrypoint": "0x004626A008B1aCdC4c74ab51644093b155e59A23",
          "implementationReviewed": "0x6C04c39B9E73aC91106D12F828e2E29Fd8ef1024"
        },
        {
          "entrypoint": "0x4b1E2c2762667331Bc91648052F646d1b0d35984",
          "implementationReviewed": "0x59153e939c5b4721543251ff3049Ea04c755373B"
        }
      ]
    },
    "0x09f9611FE9d24c6A518f656E925e3628A2ECDE3b": {
      "asset": "0x6C76971f98945AE98dD7d4DFcA8711ebea946eA6",
      "name": "wstETH Rate Provider",
      "summary": "safe",
      "review": "./ChainLinkRateProvider.md",
      "warnings": ["chainlink"],
      "factory": "",
      "upgradeableComponents": []
    },
    "0xE7511f6e5C593007eA8A7F52af4B066333765e03": {
      "asset": "0xcB444e90D8198415266c6a2724b7900fb12FC56E",
      "name": "EURe Rate Provider",
      "summary": "safe",
      "review": "./ChainLinkRateProvider.md",
      "warnings": ["chainlink"],
      "factory": "",
      "upgradeableComponents": []
    },
    "0x821aFE819450A359E29a5209C48f2Fa3321C8AD2": {
      "asset": "0x270bA1f35D8b87510D24F693fcCc0da02e6E4EeB",
      "name": "ERC4626RateProvider",
      "summary": "safe",
      "review": "./statATokenLMRateProvider.md",
      "warnings": [],
      "factory": "",
      "upgradeableComponents": [
        {
          "entrypoint": "0x270bA1f35D8b87510D24F693fcCc0da02e6E4EeB",
          "implementationReviewed": "0x8be473dCfA93132658821E67CbEB684ec8Ea2E74"
        },
        {
          "entrypoint": "0xb50201558B00496A145fE76f7424749556E326D8",
          "implementationReviewed": "0x5b522140fabeB6b6232336295581e63902e9b4ad"
        }
      ]
    },
    "0xdc90e2680094314CEaB45CE15100F6e02cEB7ceD": {
      "asset": "0xc791240d1f2def5938e2031364ff4ed887133c3d",
      "name": "TollgateChronicleRateProvider",
      "summary": "safe",
      "review": "./TollgateChronicleRateProvider.md",
      "warnings": [],
      "factory": "",
      "upgradeableComponents": []
    },
    "0x92320D3C8Fd6BE59b22eB0eEe330901Fe4617f33": {
      "asset": "0x5Cb9073902F2035222B9749F8fB0c9BFe5527108",
      "name": "TollgateChronicleRateProvider",
      "summary": "safe",
      "review": "./TollgateChronicleRateProvider.md",
      "warnings": [],
      "factory": "",
      "upgradeableComponents": []
    },
    "0x9B1b13afA6a57e54C03AD0428a4766C39707D272": {
      "asset": "0xF490c80aAE5f2616d3e3BDa2483E30C4CB21d1A0",
      "name": "PriceFeed",
      "summary": "safe",
      "review": "./StakewiseOsTokenRateProviders.md",
      "warnings": [],
      "factory": "",
      "upgradeableComponents": []
    },
    "0x5F62fd24941B585b91EB059E0ea1a7e729357511": {
      "asset": "0xf0E7eC247b918311afa054E0AEdb99d74c31b809",
      "name": "ERC4626RateProvider",
      "summary": "safe",
      "review": "./statATokenLMRateProvider.md",
      "warnings": [],
      "factory": "0x15e86be6084c6a5a8c17732d398dfbc2ec574cec",
      "upgradeableComponents": []
    },
    "0xCCfE43E5853C87225948317379ffD910039f6A14": {
      "asset": "0xFECB3F7c54E2CAAE9dC6Ac9060A822D47E053760",
      "name": "BlraSdaiRateProvider",
      "summary": "safe",
      "review": "./BlraSdaiRateProvider.md",
      "warnings": ["donation"],
      "factory": "",
      "upgradeableComponents": []
    },
    "0x0008A59C1d2E5922790C929ea432ed02D4D3323A": {
      "asset": "0x57f664882F762FA37903FC864e2B633D384B411A",
      "name": "ERC4626RateProvider",
      "summary": "safe",
      "review": "./statATokenv2RateProvider.md",
      "warnings": [],
      "factory": "",
      "upgradeableComponents": [
        {
          "entrypoint": "0x57f664882F762FA37903FC864e2B633D384B411A",
          "implementationReviewed": "0x7CB7fdeEB5E71f322F8E39Be67959C32a6A3aAA3"
        },
        {
          "entrypoint": "0xb50201558B00496A145fE76f7424749556E326D8",
          "implementationReviewed": "0xF2C312BfAF4CF0429DB4DA15a0cf5F770Ea3E770"
        }
      ]
    },
    "0xbbb4966335677Ea24F7B86DC19a423412390e1fb": {
      "asset": "0x7c16F0185A26Db0AE7a9377f23BC18ea7ce5d644",
      "name": "ERC4626RateProvider",
      "summary": "safe",
      "review": "./statATokenv2RateProvider.md",
      "warnings": [],
      "factory": "",
      "upgradeableComponents": [
        {
          "entrypoint": "0x7c16F0185A26Db0AE7a9377f23BC18ea7ce5d644",
          "implementationReviewed": "0x7CB7fdeEB5E71f322F8E39Be67959C32a6A3aAA3"
        },
        {
          "entrypoint": "0xb50201558B00496A145fE76f7424749556E326D8",
          "implementationReviewed": "0xF2C312BfAF4CF0429DB4DA15a0cf5F770Ea3E770"
        }
      ]
    },
    "0x1529f6Af353E180867F257820843425B49B1b478": {
      "asset": "0x51350d88c1bd32Cc6A79368c9Fb70373Fb71F375",
      "name": "ERC4626RateProvider",
      "summary": "safe",
      "review": "./statATokenv2RateProvider.md",
      "warnings": [],
      "factory": "",
      "upgradeableComponents": [
        {
          "entrypoint": "0x51350d88c1bd32Cc6A79368c9Fb70373Fb71F375",
          "implementationReviewed": "0x7CB7fdeEB5E71f322F8E39Be67959C32a6A3aAA3"
        },
        {
          "entrypoint": "0xb50201558B00496A145fE76f7424749556E326D8",
          "implementationReviewed": "0xF2C312BfAF4CF0429DB4DA15a0cf5F770Ea3E770"
        }
      ]
    },
    "0x30EAcEC6BD250589043De026e45dc9A158C65a1F": {
      "asset": "0x773CDA0CADe2A3d86E6D4e30699d40bB95174ff2",
      "name": "ERC4626RateProvider",
      "summary": "safe",
      "review": "./MarketRateTransformerRateProviders.md",
      "warnings": [""],
      "factory": "0x03362f847b4fabc12e1ce98b6b59f94401e4588e",
      "upgradeableComponents": [
        {
          "entrypoint": "0x773CDA0CADe2A3d86E6D4e30699d40bB95174ff2",
          "implementationReviewed": "0x7CB7fdeEB5E71f322F8E39Be67959C32a6A3aAA3"
        },
        {
          "entrypoint": "0xb50201558B00496A145fE76f7424749556E326D8",
          "implementationReviewed": "0xF2C312BfAF4CF0429DB4DA15a0cf5F770Ea3E770"
        }
      ]
    }
  },
  "mode": {
    "0x054Ca7F10D555A0A34E35E6d95af9569468E40c0": {
      "asset": "0x2416092f143378750bb29b79eD961ab195CcEea5",
      "name": "Api3AggregatorAdaptor",
      "summary": "safe",
      "review": "./ezETHRateProviderMode.md",
      "warnings": [],
      "factory": "",
      "upgradeableComponents": []
    },
    "0x97e0E416dA48a0592E6ea8ac0dfD26D410Ba5C22": {
      "asset": "0x3f51c6c5927b88cdec4b61e2787f9bd0f5249138",
      "name": "Api3AggregatorAdaptor",
      "summary": "safe",
      "review": "./API3RateProvider.md",
      "warnings": [],
      "factory": "",
      "upgradeableComponents": []
    },
    "0xE91237236Bab7b39CA5CEE86F339a18C6C91F25c": {
      "asset": "0x98f96A4B34D03a2E6f225B28b8f8Cb1279562d81",
      "name": "Api3AggregatorAdaptor",
      "summary": "safe",
      "review": "./API3RateProvider.md",
      "warnings": [],
      "factory": "",
      "upgradeableComponents": []
    },
    "0x6Ad582604472DAdB4Af7B955388cAc6aDD6D511B": {
      "asset": "0x5A7a183B6B44Dc4EC2E3d2eF43F98C5152b1d76d",
      "name": "Api3AggregatorAdaptor",
      "summary": "safe",
      "review": "./API3RateProvider.md",
      "warnings": [],
      "factory": "",
      "upgradeableComponents": []
    },
    "0xac8fae65008cbb22a27103160452418aa3c84128": {
      "asset": "0x0022228a2cc5E7eF0274A7Baa600d44da5aB5776",
      "name": "ERC4626RateProvider",
      "summary": "safe",
      "review": "./AngleStakedUSDARateProvider.md",
      "warnings": [],
      "factory": "0x0767bECE12a327A1eD896c48E843AE53a0c313E9",
      "upgradeableComponents": [
        {
          "entrypoint": "0xA61BeB4A3d02decb01039e378237032B351125B4",
          "implementationReviewed": "0x5adDc89785D75C86aB939E9e15bfBBb7Fc086A87"
        }
      ]
    },
    "0xFE1862BdCAf17ADf2D83eEb0Da98dAE04492F4f7": {
      "asset": "0x90993Ac1734b023dEEc548b87B11F5d2dcD3818E",
      "name": "ChainlinkRateProvider",
      "summary": "safe",
      "review": "./wUSDMRateProviderPyth.md",
      "warnings": [],
      "factory": "",
      "upgradeableComponents": [
        {
          "entrypoint": "0xA2aa501b19aff244D90cc15a4Cf739D2725B5729",
          "implementationReviewed": "0xEbe57e8045F2F230872523bbff7374986E45C486"
        }
      ]
    },
    "0xFAD2f1b6B24d475BAA79DfA625073981bCD82A0e": {
      "asset": "0x80137510979822322193FC997d400D5A6C747bf7",
      "name": "ChainlinkRateProvider",
      "summary": "safe",
      "review": "./PythAggregatorRateProvider.md",
      "warnings": [],
      "factory": "",
      "upgradeableComponents": [
        {
          "entrypoint": "0xA2aa501b19aff244D90cc15a4Cf739D2725B5729",
          "implementationReviewed": "0xEbe57e8045F2F230872523bbff7374986E45C486"
        }
      ]
    }
  },
  "optimism": {
    "0x210ABdFD989f3eE5C08614a8f4e096Cf8408f5DF": {
      "asset": "0x5A7a183B6B44Dc4EC2E3d2eF43F98C5152b1d76d",
      "name": "inETH Rate Provider",
      "summary": "safe",
      "review": "./ChainLinkRateProvider.md",
      "warnings": ["chainlink"],
      "factory": "0x83E443EF4f9963C77bd860f94500075556668cb8",
      "upgradeableComponents": []
    },
    "0xC092E0a4f5a2AdF3CF91E27cf4B7d7917D12CA2B": {
      "asset": "0xd08C3F25862077056cb1b710937576Af899a4959",
      "name": "instETH Rate Provider",
      "summary": "safe",
      "review": "./ChainLinkRateProvider.md",
      "warnings": ["chainlink"],
      "factory": "0x83E443EF4f9963C77bd860f94500075556668cb8",
      "upgradeableComponents": []
    },
    "0xe561451322a5efC51E6f8ffa558C7482c892Bc1A": {
      "asset": "0xA348700745D249c3b49D2c2AcAC9A5AE8155F826",
      "name": "WrappedUsdPlusRateProvider",
      "summary": "safe",
      "review": "./WrappedUsdPlusRateProvider.md",
      "warnings": [],
      "factory": "",
      "upgradeableComponents": [
        {
          "entrypoint": "0xA348700745D249c3b49D2c2AcAC9A5AE8155F826",
          "implementationReviewed": "0x52A8F84672B9778632F98478B4DCfa2Efb7E3247"
        },
        {
          "entrypoint": "0x73cb180bf0521828d8849bc8CF2B920918e23032",
          "implementationReviewed": "0xB79DD08EA68A908A97220C76d19A6aA9cBDE4376"
        },
        {
          "entrypoint": "0xe80772Eaf6e2E18B651F160Bc9158b2A5caFCA65",
          "implementationReviewed": "0xcf02cf91b5ec8230d6bd26c48a8b762ce6081c0f"
        },
        {
          "entrypoint": "0xBf3FCee0E856c2aa89dc022f00D6D8159A80F011",
          "implementationReviewed": "0x98ae7F3fD47100b174014dCD143Eb43AD7acd79A"
        }
      ]
    },
    "0xBCEBb4dcdEc1c12bf7eB31bd26bc9C3b8F55C966": {
      "asset": "0x3eE6107d9C93955acBb3f39871D32B02F82B78AB",
      "name": "StErnRateProvider",
      "summary": "safe",
      "review": "./stERNRateProvider.md",
      "warnings": ["donation"],
      "factory": "",
      "upgradeableComponents": [
        {
          "entrypoint": "0xFBD08A6869D3e4EC8A21895c1e269f4b980813f0",
          "implementationReviewed": "0xfA097bD1E57d720C2f884C3DFF0B5FCE23A2B09e"
        },
        {
          "entrypoint": "0x3eE6107d9C93955acBb3f39871D32B02F82B78AB",
          "implementationReviewed": "0x3eE6107d9C93955acBb3f39871D32B02F82B78AB"
        }
      ]
    },
    "0xff368E106EA8782FaB6B2D4AD69739a60C66400E": {
      "asset": "0xB88a5Ac00917a02d82c7cd6CEBd73E2852d43574",
      "name": "BalancerAMM",
      "summary": "safe",
      "review": "./sweepRateProvider.md",
      "warnings": [],
      "factory": "",
      "upgradeableComponents": [
        {
          "entrypoint": "0xB88a5Ac00917a02d82c7cd6CEBd73E2852d43574",
          "implementationReviewed": "0x8adEa764cabd2C61E51cEb6937Fd026fA39d8E64"
        }
      ]
    },
    "0xdFa8d2b3c146b8a10B5d63CA0306AEa84B602cfb": {
      "asset": "0x4DD03dfD36548C840B563745e3FBeC320F37BA7e",
      "name": "ERC4626RateProvider",
      "summary": "safe",
      "review": "./statATokenLMRateProvider.md",
      "warnings": [],
      "factory": "",
      "upgradeableComponents": [
        {
          "entrypoint": "0x4DD03dfD36548C840B563745e3FBeC320F37BA7e",
          "implementationReviewed": "0xD792a3779D3C80bAEe8CF3304D6aEAc74bC432BE"
        },
        {
          "entrypoint": "0x794a61358D6845594F94dc1DB02A252b5b4814aD",
          "implementationReviewed": "0x03e8C5Cd5E194659b16456bb43Dd5D38886FE541"
        }
      ]
    },
    "0x3f921Ebabab0703BC06d1828D09a245e8390c263": {
      "asset": "0x035c93db04E5aAea54E6cd0261C492a3e0638b37",
      "name": "ERC4626RateProvider",
      "summary": "safe",
      "review": "./statATokenLMRateProvider.md",
      "warnings": [],
      "factory": "",
      "upgradeableComponents": [
        {
          "entrypoint": "0x035c93db04E5aAea54E6cd0261C492a3e0638b37",
          "implementationReviewed": "0xD792a3779D3C80bAEe8CF3304D6aEAc74bC432BE"
        },
        {
          "entrypoint": "0x794a61358D6845594F94dc1DB02A252b5b4814aD",
          "implementationReviewed": "0x03e8C5Cd5E194659b16456bb43Dd5D38886FE541"
        }
      ]
    },
    "0x15ACEE5F73b36762Ab1a6b7C98787b8148447898": {
      "asset": "0x2218a117083f5B482B0bB821d27056Ba9c04b1D3",
      "name": "DSRBalancerRateProviderAdapter",
      "summary": "safe",
      "review": "./DSRRateProvider.md",
      "warnings": [],
      "factory": "",
      "upgradeableComponents": []
    },
    "0x9aa3cd420f830E049e2b223D0b07D8c809C94d15": {
      "asset": "0x1F32b1c2345538c0c6f582fCB022739c4A194Ebb",
      "name": "wstETH Rate Provider",
      "summary": "safe",
      "review": "./ChainLinkRateProvider.md",
      "warnings": ["chainlink"],
      "factory": "0x83E443EF4f9963C77bd860f94500075556668cb8",
      "upgradeableComponents": []
    },
    "0xf752dd899F87a91370C1C8ac1488Aef6be687505": {
      "asset": "0x484c2D6e3cDd945a8B2DF735e079178C1036578c",
      "name": "sfrxETH Rate Provider",
      "summary": "safe",
      "review": "./ChainLinkRateProvider.md",
      "warnings": ["chainlink"],
      "factory": "0x83E443EF4f9963C77bd860f94500075556668cb8",
      "upgradeableComponents": []
    },
    "0xDe3B7eC86B67B05D312ac8FD935B6F59836F2c41": {
      "asset": "0x2Dd1B4D4548aCCeA497050619965f91f78b3b532",
      "name": "sFRAX Rate Provider",
      "summary": "safe",
      "review": "./ChainLinkRateProvider.md",
      "warnings": ["chainlink"],
      "factory": "0x83E443EF4f9963C77bd860f94500075556668cb8",
      "upgradeableComponents": []
    },
    "0x7E13b8b95d887c2326C25e71815F33Ea10A2674e": {
      "asset": "0x2Dd1B4D4548aCCeA497050619965f91f78b3b532",
      "name": "sFRAX Rate Provider Duplicate",
      "summary": "safe",
      "review": "./ChainLinkRateProvider.md",
      "warnings": ["chainlink"],
      "factory": "0x83E443EF4f9963C77bd860f94500075556668cb8",
      "upgradeableComponents": []
    },
    "0x658843BB859B7b85cEAb5cF77167e3F0a78dFE7f": {
      "asset": "0x9Bcef72be871e61ED4fBbc7630889beE758eb81D",
      "name": "rETH RocketPool Rate Provider",
      "summary": "safe",
      "review": "./LegacyReview.md",
      "warnings": ["legacy"],
      "factory": "",
      "upgradeableComponents": []
    },
    "0x97b323fc033323B66159402bcDb9D7B9DC604235": {
      "asset": "0xe05A08226c49b636ACf99c40Da8DC6aF83CE5bB3",
      "name": "ankrETH Staking Rate Provider",
      "summary": "safe",
      "review": "./LegacyReview.md",
      "warnings": ["legacy"],
      "factory": "",
      "upgradeableComponents": []
    },
    "0xef42D000a3e85C4e71C57e2C6A1E600e86f5a91B": {
      "asset": "0x5A7fACB970D094B6C7FF1df0eA68D99E6e73CBFF",
      "name": "weETH Rate Provider",
      "summary": "safe",
      "review": "./ChainLinkRateProvider.md",
      "warnings": ["chainlink"],
      "factory": "0x83E443EF4f9963C77bd860f94500075556668cb8",
      "upgradeableComponents": []
    },
    "0x1373A61449C26CC3F48C1B4c547322eDAa36eB12": {
      "asset": "0x4186BFC76E2E237523CBC30FD220FE055156b41F",
      "name": "RSETHRateReceiver",
      "summary": "safe",
      "review": "./rsETHRateProviderOptimism.md",
      "warnings": [],
      "factory": "",
      "upgradeableComponents": [
        {
          "entrypoint": "0x1373A61449C26CC3F48C1B4c547322eDAa36eB12",
          "implementationReviewed": "0x1373A61449C26CC3F48C1B4c547322eDAa36eB12"
        }
      ]
    },
    "0x52cdf016439Cf36b1c7655740BAa8216977F6487": {
      "asset": "0x57F5E098CaD7A3D1Eed53991D4d66C45C9AF7812",
      "name": "ERC4626RateProvider",
      "summary": "safe",
      "review": "./wUSDMRateProvider.md",
      "warnings": ["eoaUpgradeable"],
      "factory": "0x02a569eea6f85736E2D63C59E60d27d075E75c33",
      "upgradeableComponents": []
    }
  },
  "polygon": {
    "0x76D8B79Fb9afD4dA89913458C90B6C09676628E2": {
      "asset": "0x01d1a890D40d890d59795aFCce22F5AdbB511A3a",
      "name": "RateProvider",
      "summary": "safe",
      "review": "./RateProvider_wFRK.md",
      "warnings": ["donation"],
      "factory": "",
      "upgradeableComponents": [
        {
          "entrypoint": "0x2cb7285733A30BB08303B917A7a519C88146C6Eb",
          "implementationReviewed": "0xEdb20e3cD8C7c149Ea57fe470fb9685c4b1B8703"
        },
        {
          "entrypoint": "0x4dBA794671B891D2Ee2E3E7eA9E993026219941C",
          "implementationReviewed": "0x7714fcFe0d9C4726F6C1E3B1275C2951B9B54F65"
        },
        {
          "entrypoint": "0x0aC2E3Cd1E9b2DA91972d2363e76B5A0cE514e73",
          "implementationReviewed": "0x41d4D26F70951a2134DC862ea6248fFBE2a516bb"
        },
        {
          "entrypoint": "0x173EB1d561CcEFd8e83a3741483a8Bd76dF827Ef",
          "implementationReviewed": "0x72e923047245D2B58D87f311a2b5b487620EE60A"
        }
      ]
    },
    "0x7d10050F608c8EFFf118eDd1416D82a0EF2d7531": {
      "asset": "0x2dCa80061632f3F87c9cA28364d1d0c30cD79a19",
      "name": "ERC4626RateProvider",
      "summary": "safe",
      "review": "./statATokenLMRateProvider.md",
      "warnings": [""],
      "factory": "",
      "upgradeableComponents": [
        {
          "entrypoint": "0x2dCa80061632f3F87c9cA28364d1d0c30cD79a19",
          "implementationReviewed": "0x6a7192c55e9298874e49675a63d5ebb11ed99a66"
        },
        {
          "entrypoint": "0x794a61358D6845594F94dc1DB02A252b5b4814aD",
          "implementationReviewed": "0x1ed647b250e5b6d71dc7b25806f44c33f5658f71"
        }
      ]
    },
    "0x9977a61a6aa950044d4dcD8aA0cAb76F84ea5aCd": {
      "asset": "0x87A1fdc4C726c459f597282be639a045062c0E46",
      "name": "ERC4626RateProvider",
      "summary": "safe",
      "review": "./statATokenLMRateProvider.md",
      "warnings": [""],
      "factory": "",
      "upgradeableComponents": [
        {
          "entrypoint": "0x87A1fdc4C726c459f597282be639a045062c0E46",
          "implementationReviewed": "0x6a7192c55e9298874e49675a63d5ebb11ed99a66"
        },
        {
          "entrypoint": "0x794a61358D6845594F94dc1DB02A252b5b4814aD",
          "implementationReviewed": "0x1ed647b250e5b6d71dc7b25806f44c33f5658f71"
        }
      ]
    },
    "0x8c1944E305c590FaDAf0aDe4f737f5f95a4971B6": {
      "asset": "0x03b54A6e9a984069379fae1a4fC4dBAE93B3bCCD",
      "name": "wstETH / ETH Rate Provider",
      "summary": "unsafe",
      "review": "./ChainLinkRateProvider.md",
      "warnings": ["chainlink"],
      "factory": "0xa3b370092aeb56770B23315252aB5E16DAcBF62B",
      "upgradeableComponents": []
    },
    "0x693A9Aca2f7b699BBd3d55d980Ac8a5D7a66868B": {
      "asset": "0x03b54A6e9a984069379fae1a4fC4dBAE93B3bCCD",
      "name": "wstETH Rate Provider Duplicate",
      "summary": "safe",
      "review": "./ChainLinkRateProvider.md",
      "warnings": ["chainlink"],
      "factory": "0xa3b370092aeb56770B23315252aB5E16DAcBF62B",
      "upgradeableComponents": []
    },
    "0xeE652bbF72689AA59F0B8F981c9c90e2A8Af8d8f": {
      "asset": "0xfa68FB4628DFF1028CFEc22b4162FCcd0d45efb6",
      "name": "MaticX Rate Provider",
      "summary": "safe",
      "review": "./LegacyReview.md",
      "warnings": ["legacy"],
      "factory": "",
      "upgradeableComponents": []
    },
    "0xdEd6C522d803E35f65318a9a4d7333a22d582199": {
      "asset": "0x3A58a54C066FdC0f2D55FC9C89F0415C92eBf3C4",
      "name": "stMATIC Rate Provider",
      "summary": "safe",
      "review": "./LegacyReview.md",
      "warnings": ["legacy"],
      "factory": "",
      "upgradeableComponents": []
    },
    "0x87393BE8ac323F2E63520A6184e5A8A9CC9fC051": {
      "asset": "0xFcBB00dF1d663eeE58123946A30AB2138bF9eb2A",
      "name": "csMATIC Clay Stack Tunnel Rate Provider",
      "summary": "safe",
      "review": "./LegacyReview.md",
      "warnings": ["legacy"],
      "factory": "",
      "upgradeableComponents": []
    },
    "0x737b6ea575AD54e0c4F45c7A36Ad8c0e730aAD74": {
      "asset": "0xAF0D9D65fC54de245cdA37af3d18cbEc860A4D4b",
      "name": "wUSDR Rate Provider",
      "summary": "safe",
      "review": "./LegacyReview.md",
      "warnings": ["legacy"],
      "factory": "",
      "upgradeableComponents": []
    }
  },
  "zkevm": {
    "0xFC8d81A01deD207aD3DEB4FE91437CAe52deD0b5": {
      "asset": "0x12D8CE035c5DE3Ce39B1fDD4C1d5a745EAbA3b8C",
      "name": "AnkrETHRateProvider",
      "summary": "safe",
      "review": "./AnkrETHRateProvider.md",
      "warnings": [],
      "factory": "",
      "upgradeableComponents": [
        {
          "entrypoint": "0x12D8CE035c5DE3Ce39B1fDD4C1d5a745EAbA3b8C",
          "implementationReviewed": "0x8d98D8ec0D930078a083C7be54430D2093d3D4aB"
        },
        {
          "entrypoint": "0xEf3C162450E1d08804493aA27BE60CDAa054050F",
          "implementationReviewed": "0xd00b967296B6d8Ec266E4BA64594f892D03A4d0a"
        }
      ]
    },
    "0x4186BFC76E2E237523CBC30FD220FE055156b41F": {
      "asset": "0x8C7D118B5c47a5BCBD47cc51789558B98dAD17c5",
      "name": "RSETHRateReceiver",
      "summary": "safe",
      "review": "./rsEthRateProviderPolygonZKEVM.md",
      "warnings": ["donation"],
      "factory": "",
      "upgradeableComponents": [
        {
          "entrypoint": "0x4186BFC76E2E237523CBC30FD220FE055156b41F",
          "implementationReviewed": "0x4186BFC76E2E237523CBC30FD220FE055156b41F"
        }
      ]
    },
    "0x60b39BEC6AF8206d1E6E8DFC63ceA214A506D6c3": {
      "asset": "0xb23C20EFcE6e24Acca0Cef9B7B7aA196b84EC942",
      "name": "rETH Rate Receiver",
      "summary": "safe",
      "review": "./LegacyReview.md",
      "warnings": ["legacy"],
      "factory": "",
      "upgradeableComponents": []
    },
    "0x00346D2Fd4B2Dc3468fA38B857409BC99f832ef8": {
      "asset": "0x5D8cfF95D7A57c0BF50B30b43c7CC0D52825D4a9",
      "name": "wstETH Rate Receiver",
      "summary": "safe",
      "review": "./LegacyReview.md",
      "warnings": ["legacy"],
      "factory": "",
      "upgradeableComponents": []
    },
    "0x8c76aa5b78357e1fa104ea2bc4a219f0870251f1": {
      "asset": "0xb23C20EFcE6e24Acca0Cef9B7B7aA196b84EC942",
      "name": "rETH Rate Provider",
      "summary": "safe",
      "review": "./ChainLinkRateProvider.md",
      "warnings": ["chainlink"],
      "factory": "0x4132f7AcC9dB7A6cF7BE2Dd3A9DC8b30C7E6E6c8",
      "upgradeableComponents": []
    },
    "0x8dd590ebb702c21a41289A0a69b0C6F74bdece75": {
      "asset": "0x5D8cfF95D7A57c0BF50B30b43c7CC0D52825D4a9",
      "name": "wstETH Rate Provider",
      "summary": "safe",
      "review": "./ChainLinkRateProvider.md",
      "warnings": ["chainlink"],
      "factory": "0x4132f7AcC9dB7A6cF7BE2Dd3A9DC8b30C7E6E6c8",
      "upgradeableComponents": []
    }
  },
  "sepolia": {
    "0xB1B171A07463654cc1fE3df4eC05f754E41f0A65": {
      "asset": "0x978206fAe13faF5a8d293FB614326B237684B750",
      "name": "waUSDT Rate Provider",
      "summary": "safe",
      "review": "./StatATokenTestnetRateProvider.md",
      "warnings": [],
      "factory": "",
      "upgradeableComponents": []
    },
    "0x22db61f3a8d81d3d427a157fdae8c7eb5b5fd373": {
      "asset": "0xDE46e43F46ff74A23a65EBb0580cbe3dFE684a17",
      "name": "waDAI Rate Provider",
      "summary": "safe",
      "review": "./StatATokenTestnetRateProvider.md",
      "warnings": [],
      "factory": "",
      "upgradeableComponents": []
    },
    "0x34101091673238545De8a846621823D9993c3085": {
      "asset": "0x8A88124522dbBF1E56352ba3DE1d9F78C143751e",
      "name": "waUSDC Rate Provider",
      "summary": "safe",
      "review": "./StatATokenTestnetRateProvider.md",
      "warnings": [],
      "factory": "",
      "upgradeableComponents": []
    }
  },
  "sonic": {
    "0xe5da20f15420ad15de0fa650600afc998bbe3955": {
      "asset": "0xE5DA20F15420aD15DE0fa650600aFc998bbE3955",
      "name": "stS Rateprovider",
      "summary": "safe",
      "review": "./LegacyReview.md",
      "warnings": ["legacy"],
      "factory": "",
      "upgradeableComponents": [
        {
          "entrypoint": "0xe5da20f15420ad15de0fa650600afc998bbe3955",
          "implementationReviewed": "0xd5f7fc8ba92756a34693baa386edcc8dd5b3f141"
        }
      ]
    }
  }
}<|MERGE_RESOLUTION|>--- conflicted
+++ resolved
@@ -1898,7 +1898,62 @@
         }
       ]
     },
-<<<<<<< HEAD
+    "0x1DB1Afd9552eeB28e2e36597082440598B7F1320": {
+      "asset": "0x1DB1Afd9552eeB28e2e36597082440598B7F1320",
+      "name": "RPLVault",
+      "summary": "safe",
+      "review": "./GravitaRateProviders.md",
+      "warnings": ["donation"],
+      "factory": "",
+      "upgradeableComponents": [
+        {
+          "entrypoint": "0xBB22d59B73D7a6F3A8a83A214BECc67Eb3b511fE",
+          "implementationReviewed": "0x767b901B7Eb64133e82F6531614b66cb235E4c71"
+        },
+        {
+          "entrypoint": "0x4343743dBc46F67D3340b45286D8cdC13c8575DE",
+          "implementationReviewed": "0x9c9001E0ff0D8C5c535252E883B7D0Ca2BE68Eef"
+        },
+        {
+          "entrypoint": "0x102809fE582ecaa527bB316DCc4E99fc35FBAbb9",
+          "implementationReviewed": "0x1044958261F0a3DFf363313FC94f7eA69aC935A1"
+        },
+        {
+          "entrypoint": "0x312717E67b9a12402fB8d2DB031aC9C84665a04e",
+          "implementationReviewed": "0x4A878c581C9542ebC467d1Ce5CB86C3Cf25603ab"
+        }
+      ]
+    },
+    "0xBB22d59B73D7a6F3A8a83A214BECc67Eb3b511fE": {
+      "asset": "0xBB22d59B73D7a6F3A8a83A214BECc67Eb3b511fE",
+      "name": "WETHVault",
+      "summary": "safe",
+      "review": "./GravitaRateProviders.md",
+      "warnings": ["donation", "eoaUpgradeable"],
+      "factory": "",
+      "upgradeableComponents": [
+        {
+          "entrypoint": "0xBB22d59B73D7a6F3A8a83A214BECc67Eb3b511fE",
+          "implementationReviewed": "0x767b901B7Eb64133e82F6531614b66cb235E4c71"
+        },
+        {
+          "entrypoint": "0x4343743dBc46F67D3340b45286D8cdC13c8575DE",
+          "implementationReviewed": "0x9c9001E0ff0D8C5c535252E883B7D0Ca2BE68Eef"
+        },
+        {
+          "entrypoint": "0x102809fE582ecaa527bB316DCc4E99fc35FBAbb9",
+          "implementationReviewed": "0x1044958261F0a3DFf363313FC94f7eA69aC935A1"
+        },
+        {
+          "entrypoint": "0x81C1001e1621d05bE250814123CC81BBb244Cb07",
+          "implementationReviewed": "0x9c778410221841A35e0EEa0e82E27ccE78Ee3C27"
+        },
+        {
+          "entrypoint": "0x312717E67b9a12402fB8d2DB031aC9C84665a04e",
+          "implementationReviewed": "0x4A878c581C9542ebC467d1Ce5CB86C3Cf25603ab"
+        }
+      ]
+    },
     "0x9062a576D3e6Cf6999e99e405608063033c4CFF6": {
       "asset": "0xbEeFc011e94f43b8B7b455eBaB290C7Ab4E216f1",
       "name": "csUSDL-MORPHOv1.1",
@@ -1914,61 +1969,6 @@
         {
           "entrypoint": "0xbdC7c08592Ee4aa51D06C27Ee23D5087D65aDbcD",
           "implementationReviewed": "0x752d55d62a94658eac08eae42deda902b69b0e76"
-=======
-    "0x1DB1Afd9552eeB28e2e36597082440598B7F1320": {
-      "asset": "0x1DB1Afd9552eeB28e2e36597082440598B7F1320",
-      "name": "RPLVault",
-      "summary": "safe",
-      "review": "./GravitaRateProviders.md",
-      "warnings": ["donation"],
-      "factory": "",
-      "upgradeableComponents": [
-        {
-          "entrypoint": "0xBB22d59B73D7a6F3A8a83A214BECc67Eb3b511fE",
-          "implementationReviewed": "0x767b901B7Eb64133e82F6531614b66cb235E4c71"
-        },
-        {
-          "entrypoint": "0x4343743dBc46F67D3340b45286D8cdC13c8575DE",
-          "implementationReviewed": "0x9c9001E0ff0D8C5c535252E883B7D0Ca2BE68Eef"
-        },
-        {
-          "entrypoint": "0x102809fE582ecaa527bB316DCc4E99fc35FBAbb9",
-          "implementationReviewed": "0x1044958261F0a3DFf363313FC94f7eA69aC935A1"
-        },
-        {
-          "entrypoint": "0x312717E67b9a12402fB8d2DB031aC9C84665a04e",
-          "implementationReviewed": "0x4A878c581C9542ebC467d1Ce5CB86C3Cf25603ab"
-        }
-      ]
-    },
-    "0xBB22d59B73D7a6F3A8a83A214BECc67Eb3b511fE": {
-      "asset": "0xBB22d59B73D7a6F3A8a83A214BECc67Eb3b511fE",
-      "name": "WETHVault",
-      "summary": "safe",
-      "review": "./GravitaRateProviders.md",
-      "warnings": ["donation", "eoaUpgradeable"],
-      "factory": "",
-      "upgradeableComponents": [
-        {
-          "entrypoint": "0xBB22d59B73D7a6F3A8a83A214BECc67Eb3b511fE",
-          "implementationReviewed": "0x767b901B7Eb64133e82F6531614b66cb235E4c71"
-        },
-        {
-          "entrypoint": "0x4343743dBc46F67D3340b45286D8cdC13c8575DE",
-          "implementationReviewed": "0x9c9001E0ff0D8C5c535252E883B7D0Ca2BE68Eef"
-        },
-        {
-          "entrypoint": "0x102809fE582ecaa527bB316DCc4E99fc35FBAbb9",
-          "implementationReviewed": "0x1044958261F0a3DFf363313FC94f7eA69aC935A1"
-        },
-        {
-          "entrypoint": "0x81C1001e1621d05bE250814123CC81BBb244Cb07",
-          "implementationReviewed": "0x9c778410221841A35e0EEa0e82E27ccE78Ee3C27"
-        },
-        {
-          "entrypoint": "0x312717E67b9a12402fB8d2DB031aC9C84665a04e",
-          "implementationReviewed": "0x4A878c581C9542ebC467d1Ce5CB86C3Cf25603ab"
->>>>>>> 0f13d35f
         }
       ]
     }
