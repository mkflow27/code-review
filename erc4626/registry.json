--- conflicted
+++ resolved
@@ -1032,7 +1032,6 @@
       "useUnderlyingForAddRemove": true,
       "useWrappedForAddRemove": true
     },
-<<<<<<< HEAD
     "0x5030183B3DD0105d69D7d45595C120Fc4b542EC3": {
       "asset": "0x06d47F3fb376649c3A9Dafe069B3D6E35572219E",
       "name": "EVKVaultesavUSD-3Erc4626Vault.md",
@@ -1042,7 +1041,21 @@
       "upgradeableComponents": [
         {
           "entrypoint": "0x5030183b3dd0105d69d7d45595c120fc4b542ec3",
-=======
+          "implementationReviewed": "0x29E9b639e165d919FEcf02521F8A9dA0492D4f21"
+        },
+        {
+          "entrypoint": "0xaf4b4c18b17f6a2b32f6c398a3910bdcd7f26181",
+          "implementationReviewed": "0x29E9b639e165d919FEcf02521F8A9dA0492D4f21"
+        },
+        {
+          "entrypoint": "0x5030183B3DD0105d69D7d45595C120Fc4b542EC3",
+          "implementationReviewed": "0x29E9b639e165d919FEcf02521F8A9dA0492D4f21"
+        }
+      ],
+      "canUseBufferForSwaps": true,
+      "useUnderlyingForAddRemove": true,
+      "useWrappedForAddRemove": true
+    },
     "0x72F92a966f1874f74e1b601BEe7CF57031B53A03": {
       "asset": "0x06d47F3fb376649c3A9Dafe069B3D6E35572219E",
       "name": "EVKVaultesavUSD-2Erc4626Vault.md",
@@ -1052,7 +1065,6 @@
       "upgradeableComponents": [
         {
           "entrypoint": "0x72f92a966f1874f74e1b601bee7cf57031b53a03",
->>>>>>> 145280e0
           "implementationReviewed": "0x29E9b639e165d919FEcf02521F8A9dA0492D4f21"
         },
         {
@@ -1060,11 +1072,7 @@
           "implementationReviewed": "0x29E9b639e165d919FEcf02521F8A9dA0492D4f21"
         },
         {
-<<<<<<< HEAD
-          "entrypoint": "0x5030183B3DD0105d69D7d45595C120Fc4b542EC3",
-=======
           "entrypoint": "0x72F92a966f1874f74e1b601BEe7CF57031B53A03",
->>>>>>> 145280e0
           "implementationReviewed": "0x29E9b639e165d919FEcf02521F8A9dA0492D4f21"
         }
       ],
