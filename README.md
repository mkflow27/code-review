Here is the improved content for your README.md file as raw data:

---

# Code Review

A collection of smart contract code reviews performed upon friendly request.

**Disclaimer**:  
NOTHING IN THIS REPOSITORY CONSTITUTES A FORMAL AUDIT, AND CODE SHOULD NEVER BE DEPLOYED TO PRODUCTION WITHOUT A FORMAL AUDIT. REVIEWERS ARE HUMAN; MISTAKES WILL BE MADE AND BUGS MISSED. REVIEWERS ARE NOT LIABLE FOR ANY INCIDENT THAT OCCURS POST-REVIEW. THIS IS MERELY A FRIENDLY PEER-REVIEW SERVICE AND SHOULD NOT BE TREATED AS A STAMP OF APPROVAL. REVIEWED CODE IS NOT NECESSARILY BUG-FREE. ALWAYS TRIPLE-CHECK BEFORE INTERACTING WITH SMART CONTRACTS, AND DO NOT TRUST REVIEWERS ON THE BASIS OF REPUTATION ALONE.

<<<<<<< HEAD
---

## Setup

1. **Clone the repository:**
    ```sh
    git clone https://github.com/your-username/code-review.git
    cd code-review
    ```

2. **Install dependencies:**
    ```sh
    npm install
    ```

3. **Set up environment variables:**
    Create a .env file in the root directory and add the necessary environment variables. You can use the .env.example file as a reference.

    ```sh
    cp .env.example .env
    ```

    ### Essential Environment Variables:
    - **`CUSTOM_RPC_URL`**: A custom RPC URL that supports `eth_createAccessList`. This is required for interacting with the blockchain.
    - **`HYPERNATIVE_CLIENT_ID`**: Your Hypernative API client ID.
    - **`HYPERNATIVE_CLIENT_SECRET`**: Your Hypernative API client secret.
    - **`TENDERLY_ACCOUNT_SLUG`**: Your Tenderly account slug.
    - **`TENDERLY_PROJECT_SLUG`**: Your Tenderly project slug.
    - **`TENDERLY_API_ACCESS_KEY`**: Your Tenderly API access key.
    - **`ETHERSCAN_API_KEY`**: Your Etherscan API key (for Ethereum).
    - **Other API keys**: Depending on the chain, you may need additional API keys (e.g., `GNOSISSCAN_API_KEY`, `BASESCAN_API_KEY`, etc.).

---

## Testing

1. **Run tests:**
    ```sh
    npm test
    ```

---

## Scripts

The following scripts are available in the package.json file:

- **`npm run test`**: Runs the test suite.
- **`npm run lint`**: Lints the registry.
- **`npm run write-review`**: Generates the rate-provider review.

---

## Running Scripts

### `npm run write-review`

This script generates a review for a specified rate provider. It fetches the necessary data, generates a markdown review file, and updates the registry with the new review information. It additionally creates the Hypernative monitoring agents.

#### Usage:
```sh
npm run write-review -- --rateProviderAddress <address> --network <network> --rateProviderAsset <asset>
```

#### Example:
```sh
npm run write-review -- --rateProviderAddress 0xA4c27E4Aa764312fD958345Ed683c6eeC4581A10 --network mainnet --rateProviderAsset 0x7788A3538C5fc7F9c7C8A74EAC4c898fC8d87d92
```

#### Supported Networks:

**WIP**: This is work in progress and will be updated once more reviews for new networks come in.

The supported networks can be seen in the `write-review.ts` file under the network option:
```typescript
.option('network', {
    alias: 'n',
    type: 'string',
    description: 'The network the rate provider is deployed on',
    choices: ['base', 'mainnet', 'arbitrum', 'avalanche'],
    demandOption: true,
})
```


---

## Output

The `write-review` script does the following:
1. Updates the `registry.json` file with rate provider information.
2. Generates a markdown review report.
3. Generates the monitoring agents on the hpyernative platform.

### Post-Script Actions:
Before the review is finalized, the user is expected to:
- Add context about the rate provider in the generated markdown file.
- Include audit reports (if available).
- Optionally rename the review file and update the `name` and `review` fields in the registry.
=======
Rate Provider Factories for reference

| Network    | ChainlinkRateProviderFactory               | ERC4626RateProviderFactory                 |
| ---------- | ------------------------------------------ | ------------------------------------------ |
| Arbitrum   | 0x5DbAd78818D4c8958EfF2d5b95b28385A22113Cd | 0xe548a29631f9E49830bE8edc22d407b2D2915F31 |
| Avalanche  | 0x76578ecf9a141296Ec657847fb45B0585bCDa3a6 | 0xfCe81cafe4b3F7e2263EFc2d907f488EBF2B238E |
| Base       | 0x0A973B6DB16C2ded41dC91691Cc347BEb0e2442B | 0xEfD3aF73d3359014f3B864d37AC672A6d3D7ff1A |
| Fraxtal    | 0x3f170631ed9821Ca51A59D996aB095162438DC10 | N/A                                        |
| Gnosis     | 0xDB8d758BCb971e482B2C45f7F8a7740283A1bd3A | 0x15e86Be6084C6A5a8c17732D398dFbC2Ec574CEC |
| Mainnet    | 0x1311Fbc9F60359639174c1e7cC2032DbDb5Cc4d1 | 0xFC541f8d8c5e907E236C8931F0Df9F58e0C259Ec |
| Mode       | 0x96484f2aBF5e58b15176dbF1A799627B53F13B6d | 0x0767bECE12a327A1eD896c48E843AE53a0c313E9 |
| Optimism   | 0x83E443EF4f9963C77bd860f94500075556668cb8 | 0x02a569eea6f85736E2D63C59E60d27d075E75c33 |
| Polygon    | 0xa3b370092aeb56770B23315252aB5E16DAcBF62B | 0x3e89cc86307aF44A77EB29d0c4163d515D348313 |
| Sepolia    | 0xA8920455934Da4D853faac1f94Fe7bEf72943eF1 | N/A                                        |
| zkEVM      | 0x4132f7AcC9dB7A6cF7BE2Dd3A9DC8b30C7E6E6c8 | N/A                                        |

Rate Transformer Factories 
Use these factories when an ERC4626 vault contains a yield bearing token to combine their resepctive rates of growth. This denominates the vault asset in the underlying for correlated pairs. For example Aave-wstETH pairing with Aave-wETH by denominating the assets in wETH.

| Network    | AaveRateTransformerFactory                 | 
| ---------- | -------------------------------------------|
| Arbitrum   | 0xec2c6184761ab7fe061130b4a7e3da89c72f8395 | 
| Base       | 0x4e185b1502fea7a06b63fdda6de38f92c9528566 |
| Ethereum   | 0xec2c6184761ab7fe061130b4a7e3da89c72f8395 | 


Constant Rate Provider Factories
Use this factories gor Gyro pools. They report a static rate custom tailored to gyro pools.

| Network    | AaveRateTransformerFactory                 | 
| ---------- | -------------------------------------------|
| Arbitrum   | 0xF502791715F287989374c452Fa78b475A3194a90 | 
| Base       | 0xc0555b555857AAf2b5b28601eaAcFba2F8BBFB09 |
>>>>>>> 7f8afb5b
<|MERGE_RESOLUTION|>--- conflicted
+++ resolved
@@ -9,7 +9,6 @@
 **Disclaimer**:  
 NOTHING IN THIS REPOSITORY CONSTITUTES A FORMAL AUDIT, AND CODE SHOULD NEVER BE DEPLOYED TO PRODUCTION WITHOUT A FORMAL AUDIT. REVIEWERS ARE HUMAN; MISTAKES WILL BE MADE AND BUGS MISSED. REVIEWERS ARE NOT LIABLE FOR ANY INCIDENT THAT OCCURS POST-REVIEW. THIS IS MERELY A FRIENDLY PEER-REVIEW SERVICE AND SHOULD NOT BE TREATED AS A STAMP OF APPROVAL. REVIEWED CODE IS NOT NECESSARILY BUG-FREE. ALWAYS TRIPLE-CHECK BEFORE INTERACTING WITH SMART CONTRACTS, AND DO NOT TRUST REVIEWERS ON THE BASIS OF REPUTATION ALONE.
 
-<<<<<<< HEAD
 ---
 
 ## Setup
@@ -109,31 +108,7 @@
 - Add context about the rate provider in the generated markdown file.
 - Include audit reports (if available).
 - Optionally rename the review file and update the `name` and `review` fields in the registry.
-=======
-Rate Provider Factories for reference
 
-| Network    | ChainlinkRateProviderFactory               | ERC4626RateProviderFactory                 |
-| ---------- | ------------------------------------------ | ------------------------------------------ |
-| Arbitrum   | 0x5DbAd78818D4c8958EfF2d5b95b28385A22113Cd | 0xe548a29631f9E49830bE8edc22d407b2D2915F31 |
-| Avalanche  | 0x76578ecf9a141296Ec657847fb45B0585bCDa3a6 | 0xfCe81cafe4b3F7e2263EFc2d907f488EBF2B238E |
-| Base       | 0x0A973B6DB16C2ded41dC91691Cc347BEb0e2442B | 0xEfD3aF73d3359014f3B864d37AC672A6d3D7ff1A |
-| Fraxtal    | 0x3f170631ed9821Ca51A59D996aB095162438DC10 | N/A                                        |
-| Gnosis     | 0xDB8d758BCb971e482B2C45f7F8a7740283A1bd3A | 0x15e86Be6084C6A5a8c17732D398dFbC2Ec574CEC |
-| Mainnet    | 0x1311Fbc9F60359639174c1e7cC2032DbDb5Cc4d1 | 0xFC541f8d8c5e907E236C8931F0Df9F58e0C259Ec |
-| Mode       | 0x96484f2aBF5e58b15176dbF1A799627B53F13B6d | 0x0767bECE12a327A1eD896c48E843AE53a0c313E9 |
-| Optimism   | 0x83E443EF4f9963C77bd860f94500075556668cb8 | 0x02a569eea6f85736E2D63C59E60d27d075E75c33 |
-| Polygon    | 0xa3b370092aeb56770B23315252aB5E16DAcBF62B | 0x3e89cc86307aF44A77EB29d0c4163d515D348313 |
-| Sepolia    | 0xA8920455934Da4D853faac1f94Fe7bEf72943eF1 | N/A                                        |
-| zkEVM      | 0x4132f7AcC9dB7A6cF7BE2Dd3A9DC8b30C7E6E6c8 | N/A                                        |
-
-Rate Transformer Factories 
-Use these factories when an ERC4626 vault contains a yield bearing token to combine their resepctive rates of growth. This denominates the vault asset in the underlying for correlated pairs. For example Aave-wstETH pairing with Aave-wETH by denominating the assets in wETH.
-
-| Network    | AaveRateTransformerFactory                 | 
-| ---------- | -------------------------------------------|
-| Arbitrum   | 0xec2c6184761ab7fe061130b4a7e3da89c72f8395 | 
-| Base       | 0x4e185b1502fea7a06b63fdda6de38f92c9528566 |
-| Ethereum   | 0xec2c6184761ab7fe061130b4a7e3da89c72f8395 | 
 
 
 Constant Rate Provider Factories
@@ -142,5 +117,4 @@
 | Network    | AaveRateTransformerFactory                 | 
 | ---------- | -------------------------------------------|
 | Arbitrum   | 0xF502791715F287989374c452Fa78b475A3194a90 | 
-| Base       | 0xc0555b555857AAf2b5b28601eaAcFba2F8BBFB09 |
->>>>>>> 7f8afb5b
+| Base       | 0xc0555b555857AAf2b5b28601eaAcFba2F8BBFB09 |