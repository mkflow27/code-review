{
  "arbitrum": {
    "0xFC8d81A01deD207aD3DEB4FE91437CAe52deD0b5": {
      "asset": "0xe05A08226c49b636ACf99c40Da8DC6aF83CE5bB3",
      "name": "AnkrETHRateProvider",
      "summary": "safe",
      "review": "./AnkrETHRateProvider.md",
      "warnings": [],
      "factory": "",
      "upgradeableComponents": [
        {
          "entrypoint": "0xe05A08226c49b636ACf99c40Da8DC6aF83CE5bB3",
          "implementationReviewed": "0x4d8798836b630025C5c98FEbd10a90B3D7596777"
        },
        {
          "entrypoint": "0xCb0006B31e6b403fEeEC257A8ABeE0817bEd7eBa",
          "implementationReviewed": "0xd00b967296B6d8Ec266E4BA64594f892D03A4d0a"
        }
      ]
    },
    "0xD438f19b1Dd47EbECc5f904d8Fd44583CbFB7c85": {
      "asset": "0xae48b7C8e096896E32D53F10d0Bf89f82ec7b987",
      "name": "BalancerRateProvider",
      "summary": "safe",
      "review": "./BalancerRateProvider_USDF.md",
      "warnings": [],
      "factory": "",
      "upgradeableComponents": [
        {
          "entrypoint": "0x80e1a981285181686a3951B05dEd454734892a09",
          "implementationReviewed": "0x038C8535269E4AdC083Ba90388f15788174d7da7"
        }
      ]
    },
    "0x2bA447d4B823338435057571bF70907F8224BB47": {
      "asset": "0xB86fb1047A955C0186c77ff6263819b37B32440D",
      "name": "WrappedUsdPlusRateProvider",
      "summary": "safe",
      "review": "./WrappedUsdPlusRateProvider.md",
      "warnings": [],
      "factory": "",
      "upgradeableComponents": [
        {
          "entrypoint": "0xB86fb1047A955C0186c77ff6263819b37B32440D",
          "implementationReviewed": "0xA7E51DF47dcd98F729a80b1C931aAC2b5194f4A0"
        },
        {
          "entrypoint": "0xe80772Eaf6e2E18B651F160Bc9158b2A5caFCA65",
          "implementationReviewed": "0x159f28F598b5C5340D6A902D34eB373D30499660"
        },
        {
          "entrypoint": "0x73cb180bf0521828d8849bc8CF2B920918e23032",
          "implementationReviewed": "0x763018d8B4c27a6Fb320CD588e2Bc355D0d3049E"
        },
        {
          "entrypoint": "0xa44dF8A8581C2cb536234E6640112fFf932ED2c4",
          "implementationReviewed": "0x45523bC29D4bCec386f548bDc295DB28483c56E8"
        }
      ]
    },
    "0x6dbF2155B0636cb3fD5359FCcEFB8a2c02B6cb51": {
      "asset": "0x6dbF2155B0636cb3fD5359FCcEFB8a2c02B6cb51",
      "name": "PlsRdntTokenV2",
      "summary": "safe",
      "review": "./PlsRdntTokenV2.md",
      "warnings": ["donation"],
      "factory": "",
      "upgradeableComponents": [
        {
          "entrypoint": "0x6dbF2155B0636cb3fD5359FCcEFB8a2c02B6cb51",
          "implementationReviewed": "0xF7eB1efc5A3fD02399aC82aa983962280324F9b7"
        }
      ]
    },
    "0xd4e96ef8eee8678dbff4d535e033ed1a4f7605b7": {
      "asset": "0xEC70Dcb4A1EFa46b8F2D97C310C9c4790ba5ffA8",
      "name": "RocketBalancerRateProvider",
      "summary": "safe",
      "review": "./rETHRateProvider.md",
      "warnings": ["donation"],
      "factory": "",
      "upgradeableComponents": [
        {
          "entrypoint": "0x1d8f8f00cfa6758d7bE78336684788Fb0ee0Fa46",
          "implementationReviewed": "0x1d8f8f00cfa6758d7bE78336684788Fb0ee0Fa46"
        }
      ]
    },
    "0xa73ec45fe405b5bfcdc0bf4cbc9014bb32a01cd2": {
      "asset": "0xEC70Dcb4A1EFa46b8F2D97C310C9c4790ba5ffA8",
      "name": "RocketBalancerRateProvider OLD",
      "summary": "unsafe",
      "review": "./rETHRateProvider.md",
      "warnings": ["donation"],
      "factory": "",
      "upgradeableComponents": []
    },
    "0x3bB6861c0Be6673809D55b9D346b6774B634a9D7": {
      "asset": "0xB88a5Ac00917a02d82c7cd6CEBd73E2852d43574",
      "name": "BalancerAMM",
      "summary": "safe",
      "review": "./sweepRateProvider.md",
      "warnings": [],
      "factory": "",
      "upgradeableComponents": [
        {
          "entrypoint": "0xB88a5Ac00917a02d82c7cd6CEBd73E2852d43574",
          "implementationReviewed": "0x19E4F40584824029Fc100c60A74BF41b43EC4976"
        }
      ]
    },
    "0xf7c5c26B574063e7b098ed74fAd6779e65E3F836": {
      "asset": "0x5979D7b546E38E414F7E9822514be443A4800529",
      "name": "ChainlinkRateProvider",
      "summary": "safe",
      "review": "./wstethRateProvider.md",
      "warnings": [],
      "factory": "",
      "upgradeableComponents": []
    },
    "0xf25484650484DE3d554fB0b7125e7696efA4ab99": {
      "asset": "0x2416092f143378750bb29b79eD961ab195CcEea5",
      "name": "xRenzoDeposit",
      "summary": "safe",
      "review": "./ezETHRateProviderArbitrum.md",
      "warnings": [],
      "factory": "",
      "upgradeableComponents": [
        {
          "entrypoint": "0x0e60fd361fF5b90088e1782e6b21A7D177d462C5",
          "implementationReviewed": "0x3E5c63644E683549055b9Be8653de26E0B4CD36E"
        },
        {
          "entrypoint": "0xc1036D6bBa2FE24c65823110B348Ee80D3386ACd",
          "implementationReviewed": "0x5665F1F7ED2dcaD5Dc4CC9B41CA90Bae9DEE1a3A"
        },
        {
          "entrypoint": "0x387dBc0fB00b26fb085aa658527D5BE98302c84C",
          "implementationReviewed": "0x9284cEFf248315377e782df0666EE9832E119508"
        }
      ]
    },
    "0x87cD462A781c0ca843EAB131Bf368328848bB6fD": {
      "asset": "0x7CFaDFD5645B50bE87d546f42699d863648251ad",
      "name": "ERC4626RateProvider",
      "summary": "safe",
      "review": "./statATokenLMRateProvider.md",
      "warnings": [],
      "factory": "",
      "upgradeableComponents": [
        {
          "entrypoint": "0x7CFaDFD5645B50bE87d546f42699d863648251ad",
          "implementationReviewed": "0x4c0633bf70fb2bb984a9eec5d9052bdea451c70a"
        },
        {
          "entrypoint": "0x794a61358D6845594F94dc1DB02A252b5b4814aD",
          "implementationReviewed": "0x03e8c5cd5e194659b16456bb43dd5d38886fe541"
        }
      ]
    },
    "0x48942B49B5bB6f3E1d43c204a3F40a4c5F696ef6": {
      "asset": "0xb165a74407fE1e519d6bCbDeC1Ed3202B35a4140",
      "name": "ERC4626RateProvider",
      "summary": "safe",
      "review": "./statATokenLMRateProvider.md",
      "warnings": [],
      "factory": "",
      "upgradeableComponents": [
        {
          "entrypoint": "0xb165a74407fE1e519d6bCbDeC1Ed3202B35a4140",
          "implementationReviewed": "0x4c0633bf70fb2bb984a9eec5d9052bdea451c70a"
        },
        {
          "entrypoint": "0x794a61358D6845594F94dc1DB02A252b5b4814aD",
          "implementationReviewed": "0x03e8c5cd5e194659b16456bb43dd5d38886fe541"
        }
      ]
    },
    "0x3A236F67Fce401D87D7215695235e201966576E4": {
      "asset": "0x211Cc4DD073734dA055fbF44a2b4667d5E5fE5d2",
      "name": "MergedAdapterWithoutRoundsSusdeRateProviderV1",
      "summary": "safe",
      "review": "./sUSDERateProvider.md",
      "warnings": [],
      "factory": "",
      "upgradeableComponents": [
        {
          "entrypoint": "0x3A236F67Fce401D87D7215695235e201966576E4",
          "implementationReviewed": "0x0e2d75D760b12ac1F2aE84CD2FF9fD13Cb632942"
        }
      ]
    },
    "0x8aa73EC870DC4a0af6b471937682a8FC3b8A21f8": {
      "asset": "0x83e1d2310Ade410676B1733d16e89f91822FD5c3",
      "name": "StakePoolRate",
      "summary": "safe",
      "review": "./jitoSOLRateProvider.md",
      "warnings": [],
      "factory": "",
      "upgradeableComponents": [
        {
          "entrypoint": "0xa5f208e072434bC67592E4C49C1B991BA79BCA46",
          "implementationReviewed": "0x621199f6beB2ba6fbD962E8A52A320EA4F6D4aA3"
        }
      ]
    },
    "0xd983d5560129475bFC210332422FAdCb4EcD09B0": {
      "asset": "0x1DEBd73E752bEaF79865Fd6446b0c970EaE7732f",
      "name": "cbETH Rate Provider",
      "summary": "safe",
      "review": "./ChainLinkRateProvider.md",
      "warnings": ["chainlink"],
      "factory": "0x5DbAd78818D4c8958EfF2d5b95b28385A22113Cd",
      "upgradeableComponents": []
    },
    "0x2237a270E87F81A30a1980422185f806e4549346": {
      "asset": "0x95aB45875cFFdba1E5f451B950bC2E42c0053f39",
      "name": "sfrxETH Rate Provider",
      "summary": "safe",
      "review": "./ChainLinkRateProvider.md",
      "warnings": ["chainlink"],
      "factory": "0x5DbAd78818D4c8958EfF2d5b95b28385A22113Cd",
      "upgradeableComponents": []
    },
    "0x320CFa1a78d37a13C5D1cA5aA51563fF6Bb0f686": {
      "asset": "0xe3b3FE7bcA19cA77Ad877A5Bebab186bEcfAD906",
      "name": "sFRAX Rate Provider",
      "summary": "safe",
      "review": "./ChainLinkRateProvider.md",
      "warnings": ["chainlink"],
      "factory": "0x5DbAd78818D4c8958EfF2d5b95b28385A22113Cd",
      "upgradeableComponents": []
    },
    "0x155a25c8C3a9353d47BCDBc3650E19d1aEa13E54": {
      "asset": "0xe3b3FE7bcA19cA77Ad877A5Bebab186bEcfAD906",
      "name": "sFRAX Rate Provider Duplicate",
      "summary": "safe",
      "review": "./ChainLinkRateProvider.md",
      "warnings": ["chainlink"],
      "factory": "0x5DbAd78818D4c8958EfF2d5b95b28385A22113Cd",
      "upgradeableComponents": []
    },
    "0x8581953084FfdDBB82fC63f30f11bDb0E7300284": {
      "asset": "0xED65C5085a18Fa160Af0313E60dcc7905E944Dc7",
      "name": "ETHx Rate Provider",
      "summary": "safe",
      "review": "./ChainLinkRateProvider.md",
      "warnings": ["chainlink"],
      "factory": "0x5DbAd78818D4c8958EfF2d5b95b28385A22113Cd",
      "upgradeableComponents": []
    },
    "0xefa422c31fc71a636c2c630d226dba4cced1073a": {
      "asset": "0xd8724322f44e5c58d7a815f542036fb17dbbf839",
      "name": "woETH Rate Provider",
      "summary": "safe",
      "review": "./ChainLinkRateProvider.md",
      "warnings": ["chainlink"],
      "factory": "0x5DbAd78818D4c8958EfF2d5b95b28385A22113Cd",
      "upgradeableComponents": []
    },
    "0xCd9e3fb32c8F258555b8292531112bBb5B87E2F4": {
      "asset": "0x35751007a407ca6feffe80b3cb397736d2cf4dbe",
      "name": "weETH Rate Provider",
      "summary": "safe",
      "review": "./ChainLinkRateProvider.md",
      "warnings": ["chainlink"],
      "factory": "0x5DbAd78818D4c8958EfF2d5b95b28385A22113Cd",
      "upgradeableComponents": []
    },
    "0xBA74737A078C05500dD98C970909e4A3b90c35C6": {
      "asset": "0xf7d4e7273E5015C96728A6b02f31C505eE184603",
      "name": "PriceFeed",
      "summary": "safe",
      "review": "./StakewiseRateProviderArbitrum.md",
      "warnings": [],
      "factory": "",
      "upgradeableComponents": [
        {
          "entrypoint": "0xBA74737A078C05500dD98C970909e4A3b90c35C6",
          "implementationReviewed": "0xBA74737A078C05500dD98C970909e4A3b90c35C6"
        }
      ]
    },
    "0x3222d3De5A9a3aB884751828903044CC4ADC627e": {
      "asset": "0x4186BFC76E2E237523CBC30FD220FE055156b41F",
      "name": "RsETHRateProvider",
      "summary": "safe",
      "review": "./rsETHRateProviderArbitrum.md",
      "warnings": ["donation"],
      "factory": "",
      "upgradeableComponents": [
        {
          "entrypoint": "0x349A73444b1a310BAe67ef67973022020d70020d",
          "implementationReviewed": "0x8B9991f89Fc31600DCE064566ccE28dC174Fb8E4"
        },
        {
          "entrypoint": "0x947Cb49334e6571ccBFEF1f1f1178d8469D65ec7",
          "implementationReviewed": "0xc5cD38d47D0c2BD7Fe18c64a50c512063DC29700"
        },
        {
          "entrypoint": "0xA1290d69c65A6Fe4DF752f95823fae25cB99e5A7",
          "implementationReviewed": "0x60FF20BACD9A647e4025Ed8b17CE30e40095A1d2"
        },
        {
          "entrypoint": "0x3D08ccb47ccCde84755924ED6B0642F9aB30dFd2",
          "implementationReviewed": "0x0379E85188BC416A1D43Ab04b28F38B5c63F129E"
        },
        {
          "entrypoint": "0x8546A7C8C3C537914C3De24811070334568eF427",
          "implementationReviewed": "0xD7DB9604EF925aF96CDa6B45026Be64C691C7704"
        }
      ]
    },
    "0x971b35225361535D04828F16442AAA54009efE1a": {
      "asset": "0x5A7a183B6B44Dc4EC2E3d2eF43F98C5152b1d76d",
      "name": "InceptionRatioFeed",
      "summary": "safe",
      "review": "./InceptionLRTArbitrum.md",
      "warnings": [],
      "factory": "",
      "upgradeableComponents": [
        {
          "entrypoint": "0xfE715358368416E01d3A961D3a037b7359735d5e",
          "implementationReviewed": "0xBf19Eead55a6B100667f04F8FBC5371E03E8ab2E"
        }
      ]
    },
    "0x57a5a0567187FF4A8dcC1A9bBa86155E355878F2": {
      "asset": "0xd08C3F25862077056cb1b710937576Af899a4959",
      "name": "InceptionRatioFeed",
      "summary": "safe",
      "review": "./InceptionLRTArbitrum.md",
      "warnings": [],
      "factory": "",
      "upgradeableComponents": [
        {
          "entrypoint": "0xfE715358368416E01d3A961D3a037b7359735d5e",
          "implementationReviewed": "0xBf19Eead55a6B100667f04F8FBC5371E03E8ab2E"
        }
      ]
    },
    "0x7F55E509006C9Df7594C4819Ba7ebfE6EfE4854b": {
      "asset": "0x57F5E098CaD7A3D1Eed53991D4d66C45C9AF7812",
      "name": "wUSDM",
      "summary": "safe",
      "review": "./wUSDMRateProvider.md",
      "warnings": ["eoaUpgradeable"],
      "factory": "",
      "upgradeableComponents": [
        {
          "entrypoint": "0x57F5E098CaD7A3D1Eed53991D4d66C45C9AF7812",
          "implementationReviewed": "0x0369d5De7619805238540F721a85c2C859B8da10"
        }
      ]
    },
    "0x601A3bC1A24d209A2C08D2d54eC3f3aa39c3a40A": {
      "asset": "0xd3443ee1e91aF28e5FB858Fbd0D72A63bA8046E0",
      "name": "GTokenRateProvider",
      "summary": "safe",
      "review": "./GTokenRateProvider.md",
      "warnings": [],
      "factory": "",
      "upgradeableComponents": [
        {
          "entrypoint": "0xd3443ee1e91aF28e5FB858Fbd0D72A63bA8046E0",
          "implementationReviewed": "0x9093939b9bdc5322d6e2b37b62867d744c98e874"
        }
      ]
    },
    "0xf7ec24690fBCEc489E7C9A7055C04Db5C221c397": {
      "asset": "0xbC404429558292eE2D769E57d57D6E74bbd2792d",
      "name": "ERC4626RateProvider",
      "summary": "safe",
      "review": "./sUSXRateProvider.md",
      "warnings": [],
      "factory": "0xe548a29631f9E49830bE8edc22d407b2D2915F31",
      "upgradeableComponents": [
        {
          "entrypoint": "0xbC404429558292eE2D769E57d57D6E74bbd2792d",
          "implementationReviewed": "0x339B34965bD3A61025eEA3D5FDcADf75756cc0Db"
        }
      ]
    },
    "0x177862A0242acD8b5F9cc757a963c1C8883da45E": {
      "asset": "0xD9FBA68D89178e3538e708939332c79efC540179",
      "name": "ERC4626RateProvider",
      "summary": "safe",
      "review": "./statATokenLMRateProvider.md",
      "warnings": [],
      "factory": "",
      "upgradeableComponents": [
        {
          "entrypoint": "0xD9FBA68D89178e3538e708939332c79efC540179",
          "implementationReviewed": "0x9Bf9df78b1f7c76a473588c41321B5059b62981e"
        },
        {
          "entrypoint": "0x794a61358D6845594F94dc1DB02A252b5b4814aD",
          "implementationReviewed": "0x6C6c6857e2F32fcCBDb2791597350Aa034a3ce47"
        }
      ]
    },
    "0x183Ac1bCC538aa9729350f8a9C6357a268e1Bd03": {
      "asset": "0x89AEc2023f89E26Dbb7eaa7a98fe3996f9d112A8",
      "name": "ERC4626RateProvider",
      "summary": "safe",
      "review": "./statATokenLMRateProvider.md",
      "warnings": [],
      "factory": "",
      "upgradeableComponents": [
        {
          "entrypoint": "0x89AEc2023f89E26Dbb7eaa7a98fe3996f9d112A8",
          "implementationReviewed": "0x9Bf9df78b1f7c76a473588c41321B5059b62981e"
        },
        {
          "entrypoint": "0x794a61358D6845594F94dc1DB02A252b5b4814aD",
          "implementationReviewed": "0x6C6c6857e2F32fcCBDb2791597350Aa034a3ce47"
        }
      ]
    },
    "0x3a216B01db971Bf28D171C9dA44Cc8C89867697F": {
      "asset": "0xCA5d8F8a8d49439357d3CF46Ca2e720702F132b8",
      "name": "ConstantRateProvider",
      "summary": "safe",
      "review": "./GYDConstantRateProvider.md",
      "warnings": [],
      "factory": "",
      "upgradeableComponents": []
    },
    "0x72F6Da3b4bd0Ab7028F52339Ee3B1f94fffe2dD0": {
      "asset": "0xCA5d8F8a8d49439357d3CF46Ca2e720702F132b8",
      "name": "ConstantRateProvider",
      "summary": "safe",
      "review": "./GYDConstantRateProvider.md",
      "warnings": [],
      "factory": "",
      "upgradeableComponents": []
    },
    "0x4d494eF5CB1143991F7F767567aD7f55bCfDc279": {
      "asset": "0x7751E2F4b8ae93EF6B79d86419d42FE3295A4559",
      "name": "ERC4626RateProvider",
      "summary": "safe",
      "review": "./wUSDLPaxosRateProvider.md",
      "warnings": [],
      "factory": "0xe548a29631f9e49830be8edc22d407b2d2915f31",
      "upgradeableComponents": [
        {
          "entrypoint": "0x7751E2F4b8ae93EF6B79d86419d42FE3295A4559",
          "implementationReviewed": "0x2954C85E7e2B841d0e9A9fdcC09Dac1274057D71"
        },
        {
          "entrypoint": "0x7F850b0aB1988Dd17B69aC564c1E2857949e4dEe",
          "implementationReviewed": "0xF393cf22308C3B0dE868ec125834A9F065C11CeC"
        }
      ]
    },
    "0xDA967592898c584966AAf765C1acfd09F6e1aEAA": {
      "asset": "0x7788A3538C5fc7F9c7C8A74EAC4c898fC8d87d92",
      "name": "ERC4626RateProvider",
      "summary": "safe",
      "review": "./sUSDXRateProviderReview.md",
      "warnings": [],
      "factory": "0xe548a29631f9E49830bE8edc22d407b2D2915F31",
      "upgradeableComponents": []
    },
    "0x4FEFC8A9104464671E909c6470f3A08B71130659": {
      "asset": "0xd09ACb80C1E8f2291862c4978A008791c9167003",
      "name": "tETH / wstETH Rate Provider",
      "summary": "safe",
      "review": "./ChainLinkRateProvider.md",
      "warnings": ["chainlink"],
      "factory": "0x5DbAd78818D4c8958EfF2d5b95b28385A22113Cd",
      "upgradeableComponents": []
    },
    "0xE3dF105DB16282E5ce5cDa2d15391b04A408BcCf": {
      "asset": "0x4cE13a79f45C1Be00BdABD38B764aC28C082704E",
      "name": "Wrapped Aave Arbitrum WETH",
      "summary": "safe",
      "review": "./statATokenv2RateProvider.md",
      "warnings": [""],
      "factory": "0xe548a29631f9E49830bE8edc22d407b2D2915F31",
      "upgradeableComponents": []
    },
    "0xcdAa68ce322728FE4185a60f103C194F1E2c47BC": {
      "asset": "0xD9E3Ef2c12de90E3b03F7b7E3964956a71920d40",
      "name": "Wrapped Aave Arbitrum weETH",
      "summary": "safe",
      "review": "./MarketRateTransformerRateProviders.md",
      "warnings": [""],
      "factory": "0xeC2C6184761ab7fE061130B4A7e3Da89c72F8395",
      "upgradeableComponents": []
    },
    "0xDEA44786E61fd5475B35869586737D99B5e6dB59": {
      "asset": "0x52Dc1FEeFA4f9a99221F93D79da46Ae89b8c0967",
      "name": "Wrapped Aave Arbitrum WBTC",
      "summary": "safe",
      "review": "./statATokenv2RateProvider.md",
      "warnings": [""],
      "factory": "0xe548a29631f9E49830bE8edc22d407b2D2915F31",
      "upgradeableComponents": []
    },
    "0xDAff80737b23A6E40F77Aa28957a10c9Af5dff45": {
      "asset": "0x7F6501d3B98eE91f9b9535E4b0ac710Fb0f9e0bc",
      "name": "USDCn",
      "summary": "safe",
      "review": "./statATokenv2RateProvider.md",
      "warnings": [""],
      "factory": "0xe548a29631f9E49830bE8edc22d407b2D2915F31",
      "upgradeableComponents": []
    },
    "0x9CC54cb63E61c7D5231c506e4206Eb459250D2A7": {
      "asset": "0xe98fc055c99DECD8Da0c111B090885d5d15C774E",
      "name": "Wrapped Aave Arbitrum wstETH",
      "summary": "safe",
      "review": "./MarketRateTransformerRateProviders.md",
      "warnings": [""],
      "factory": "0xeC2C6184761ab7fE061130B4A7e3Da89c72F8395",
      "upgradeableComponents": []
    },
    "0xc6B25ba4c028Cb238AB7CaC7a2ee59Ed4F1E96d4": {
      "asset": "0xa6D12574eFB239FC1D2099732bd8b5dC6306897F",
      "name": "Wrapped Aave Arbitrum USDT",
      "summary": "safe",
      "review": "./statATokenv2RateProvider.md",
      "warnings": [""],
      "factory": "0xe548a29631f9E49830bE8edc22d407b2D2915F31",
      "upgradeableComponents": []
    },
    "0x957914d31912194911365D644F008E537C0150eb": {
      "asset": "0xEAB84053B99f2ec4433F5121A1CB1524c8c998F8",
      "name": "Wrapped Aave Arbitrum LINK",
      "summary": "safe",
      "review": "./statATokenv2RateProvider.md",
      "warnings": [""],
      "factory": "0xe548a29631f9E49830bE8edc22d407b2D2915F31",
      "upgradeableComponents": []
    },
    "0xc7c5820E210dAc087faCD1692A7E66b5fEdA1C75": {
      "asset": "0xf09EDbF2655B2A56753bD60D22CeAB2AC5D04188",
      "name": "Wrapped Aave Arbitrum ARB",
      "summary": "safe",
      "review": "./statATokenv2RateProvider.md",
      "warnings": [""],
      "factory": "0xe548a29631f9E49830bE8edc22d407b2D2915F31",
      "upgradeableComponents": []
    },
    "0xbB8A61425DFE172AA3a6f882aAFaBA00B32b7d59": {
      "asset": "0xbB8A61425DFE172AA3a6f882aAFaBA00B32b7d59",
      "name": "Wrapped Aave Arbitrum ARB",
      "summary": "safe",
      "review": "./MarketRateTransformerRateProviders.md",
      "warnings": [""],
      "factory": "0xeC2C6184761ab7fE061130B4A7e3Da89c72F8395",
      "upgradeableComponents": []
    },
    "0x788dab521C4607C99F879f327894cC6fAcd217E3": {
      "asset": "0xf253BD61aEd0E9D62523eA76CD6F38B4a51dA145",
      "name": "Wrapped Aave Arbitrum DAI",
      "summary": "safe",
      "review": "./statATokenv2RateProvider.md",
      "warnings": [""],
      "factory": "0xe548a29631f9E49830bE8edc22d407b2D2915F31",
      "upgradeableComponents": []
    },
    "0x30A225b9e9989bEd9C3e473686a29C9106E4393e": {
      "asset": "0xE6D5923281c89DC989D00817387292387552d5C1",
      "name": "Wrapped Aave Arbitrum USDC",
      "summary": "safe",
      "review": "./statATokenv2RateProvider.md",
      "warnings": [""],
      "factory": "0xe548a29631f9E49830bE8edc22d407b2D2915F31",
      "upgradeableComponents": []
    },
    "0xb866b055D0F970FD48DEA5dB28FdEa5BcAE3EA67": {
      "asset": "0xD089B4cb88Dacf4e27be869A00e9f7e2E3C18193",
      "name": "Wrapped Aave Arbitrum GHO",
      "summary": "safe",
      "review": "./statATokenv2RateProvider.md",
      "warnings": [""],
      "factory": "0xe548a29631f9E49830bE8edc22d407b2D2915F31",
      "upgradeableComponents": []
    }
  },
  "avalanche": {
    "0xd6Fd021662B83bb1aAbC2006583A62Ad2Efb8d4A": {
      "asset": "0x12d8ce035c5de3ce39b1fdd4c1d5a745eaba3b8c",
      "name": "AnkrETHRateProvider",
      "summary": "safe",
      "review": "./AnkrETHRateProvider.md",
      "warnings": [],
      "factory": "",
      "upgradeableComponents": [
        {
          "entrypoint": "0x12D8CE035c5DE3Ce39B1fDD4C1d5a745EAbA3b8C",
          "implementationReviewed": "0x4d8798836b630025C5c98FEbd10a90B3D7596777"
        },
        {
          "entrypoint": "0xEf3C162450E1d08804493aA27BE60CDAa054050F",
          "implementationReviewed": "0x8ff4fb91c9FFf1F57310dE52D52d033c00523F81"
        }
      ]
    },
    "0x1bB74eC551cCd9FE416C71F904D64f42079A0a7f": {
      "asset": "0xa25eaf2906fa1a3a13edac9b9657108af7b703e3",
      "name": "GGAVAXRateProvider",
      "summary": "safe",
      "review": "./GGAVAXRateProvider.md",
      "warnings": ["donation"],
      "factory": "",
      "upgradeableComponents": [
        {
          "entrypoint": "0xA25EaF2906FA1a3a13EdAc9B9657108Af7B703e3",
          "implementationReviewed": "0xf80Eb498bBfD45f5E2d123DFBdb752677757843E"
        }
      ]
    },
    "0x13a80aBe608A054059CfB54Ef08809a05Fc07b82": {
      "asset": "0xf7d9281e8e363584973f946201b82ba72c965d27",
      "name": "YyAvaxRateProvider",
      "summary": "safe",
      "review": "./YyAvaxRateProvider.md",
      "warnings": [],
      "factory": "",
      "upgradeableComponents": [
        {
          "entrypoint": "0x4fe8C658f268842445Ae8f95D4D6D8Cfd356a8C8",
          "implementationReviewed": "0x280b6475BE9A67DF23B0EF75D00c876a74Bfc4b7"
        }
      ]
    },
    "0x9693AEea2B32452e0834C860E01C33295d2164a5": {
      "asset": "0xB88a5Ac00917a02d82c7cd6CEBd73E2852d43574",
      "name": "BalancerAMM",
      "summary": "safe",
      "review": "./sweepRateProvider.md",
      "warnings": [],
      "factory": "",
      "upgradeableComponents": [
        {
          "entrypoint": "0xB88a5Ac00917a02d82c7cd6CEBd73E2852d43574",
          "implementationReviewed": "0x8A7d9967A31fe557041519c131B355176734d907"
        }
      ]
    },
    "0x5f8147f9e4fB550C5be815C8a20013171eEFB46D": {
      "asset": "0x2b2C81e08f1Af8835a78Bb2A90AE924ACE0eA4bE",
      "name": "sAVAX Rate Provider",
      "summary": "safe",
      "review": "./LegacyReview.md",
      "warnings": ["legacy"],
      "factory": "",
      "upgradeableComponents": []
    },
    "0xD70C8AaC058E6daFe3446F78091325F9E29bcee4": {
      "asset": "0xc3344870d52688874b06d844E0C36cc39FC727F6",
      "name": "ankrAVAX Rate Provider",
      "summary": "safe",
      "review": "./LegacyReview.md",
      "warnings": ["legacy"],
      "factory": "",
      "upgradeableComponents": []
    },
    "0x484ebac26a05e1feb7909243f293a4f79eef837a": {
      "asset": "0x6A02C7a974F1F13A67980C80F774eC1d2eD8f98d",
      "name": "ERC4626RateProvider",
      "summary": "safe",
      "review": "./statATokenLMRateProvider.md",
      "warnings": [],
      "factory": "",
      "upgradeableComponents": [
        {
          "entrypoint": "0x6A02C7a974F1F13A67980C80F774eC1d2eD8f98d",
          "implementationReviewed": "0xB67347196F551d1f85B7a07e64e0E47E6c9c254a"
        },
        {
          "entrypoint": "0x794a61358D6845594F94dc1DB02A252b5b4814aD",
          "implementationReviewed": "0x1f69d4700B34A1D9F92E55235df414FcC02A8306"
        }
      ]
    },
    "0x7E98951ae90fd1Fd7aF3cfe0ACA2A8a8D0FC5767": {
      "asset": "0xC509aB7bB4eDbF193b82264D499a7Fc526Cd01F4",
      "name": "ERC4626RateProvider",
      "summary": "safe",
      "review": "./statATokenLMRateProvider.md",
      "warnings": [],
      "factory": "0xfCe81cafe4b3F7e2263EFc2d907f488EBF2B238E",
      "upgradeableComponents": [
        {
          "entrypoint": "0xC509aB7bB4eDbF193b82264D499a7Fc526Cd01F4",
          "implementationReviewed": "0xB67347196F551d1f85B7a07e64e0E47E6c9c254a"
        },
        {
          "entrypoint": "0x794a61358D6845594F94dc1DB02A252b5b4814aD",
          "implementationReviewed": "0x5DFb8c777C19d3cEdcDc7398d2EeF1FB0b9b05c9"
        }
      ]
    }
  },
  "base": {
    "0xe1b1e024f4Bc01Bdde23e891E081b76a1A914ddd": {
      "asset": "0xd95ca61CE9aAF2143E81Ef5462C0c2325172E028",
      "name": "WrappedUsdPlusRateProvider",
      "summary": "safe",
      "review": "./WrappedUsdPlusRateProvider.md",
      "warnings": [],
      "factory": "",
      "upgradeableComponents": [
        {
          "entrypoint": "0xd95ca61CE9aAF2143E81Ef5462C0c2325172E028",
          "implementationReviewed": "0xE3434045a3bE5376e8d3Cf841981835996561f80"
        },
        {
          "entrypoint": "0xB79DD08EA68A908A97220C76d19A6aA9cBDE4376",
          "implementationReviewed": "0x441Df98011aD427C5692418999ba2150e6d84277"
        },
        {
          "entrypoint": "0x7cb1B38591021309C64f451859d79312d8Ca2789",
          "implementationReviewed": "0x083f016e9928a3eaa3aca0ff9f4e4ded5db3b4b7"
        },
        {
          "entrypoint": "0x8ab9012D1BfF1b62c2ad82AE0106593371e6b247",
          "implementationReviewed": "0x292F13d4BfD6f6aE0Bf8Be981bcC44eC4850e5E9"
        }
      ]
    },
    "0xeC0C14Ea7fF20F104496d960FDEBF5a0a0cC14D0": {
      "asset": "0x99aC4484e8a1dbd6A185380B3A811913Ac884D87",
      "name": "DSRBalancerRateProviderAdapter",
      "summary": "safe",
      "review": "./DSRRateProvider.md",
      "warnings": [],
      "factory": "",
      "upgradeableComponents": []
    },
    "0x4467Ab7BC794bb3929d77e826328BD378bf5392F": {
      "asset": "0x4EA71A20e655794051D1eE8b6e4A3269B13ccaCc",
      "name": "ERC4626RateProvider",
      "summary": "safe",
      "review": "./statATokenLMRateProvider.md",
      "warnings": [],
      "factory": "",
      "upgradeableComponents": [
        {
          "entrypoint": "0x4EA71A20e655794051D1eE8b6e4A3269B13ccaCc",
          "implementationReviewed": "0xF1Cd4193bbc1aD4a23E833170f49d60f3D35a621"
        },
        {
          "entrypoint": "0xA238Dd80C259a72e81d7e4664a9801593F98d1c5",
          "implementationReviewed": "0xE9547fc44C271dBddf94D8E20b46836B87DA6789"
        }
      ]
    },
    "0x3786a6CAAB433f5dfE56503207DF31DF87C5b5C1": {
      "asset": "0x2Ae3F1Ec7F1F5012CFEab0185bfc7aa3cf0DEc22",
      "name": "cbETH Rate Provider",
      "summary": "safe",
      "review": "./ChainLinkRateProvider.md",
      "warnings": ["chainlink"],
      "factory": "0x0A973B6DB16C2ded41dC91691Cc347BEb0e2442B",
      "upgradeableComponents": []
    },
    "0x5a7A419C59eAAdec8Dc00bc93ac95612e6e154Cf": {
      "asset": "0x04C0599Ae5A44757c0af6F9eC3b93da8976c150A",
      "name": "weETH Rate Provider",
      "summary": "safe",
      "review": "./ChainLinkRateProvider.md",
      "warnings": ["chainlink"],
      "factory": "0x0A973B6DB16C2ded41dC91691Cc347BEb0e2442B",
      "upgradeableComponents": []
    },
    "0x039f7205C2cBa4535C2575123Ac3D657263892c4": {
      "asset": "0xB6fe221Fe9EeF5aBa221c348bA20A1Bf5e73624c",
      "name": "rETH RocketPool Rate Provider",
      "summary": "safe",
      "review": "./LegacyReview.md",
      "warnings": ["legacy"],
      "factory": "",
      "upgradeableComponents": []
    },
    "0x5E10C2a55fB6E4C14c50C7f6B82bb28A813a4748": {
      "asset": "0x833589fcd6edb6e08f4c7c32d4f71b54bda02913",
      "name": "ConstantRateProvider",
      "summary": "safe",
      "review": "./USDCConstantRateProvider.md",
      "warnings": [],
      "factory": "",
      "upgradeableComponents": []
    },
    "0x3e89cc86307aF44A77EB29d0c4163d515D348313": {
      "asset": "0x833589fcd6edb6e08f4c7c32d4f71b54bda02913",
      "name": "ConstantRateProvider",
      "summary": "safe",
      "review": "./USDCConstantRateProvider.md",
      "warnings": [],
      "factory": "",
      "upgradeableComponents": []
    },
    "0x3fA516CEB5d068b60FDC0c68a3B793Fc43B88f15": {
      "asset": "0x833589fcd6edb6e08f4c7c32d4f71b54bda02913",
      "name": "ConstantRateProvider",
      "summary": "safe",
      "review": "./USDCConstantRateProvider.md",
      "warnings": [],
      "factory": "",
      "upgradeableComponents": []
    },
    "0x3b3dd5f913443bb5E70389F29c83F7DCA460CAe1": {
      "asset": "0xc1cba3fcea344f92d9239c08c0568f6f2f0ee452",
      "name": "wstETH Rate Provider",
      "summary": "safe",
      "review": "./ChainLinkRateProvider.md",
      "warnings": ["chainlink"],
      "factory": "0x0A973B6DB16C2ded41dC91691Cc347BEb0e2442B",
      "upgradeableComponents": []
    },
    "0xc11082BbDBB8AaB12d0947EEAD2c8bc28E1b3B34": {
      "asset": "0x833589fCD6eDb6E08f4c7C32D4f71b54bdA02913",
      "name": "ERC4626RateProvider",
      "summary": "safe",
      "review": "./MorphoERC4626RateProviders.md",
      "warnings": [],
      "factory": "0xEfD3aF73d3359014f3B864d37AC672A6d3D7ff1A",
      "upgradeableComponents": []
    },
    "0x9e0926C3c5D2F42845Bf4F980F926b60323872d7": {
      "asset": "0x833589fCD6eDb6E08f4c7C32D4f71b54bdA02913",
      "name": "ERC4626RateProvider",
      "summary": "safe",
      "review": "./MorphoERC4626RateProviders.md",
      "warnings": [],
      "factory": "0xEfD3aF73d3359014f3B864d37AC672A6d3D7ff1A",
      "upgradeableComponents": []
    },
    "0xdCb03A77bB54E0a05D591e543FA39E9c46E8Febb": {
      "asset": "0x833589fCD6eDb6E08f4c7C32D4f71b54bdA02913",
      "name": "ERC4626RateProvider",
      "summary": "safe",
      "review": "./MorphoERC4626RateProviders.md",
      "warnings": [],
      "factory": "0xEfD3aF73d3359014f3B864d37AC672A6d3D7ff1A",
      "upgradeableComponents": []
    },
    "0xcc028cF7F8fA7986001fa7063A2E26b3094b42fd": {
      "asset": "0x4200000000000000000000000000000000000006",
      "name": "ERC4626RateProvider",
      "summary": "safe",
      "review": "./MorphoERC4626RateProviders.md",
      "warnings": [],
      "factory": "0xEfD3aF73d3359014f3B864d37AC672A6d3D7ff1A",
      "upgradeableComponents": []
    },
    "0x14BD1e9b30007510c2aFE3a7a8053A6DE5605d35": {
      "asset": "0xe298b938631f750DD409fB18227C4a23dCdaab9b",
      "name": "ERC4626RateProvider",
      "summary": "safe",
      "review": "./statATokenLMRateProvider.md",
      "warnings": [""],
      "factory": "0xEfD3aF73d3359014f3B864d37AC672A6d3D7ff1A",
      "upgradeableComponents": []
    },
    "0x0368b79b6A173a5aD589594E3227153D8cC7Cecc": {
      "asset": "0xC768c589647798a6EE01A91FdE98EF2ed046DBD6",
      "name": "ERC4626RateProvider",
      "summary": "safe",
      "review": "./statATokenLMRateProvider.md",
      "warnings": [""],
      "factory": "0xEfD3aF73d3359014f3B864d37AC672A6d3D7ff1A",
      "upgradeableComponents": []
    },
    "0xbF21251c74208771e25De5C08971cE586236EE89": {
      "asset": "0xFA2A03b6f4A65fB1Af64f7d935fDBf78693df9aF",
      "name": "ERC4626RateProvider",
      "summary": "safe",
      "review": "./statATokenLMRateProvider.md",
      "warnings": [],
      "factory": "",
      "upgradeableComponents": []
    },
    "0xcb1f29103F710A0A562de7f0e9DDE223D0860674": {
      "asset": "0x0830820D1A9aa1554364752d6D8F55C836871B74",
      "name": "AaveMarketRateTransformer",
      "summary": "safe",
      "review": "./MarketRateTransformerRateProviders.md",
      "warnings": [],
      "factory": "",
      "upgradeableComponents": []
    },
    "0x940748d30315276362f594ECcCb648A4f9aB7629": {
      "asset": "0x5e8B674127B321DC344c078e58BBACc3f3008962",
      "name": "AaveMarketRateTransformer",
      "summary": "safe",
      "review": "./MarketRateTransformerRateProviders.md",
      "warnings": [],
      "factory": "",
      "upgradeableComponents": []
    },
    "0xBa0Fd0f3B019e8aBA61FEA2ac4Eb56b29F6808c0": {
      "asset": "0x74D4D1D440c9679b1013999Bd91507eAa2fff651",
      "name": "ERC4626RateProvider",
      "summary": "safe",
      "review": "./statATokenLMRateProvider.md",
      "warnings": [],
      "factory": "",
      "upgradeableComponents": []
    },
    "0xFF4B2CE4131E0Fb6b8A40447B4dF96Bdc83f759a": {
      "asset": "0xF8F10f39116716e89498c1c5E94137ADa11b2BC7",
      "name": "AaveMarketRateTransformer",
      "summary": "safe",
      "review": "./MarketRateTransformerRateProviders.md",
      "warnings": [],
      "factory": "",
      "upgradeableComponents": []
    }
  },
  "ethereum": {
    "0x1aCB59d7c5D23C0310451bcd7bA5AE46d18c108C": {
      "asset": "0xF1617882A71467534D14EEe865922de1395c9E89",
      "name": "asETHRateProvider",
      "summary": "safe",
      "review": "./asETHRateProvider.md",
      "warnings": ["donation"],
      "factory": "0xFC541f8d8c5e907E236C8931F0Df9F58e0C259Ec",
      "upgradeableComponents": [
        {
          "entrypoint": "0xF1617882A71467534D14EEe865922de1395c9E89",
          "implementationReviewed": "0xD9F64Ee3DD6F552c1BcfC8862dbD130bc6697a66"
        },
        {
          "entrypoint": "0xFC87753Df5Ef5C368b5FBA8D4C5043b77e8C5b39",
          "implementationReviewed": "0x5f898DC62d699ecBeD578E4A9bEf46009EA8424b"
        }
      ]
    },
    "0x2c3b8c5e98A6e89AAAF21Deebf5FF9d08c4A9FF7": {
      "asset": "0xF1376bceF0f78459C0Ed0ba5ddce976F1ddF51F4",
      "name": "BalancerRateProxy",
      "summary": "safe",
      "review": "./BalancerRateProxy_uniETH.md",
      "warnings": ["donation"],
      "factory": "",
      "upgradeableComponents": [
        {
          "entrypoint": "0x4beFa2aA9c305238AA3E0b5D17eB20C045269E9d",
          "implementationReviewed": "0x9Ba573D531b45521a4409f3D3e1bC0d7dfF7C757"
        }
      ]
    },
    "0xAAE054B9b822554dd1D9d1F48f892B4585D3bbf0": {
      "asset": "0xA35b1B31Ce002FBF2058D22F30f95D405200A15b",
      "name": "ETHxRateProvider",
      "summary": "safe",
      "review": "./ETHxRateProvider.md",
      "warnings": [],
      "factory": "",
      "upgradeableComponents": [
        {
          "entrypoint": "0xcf5EA1b38380f6aF39068375516Daf40Ed70D299",
          "implementationReviewed": "0x9dceaeB1C035C1427E64E6c6fEC61F816e0d0FF5"
        }
      ]
    },
    "0xA6aeD7922366611953546014A3f9e93f058756a2": {
      "asset": "0x93ef1Ea305D11A9b2a3EbB9bB4FCc34695292E7d",
      "name": "QueenRateProvider",
      "summary": "safe",
      "review": "./QueenRateProvider.md",
      "warnings": ["donation"],
      "factory": "",
      "upgradeableComponents": []
    },
    "0x67560A970FFaB46D65cB520dD3C2fF4E684f29c2": {
      "asset": "0xC4cafEFBc3dfeA629c589728d648CB6111DB3136",
      "name": "TBYRateProvider",
      "summary": "safe",
      "review": "./TBYRateProvider.md",
      "warnings": [],
      "factory": "0x97390050B63eb56C0e39bB0D8d364333Eb3AFD12",
      "upgradeableComponents": []
    },
    "0xDceC4350d189Ea7e1DD2C9BDa63cB0e0Ae34b81F": {
      "asset": "0x8dc5BE35672D650bc8A176A4bafBfC33555D80AC",
      "name": "TBYRateProvider",
      "summary": "safe",
      "review": "./TBYRateProvider.md",
      "warnings": [],
      "factory": "0x97390050B63eb56C0e39bB0D8d364333Eb3AFD12",
      "upgradeableComponents": []
    },
    "0xc7177B6E18c1Abd725F5b75792e5F7A3bA5DBC2c": {
      "asset": "0x83F20F44975D03b1b09e64809B757c47f942BEeA",
      "name": "SavingsDAIRateProvider",
      "summary": "safe",
      "review": "./SavingsDAIRateProvider.md",
      "warnings": [],
      "factory": "",
      "upgradeableComponents": []
    },
    "0xd8689E8740C23d73136744817347fd6aC464E842": {
      "asset": "0xaF4ce7CD4F8891ecf1799878c3e9A35b8BE57E09",
      "name": "wUSDKRateProvider",
      "summary": "safe",
      "review": "./wUSDKRateProvider.md",
      "warnings": ["donation"],
      "factory": "",
      "upgradeableComponents": []
    },
    "0x4b697C8c3220FcBdd02DFFa46db5a896ae7a0843": {
      "asset": "0xf33687811f3ad0cd6b48dd4b39f9f977bd7165a2",
      "name": "TruMaticRateProvider",
      "summary": "safe",
      "review": "./TruMaticRateProvider.md",
      "warnings": ["donation"],
      "factory": "",
      "upgradeableComponents": [
        {
          "entrypoint": "0x4b697C8c3220FcBdd02DFFa46db5a896ae7a0843",
          "implementationReviewed": "0x6e8135b003F288aA4009D948e9646588861C5575"
        },
        {
          "entrypoint": "0xA43A7c62D56dF036C187E1966c03E2799d8987ed",
          "implementationReviewed": "0x2a9fD373Ed3Ce392bb5ad8Ee146CFAB66c9fAEae"
        },
        {
          "entrypoint": "0xeA077b10A0eD33e4F68Edb2655C18FDA38F84712",
          "implementationReviewed": "0xf98864DA30a5bd657B13e70A57f5718aBf7BAB31"
        },
        {
          "entrypoint": "0x5e3Ef299fDDf15eAa0432E6e66473ace8c13D908",
          "implementationReviewed": "0xbA9Ac3C9983a3e967f0f387c75cCbD38Ad484963"
        }
      ]
    },
    "0xf518f2EbeA5df8Ca2B5E9C7996a2A25e8010014b": {
      "asset": "0x24Ae2dA0f361AA4BE46b48EB19C91e02c5e4f27E",
      "name": "MevEthRateProvider",
      "summary": "safe",
      "review": "./MevEthRateProvider.md",
      "warnings": ["donation"],
      "factory": "",
      "upgradeableComponents": []
    },
    "0xCd5fE23C85820F7B72D0926FC9b05b43E359b7ee": {
      "asset": "0xCd5fE23C85820F7B72D0926FC9b05b43E359b7ee",
      "name": "WeETH",
      "summary": "safe",
      "review": "./WeETH.md",
      "warnings": [],
      "factory": "",
      "upgradeableComponents": [
        {
          "entrypoint": "0xCd5fE23C85820F7B72D0926FC9b05b43E359b7ee",
          "implementationReviewed": "0xe629ee84C1Bd9Ea9c677d2D5391919fCf5E7d5D9"
        },
        {
          "entrypoint": "0x308861A430be4cce5502d0A12724771Fc6DaF216",
          "implementationReviewed": "0x4D784Aa9eacc108ea5A326747870897f88d93860"
        },
        {
          "entrypoint": "0x35fA164735182de50811E8e2E824cFb9B6118ac2",
          "implementationReviewed": "0x1B47A665364bC15C28B05f449B53354d0CefF72f"
        },
        {
          "entrypoint": "0x3d320286E014C3e1ce99Af6d6B00f0C1D63E3000",
          "implementationReviewed": "0x047A7749AD683C2Fd8A27C7904Ca8dD128F15889"
        },
        {
          "entrypoint": "0x0EF8fa4760Db8f5Cd4d993f3e3416f30f942D705",
          "implementationReviewed": "0x9D6fC3cBaaD0ef36b2B3a4b4b311C9dd267a4aeA"
        },
        {
          "entrypoint": "0x57AaF0004C716388B21795431CD7D5f9D3Bb6a41",
          "implementationReviewed": "0x698cB4508F13Cc12aAD36D2B64413C302B781d9A"
        }
      ]
    },
    "0x8023518b2192FB5384DAdc596765B3dD1cdFe471": {
      "asset": "0xf1C9acDc66974dFB6dEcB12aA385b9cD01190E38",
      "name": "PriceFeed",
      "summary": "safe",
      "review": "./osEthRateProvider.md",
      "warnings": [],
      "factory": "",
      "upgradeableComponents": []
    },
    "0x387dBc0fB00b26fb085aa658527D5BE98302c84C": {
      "asset": "0xbf5495Efe5DB9ce00f80364C8B423567e58d2110",
      "name": "BalancerRateProvider",
      "summary": "safe",
      "review": "ezETHRateProvider.md",
      "warnings": ["donation"],
      "factory": "",
      "upgradeableComponents": [
        {
          "entrypoint": "0x387dBc0fB00b26fb085aa658527D5BE98302c84C",
          "implementationReviewed": "0x9284cEFf248315377e782df0666EE9832E119508"
        },
        {
          "entrypoint": "0xbf5495Efe5DB9ce00f80364C8B423567e58d2110",
          "implementationReviewed": "0x1e756B7bCca7B26FB9D85344B3525F5559bbacb0"
        },
        {
          "entrypoint": "0x74a09653A083691711cF8215a6ab074BB4e99ef5",
          "implementationReviewed": "0x18Ac4D26ACD4c5C4FE98C9098D2E5e1e501A042a"
        },
        {
          "entrypoint": "0x4994EFc62101A9e3F885d872514c2dC7b3235849",
          "implementationReviewed": "0x09aA40B6e0e768a04d650302e1879DCED6b7666E"
        },
        {
          "entrypoint": "0x5a12796f7e7EBbbc8a402667d266d2e65A814042",
          "implementationReviewed": "0x5a12796f7e7EBbbc8a402667d266d2e65A814042"
        },
        {
          "entrypoint": "0xbAf5f3A05BD7Af6f3a0BBA207803bf77e2657c8F",
          "implementationReviewed": "0xceEa4f26924F2CF55f59A560d6F323241728019a"
        },
        {
          "entrypoint": "0x0B1981a9Fcc24A445dE15141390d3E46DA0e425c",
          "implementationReviewed": "0xceEa4f26924F2CF55f59A560d6F323241728019a"
        }
      ]
    },
    "0x746df66bc1Bb361b9E8E2a794C299c3427976e6C": {
      "asset": "0xA1290d69c65A6Fe4DF752f95823fae25cB99e5A7",
      "name": "RsETHRateProvider",
      "summary": "safe",
      "review": "rsETHRateProvider.md",
      "warnings": ["donation"],
      "factory": "",
      "upgradeableComponents": [
        {
          "entrypoint": "0x349A73444b1a310BAe67ef67973022020d70020d",
          "implementationReviewed": "0xf1bed40dbee8fc0f324fa06322f2bbd62d11c97d"
        },
        {
          "entrypoint": "0x947Cb49334e6571ccBFEF1f1f1178d8469D65ec7",
          "implementationReviewed": "0x8d9cd771c51b7f6217e0000c1c735f05adbe6594"
        },
        {
          "entrypoint": "0xA1290d69c65A6Fe4DF752f95823fae25cB99e5A7",
          "implementationReviewed": "0x8e2fe2f55f295f3f141213789796fa79e709ef23"
        },
        {
          "entrypoint": "0x3D08ccb47ccCde84755924ED6B0642F9aB30dFd2",
          "implementationReviewed": "0x0379e85188bc416a1d43ab04b28f38b5c63f129e"
        },
        {
          "entrypoint": "0x8546A7C8C3C537914C3De24811070334568eF427",
          "implementationReviewed": "0xd7db9604ef925af96cda6b45026be64c691c7704"
        }
      ]
    },
    "0xad4bFaFAe75ECd3fED5cFad4E4E9847Cd47A1879": {
      "asset": "0x6733F0283711F225A447e759D859a70b0c0Fd2bC",
      "name": "svETHRateProvider",
      "summary": "safe",
      "review": "sveth.md",
      "warnings": ["donation"],
      "factory": "",
      "upgradeableComponents": [
        {
          "entrypoint": "0x38D64ce1Bdf1A9f24E0Ec469C9cAde61236fB4a0",
          "implementationReviewed": "0x38D64ce1Bdf1A9f24E0Ec469C9cAde61236fB4a0"
        }
      ]
    },
    "0xFAe103DC9cf190eD75350761e95403b7b8aFa6c0": {
      "asset": "0xFAe103DC9cf190eD75350761e95403b7b8aFa6c0",
      "name": "RswETH",
      "summary": "safe",
      "review": "./rswethRateProvider.md",
      "warnings": [""],
      "factory": "",
      "upgradeableComponents": [
        {
          "entrypoint": "0xFAe103DC9cf190eD75350761e95403b7b8aFa6c0",
          "implementationReviewed": "0xcD284A617b4ED7697c2E455d95049c7Fc538785c"
        },
        {
          "entrypoint": "0xd5A73c748449a45CC7D9f21c7ed3aB9eB3D2e959",
          "implementationReviewed": "0xF00E70450EB294C6fe430c842A09796D73c28977"
        },
        {
          "entrypoint": "0x796592b2092F7E150C48643dA19Dd2F28be3333F",
          "implementationReviewed": "0x527d6db79bFf473B8DD722429bDB3B0C8b855D23"
        }
      ]
    },
    "0xD02011C6C8AEE310D0aA42AA98BFE9DCa547fCc0": {
      "asset": "0xb45ad160634c528Cc3D2926d9807104FA3157305",
      "name": "ERC4626RateProvider",
      "summary": "safe",
      "review": "./sDOLARateProvider.md",
      "warnings": ["donation"],
      "factory": "",
      "upgradeableComponents": []
    },
    "0xe3E123ED9fec48a6f40A8aC7bE9afEDDAD80F146": {
      "asset": "0xB88a5Ac00917a02d82c7cd6CEBd73E2852d43574",
      "name": "BalancerAMM",
      "summary": "safe",
      "review": "./sweepRateProvider.md",
      "warnings": [],
      "factory": "",
      "upgradeableComponents": [
        {
          "entrypoint": "0xB88a5Ac00917a02d82c7cd6CEBd73E2852d43574",
          "implementationReviewed": "0xf0604A1c725F8eeb14FF082F2275AfE0B67A32D5"
        }
      ]
    },
    "0x343281Bb5029C4b698fE736D800115ac64D5De39": {
      "asset": "0x7FA768E035F956c41d6aeaa3Bd857e7E5141CAd5",
      "name": "InstETHRateProvider",
      "summary": "safe",
      "review": "./InceptionLRTRateProvider.md",
      "warnings": ["donation"],
      "factory": "",
      "upgradeableComponents": [
        {
          "entrypoint": "0x814CC6B8fd2555845541FB843f37418b05977d8d",
          "implementationReviewed": "0xbBf7fc7036B60D1E88913bD583dC5E39957F9f17"
        },
        {
          "entrypoint": "0x7FA768E035F956c41d6aeaa3Bd857e7E5141CAd5",
          "implementationReviewed": "0xBAa61A8d8BC52f5a9256612Fab498c542188A132"
        }
      ]
    },
    "0xda3E8CD08753a05Ed4103aF28c69C47e35d6D8Da": {
      "asset": "0x862c57d48becB45583AEbA3f489696D22466Ca1b",
      "name": "ERC4626RateProvider",
      "summary": "safe",
      "review": "./statATokenLMRateProvider.md",
      "warnings": [""],
      "factory": "",
      "upgradeableComponents": [
        {
          "entrypoint": "0x862c57d48becB45583AEbA3f489696D22466Ca1b",
          "implementationReviewed": "0xc026f5dd7869e0ddc44a759ea3dec6d5cd8d996b"
        },
        {
          "entrypoint": "0x87870Bca3F3fD6335C3F4ce8392D69350B4fA4E2",
          "implementationReviewed": "0x5faab9e1adbddad0a08734be8a52185fd6558e14"
        }
      ]
    },
    "0x3fc2eada4FE8ecc835E74D295b9447B4A4475bAE": {
      "asset": "0x848107491E029AFDe0AC543779c7790382f15929",
      "name": "ERC4626RateProvider",
      "summary": "safe",
      "review": "./statATokenLMRateProvider.md",
      "warnings": [""],
      "factory": "https://etherscan.io/address/0xfc541f8d8c5e907e236c8931f0df9f58e0c259ec",
      "upgradeableComponents": [
        {
          "entrypoint": "0x848107491E029AFDe0AC543779c7790382f15929",
          "implementationReviewed": "0xc026f5dd7869e0ddc44a759ea3dec6d5cd8d996b"
        },
        {
          "entrypoint": "0x87870Bca3F3fD6335C3F4ce8392D69350B4fA4E2",
          "implementationReviewed": "0x5faab9e1adbddad0a08734be8a52185fd6558e14"
        }
      ]
    },
    "0x159aa33322918C12a08d8b83a215836781C2682F": {
      "asset": "0xDBf5E36569798D1E39eE9d7B1c61A7409a74F23A",
      "name": "ERC4626RateProvider",
      "summary": "safe",
      "review": "./statATokenLMRateProvider.md",
      "warnings": [""],
      "factory": "0xFC541f8d8c5e907E236C8931F0Df9F58e0C259Ec",
      "upgradeableComponents": [
        {
          "entrypoint": "0xDBf5E36569798D1E39eE9d7B1c61A7409a74F23A",
          "implementationReviewed": "0xc026f5dd7869e0ddc44a759ea3dec6d5cd8d996b"
        },
        {
          "entrypoint": "0x87870Bca3F3fD6335C3F4ce8392D69350B4fA4E2",
          "implementationReviewed": "0x5faab9e1adbddad0a08734be8a52185fd6558e14"
        }
      ]
    },
    "0xC29783738A475112Cafe58433Dd9D19F3a406619": {
      "asset": "0xf073bAC22DAb7FaF4a3Dd6c6189a70D54110525C",
      "name": "GenEthRateProvider",
      "summary": "safe",
      "review": "./genETHRateProvider.md",
      "warnings": [],
      "factory": "",
      "upgradeableComponents": [
        {
          "entrypoint": "0xf073bAC22DAb7FaF4a3Dd6c6189a70D54110525C",
          "implementationReviewed": "0x59114182500d834b8E41A397314C97EeE96Ee9bD"
        },
        {
          "entrypoint": "0x81b98D3a51d4aC35e0ae132b0CF6b50EA1Da2603",
          "implementationReviewed": "0xe99AD80f1367ef20e81Ad72134192358670F7bf9"
        },
        {
          "entrypoint": "0x122ee24Cb3Cc1b6B987800D3B54A68FC16910Dbf",
          "implementationReviewed": "0xB7A63a69cc0e635915e65379D2794f0b687D63EC"
        }
      ]
    },
    "0x72D07D7DcA67b8A406aD1Ec34ce969c90bFEE768": {
      "asset": "0x7f39C581F595B53c5cb19bD0b3f8dA6c935E2Ca0",
      "name": "WstETHRateProvider",
      "summary": "safe",
      "review": "./wstethRateProvider.md",
      "warnings": [],
      "factory": "",
      "upgradeableComponents": []
    },
    "0x71f80e2CfAFA5EC2F0bF12f71FA7Ea57c3D0c7Af": {
      "asset": "0xD9A442856C234a39a81a089C06451EBAa4306a72",
      "name": "pufETHRateProvider",
      "summary": "safe",
      "review": "./PufEthRateProvider.md",
      "warnings": ["donation"],
      "factory": "",
      "upgradeableComponents": [
        {
          "entrypoint": "0x71f80e2CfAFA5EC2F0bF12f71FA7Ea57c3D0c7Af",
          "implementationReviewed": "0x1025aAa9ceB206303984Af4cc831B8A792c363d0"
        },
        {
          "entrypoint": "0xD9A442856C234a39a81a089C06451EBAa4306a72",
          "implementationReviewed": "0x39Ca0a6438B6050ea2aC909Ba65920c7451305C1"
        }
      ]
    },
    "0xB3351000db2A9a3638d6bbf1c229BEFeb98377DB": {
      "asset": "0x32bd822d615A3658A68b6fDD30c2fcb2C996D678",
      "name": "MswETHRateProvider",
      "summary": "safe",
      "review": "./MagpieMswETHRateProvider.md",
      "warnings": [],
      "factory": "",
      "upgradeableComponents": [
        {
          "entrypoint": "0x32bd822d615A3658A68b6fDD30c2fcb2C996D678",
          "implementationReviewed": "0x19513d54df2e0e8432f6053f08e10907a2165d4e"
        },
        {
          "entrypoint": "0x20b70E4A1883b81429533FeD944d7957121c7CAB",
          "implementationReviewed": "0x90790a124c8a598651beb56243e92679bd012761"
        },
        {
          "entrypoint": "0x9daA893D4Dfb96F46eA879f08ca46f39DaC07767",
          "implementationReviewed": "0xfd2145b374cd9f6cc3bcde92b08e0018adc743d0"
        }
      ]
    },
    "0xCC701e2D472dFa2857Bf9AE24c263DAa39fD2C61": {
      "asset": "0x49446A0874197839D15395B908328a74ccc96Bc0",
      "name": "./MagpieMstETHRateProvider.md",
      "summary": "safe",
      "review": "./MagpieMstETHRateProvider.md",
      "warnings": [],
      "factory": "",
      "upgradeableComponents": [
        {
          "entrypoint": "0x49446A0874197839D15395B908328a74ccc96Bc0",
          "implementationReviewed": "0x50e0D2241f45DBfE071B6A05b798B028a39BF0bd"
        },
        {
          "entrypoint": "0x20b70E4A1883b81429533FeD944d7957121c7CAB",
          "implementationReviewed": "0x90790a124c8a598651beb56243e92679bd012761"
        },
        {
          "entrypoint": "0x9daA893D4Dfb96F46eA879f08ca46f39DaC07767",
          "implementationReviewed": "0xfd2145b374cd9f6cc3bcde92b08e0018adc743d0"
        }
      ]
    },
    "0x3A244e6B3cfed21593a5E5B347B593C0B48C7dA1": {
      "asset": "0x9D39A5DE30e57443BfF2A8307A4256c8797A3497",
      "name": "EthenaBalancerRateProvider",
      "summary": "safe",
      "review": "./sUSDERateProviderMainnet.md",
      "warnings": ["donation"],
      "factory": "",
      "upgradeableComponents": []
    },
    "0x033E20068Db853Fa6C077F38faa4670423FC55fF": {
      "asset": "0xA663B02CF0a4b149d2aD41910CB81e23e1c41c32",
      "name": "ERC4626RateProvider",
      "summary": "safe",
      "review": "./sFRAXRateProvider.md",
      "warnings": ["donation"],
      "factory": "",
      "upgradeableComponents": []
    },
    "0x8bC73134A736437da780570308d3b37b67174ddb": {
      "asset": "0xfa2629B9cF3998D52726994E0FcdB750224D8B9D",
      "name": "InankrETHRateProvider",
      "summary": "safe",
      "review": "./InceptionLRTRateProvider.md",
      "warnings": ["donation"],
      "factory": "",
      "upgradeableComponents": [
        {
          "entrypoint": "0x36B429439AB227fAB170A4dFb3321741c8815e55",
          "implementationReviewed": "0x540529f2CF6B0CE1cd39c65815487AfD54B61c2f"
        },
        {
          "entrypoint": "0xfa2629B9cF3998D52726994E0FcdB750224D8B9D",
          "implementationReviewed": "0xf0b06794b6B068f728481b4F44C9AD0bE42fB8aB"
        }
      ]
    },
    "0x1a8F81c256aee9C640e14bB0453ce247ea0DFE6F": {
      "asset": "0xae78736Cd615f374D3085123A210448E74Fc6393",
      "name": "RocketBalancerRETHRateProvider",
      "summary": "safe",
      "review": "./LegacyReview.md",
      "warnings": ["legacy"],
      "factory": "",
      "upgradeableComponents": []
    },
    "0x302013E7936a39c358d07A3Df55dc94EC417E3a1": {
      "asset": "0xac3E018457B222d93114458476f3E3416Abbe38F",
      "name": "sfrxETH ERC4626RateProvider",
      "summary": "safe",
      "review": "./LegacyReview.md",
      "warnings": ["legacy"],
      "factory": "",
      "upgradeableComponents": []
    },
    "0x00F8e64a8651E3479A0B20F46b1D462Fe29D6aBc": {
      "asset": "0xE95A203B1a91a908F9B9CE46459d101078c2c3cb",
      "name": "AnkrETHRateProvider",
      "summary": "safe",
      "review": "./LegacyReview.md",
      "warnings": ["legacy"],
      "factory": "",
      "upgradeableComponents": []
    },
    "0x7311E4BB8a72e7B300c5B8BDE4de6CdaA822a5b1": {
      "asset": "0xBe9895146f7AF43049ca1c1AE358B0541Ea49704",
      "name": "CbEthRateProvider",
      "summary": "safe",
      "review": "./LegacyReview.md",
      "warnings": ["legacy"],
      "factory": "",
      "upgradeableComponents": []
    },
    "0x3D40f9dd83bd404fA4047c15da494E58C3c1f1ac": {
      "asset": "0x9559Aaa82d9649C7A7b220E7c461d2E74c9a3593",
      "name": "Stafi RETHRateProvider",
      "summary": "safe",
      "review": "./LegacyReview.md",
      "warnings": ["legacy"],
      "factory": "",
      "upgradeableComponents": []
    },
    "0x3556F710c165090AAE9f98Eb62F5b04ADeF7Eaea": {
      "asset": "0x198d7387Fa97A73F05b8578CdEFf8F2A1f34Cd1F",
      "name": "wjAuraRateProvider",
      "summary": "safe",
      "review": "./LegacyReview.md",
      "warnings": ["legacy"],
      "factory": "",
      "upgradeableComponents": []
    },
    "0xf951E335afb289353dc249e82926178EaC7DEd78": {
      "asset": "0xf951E335afb289353dc249e82926178EaC7DEd78",
      "name": "swETH Rate Provider TransparentUpgradeableProxy",
      "summary": "safe",
      "review": "./LegacyReview.md",
      "warnings": ["legacy"],
      "factory": "",
      "upgradeableComponents": []
    },
    "0xdE76434352633349f119bcE523d092743fEF20E9": {
      "asset": "0xa2E3356610840701BDf5611a53974510Ae27E2e1",
      "name": "wBETH BinanceBeaconEthRateProvider",
      "summary": "safe",
      "review": "./LegacyReview.md",
      "warnings": ["legacy"],
      "factory": "",
      "upgradeableComponents": []
    },
    "0x12589A727aeFAc3fbE5025F890f1CB97c269BEc2": {
      "asset": "0x4Bc3263Eb5bb2Ef7Ad9aB6FB68be80E43b43801F",
      "name": "Bitfrost vETHRateProvider",
      "summary": "safe",
      "review": "./LegacyReview.md",
      "warnings": ["legacy"],
      "factory": "",
      "upgradeableComponents": []
    },
    "0x5F0A29e479744DcA0D3d912f87F1a6E3237A55D3": {
      "asset": "0x0Ae38f7E10A43B5b2fB064B42a2f4514cbA909ef",
      "name": "unshETHRateProvider",
      "summary": "safe",
      "review": "./LegacyReview.md",
      "warnings": ["legacy"],
      "factory": "",
      "upgradeableComponents": []
    },
    "0xd2C59781F1Db84080A0592CE83Fe265642A4a8Eb": {
      "asset": "0x80ac24aA929eaF5013f6436cdA2a7ba190f5Cc0b",
      "name": "SyrupRateProvider",
      "summary": "safe",
      "review": "./SyrupRateProvider.md",
      "warnings": ["donation"],
      "factory": "",
      "upgradeableComponents": [
        {
          "entrypoint": "0x0055c00ba4Dec5ed545A5419C4d430daDa8cb1CE",
          "implementationReviewed": "0x0055c00ba4Dec5ed545A5419C4d430daDa8cb1CE"
        },
        {
          "entrypoint": "0x804a6F5F667170F545Bf14e5DDB48C70B788390C",
          "implementationReviewed": "0x5A64417823E8382a7e8957E4411873FE758E73a8"
        },
        {
          "entrypoint": "0x6ACEb4cAbA81Fa6a8065059f3A944fb066A10fAc",
          "implementationReviewed": "0xbAD003DA1e107f537Ae2f687f5FE7a7aFFe9B241"
        },
        {
          "entrypoint": "0x4A1c3F0D9aD0b3f9dA085bEBfc22dEA54263371b",
          "implementationReviewed": "0x5b97c9dcce2693844b90cea40ba1fd15bf99eb01"
        }
      ]
    },
    "0x3f032432f239d86D36ccF01Fb0c86399a33BD004": {
      "asset": "0xfe18aE03741a5b84e39C295Ac9C856eD7991C38e",
      "name": "CDCETHBalancerRateProvider",
      "summary": "safe",
      "review": "./cdcEthRateProvider.md",
      "warnings": ["eoaUpgradeable"],
      "factory": "",
      "upgradeableComponents": []
    },
    "0x20EDB9299Ae83D9f22bE16279a4A2B422F34d020": {
      "asset": "0xBEEF69Ac7870777598A04B2bd4771c71212E6aBc",
      "name": "VaultRateOracle",
      "summary": "safe",
      "review": "./MellowRateProviders.md",
      "warnings": [],
      "factory": "",
      "upgradeableComponents": [
        {
          "entrypoint": "0xBEEF69Ac7870777598A04B2bd4771c71212E6aBc",
          "implementationReviewed": "0xaf108ae0AD8700ac41346aCb620e828c03BB8848"
        }
      ]
    },
    "0x9D09c1E832102A23215e27E85B37b139aEe95Ff4": {
      "asset": "0x84631c0d0081FDe56DeB72F6DE77abBbF6A9f93a",
      "name": "VaultRateOracle",
      "summary": "safe",
      "review": "./MellowRateProviders.md",
      "warnings": [],
      "factory": "",
      "upgradeableComponents": [
        {
          "entrypoint": "0x84631c0d0081FDe56DeB72F6DE77abBbF6A9f93a",
          "implementationReviewed": "0xaf108ae0AD8700ac41346aCb620e828c03BB8848"
        }
      ]
    },
    "0x6984F8E8ce474B69A2F32bE7dEc4d003d644B4B7": {
      "asset": "0x7a4EffD87C2f3C55CA251080b1343b605f327E3a",
      "name": "VaultRateOracle",
      "summary": "safe",
      "review": "./MellowRateProviders.md",
      "warnings": [],
      "factory": "",
      "upgradeableComponents": [
        {
          "entrypoint": "0x7a4EffD87C2f3C55CA251080b1343b605f327E3a",
          "implementationReviewed": "0xaf108ae0AD8700ac41346aCb620e828c03BB8848"
        }
      ]
    },
    "0x3A2228C7B3Bc3A32AEa9338d0A890A5EbD7bc977": {
      "asset": "0x5fD13359Ba15A84B76f7F87568309040176167cd",
      "name": "VaultRateOracle",
      "summary": "safe",
      "review": "./MellowRateProviders.md",
      "warnings": [],
      "factory": "",
      "upgradeableComponents": [
        {
          "entrypoint": "0x5fD13359Ba15A84B76f7F87568309040176167cd",
          "implementationReviewed": "0xaf108ae0AD8700ac41346aCb620e828c03BB8848"
        }
      ]
    },
    "0x34406A8Ee75B5af34F8920D1960AC6a5B33A47b6": {
      "asset": "0x8c9532a60E0E7C6BbD2B2c1303F63aCE1c3E9811",
      "name": "VaultRateOracle",
      "summary": "safe",
      "review": "./MellowRateProviders.md",
      "warnings": ["donation"],
      "factory": "",
      "upgradeableComponents": [
        {
          "entrypoint": "0x8c9532a60E0E7C6BbD2B2c1303F63aCE1c3E9811",
          "implementationReviewed": "0xaf108ae0AD8700ac41346aCb620e828c03BB8848"
        },
        {
          "entrypoint": "0x9C49a829F1D726679cB505439BbF3ed018A7e9c6",
          "implementationReviewed": "0x9C49a829F1D726679cB505439BbF3ed018A7e9c6"
        }
      ]
    },
    "0x2A2f1b8c02Dafc5359B8E0e8BFc138400CB6d3a1": {
      "asset": "0x49cd586dd9BA227Be9654C735A659a1dB08232a9",
      "name": "VaultRateOracle",
      "summary": "safe",
      "review": "./MellowRateProviders.md",
      "warnings": ["donation"],
      "factory": "",
      "upgradeableComponents": [
        {
          "entrypoint": "0x49cd586dd9BA227Be9654C735A659a1dB08232a9",
          "implementationReviewed": "0xaf108ae0AD8700ac41346aCb620e828c03BB8848"
        },
        {
          "entrypoint": "0x9C49a829F1D726679cB505439BbF3ed018A7e9c6",
          "implementationReviewed": "0x9C49a829F1D726679cB505439BbF3ed018A7e9c6"
        }
      ]
    },
    "0xEd29fBe335A0602Bf100825b533B12133FE523A3": {
      "asset": "0x68749665FF8D2d112Fa859AA293F07A622782F38",
      "name": "XAUt Tether Gold Rate Provider",
      "summary": "safe",
      "review": "./ChainLinkRateProvider.md",
      "warnings": ["chainlink"],
      "factory": "0x1311Fbc9F60359639174c1e7cC2032DbDb5Cc4d1",
      "upgradeableComponents": []
    },
    "0xc497F11326c3DE5086710EDa43354697b32c1541": {
      "asset": "0xbC404429558292eE2D769E57d57D6E74bbd2792d",
      "name": "ERC4626RateProvider",
      "summary": "safe",
      "review": "./sUSXRateProvider.md",
      "warnings": [],
      "factory": "0xFC541f8d8c5e907E236C8931F0Df9F58e0C259Ec",
      "upgradeableComponents": [
        {
          "entrypoint": "0xbC404429558292eE2D769E57d57D6E74bbd2792d",
          "implementationReviewed": "0xC80aD49191113d31fe52427c01A197106ef5EB5b"
        }
      ]
    },
    "0xF0207Ffa0b793E009DF9Df62fEE95B8FC6c93EcF": {
      "asset": "0x09db87A538BD693E9d08544577d5cCfAA6373A48",
      "name": "ynViewer",
      "summary": "safe",
      "review": "./YieldNestRateProvider.md",
      "warnings": [],
      "factory": "",
      "upgradeableComponents": [
        {
          "entrypoint": "0xF0207Ffa0b793E009DF9Df62fEE95B8FC6c93EcF",
          "implementationReviewed": "0x0365a6eF790e05EEe386B57326e5Ceaf5B10899e"
        },
        {
          "entrypoint": "0x09db87A538BD693E9d08544577d5cCfAA6373A48",
          "implementationReviewed": "0x14dc3d915107dca9ed39e29e14fbdfe4358a1346"
        },
        {
          "entrypoint": "0x8C33A1d6d062dB7b51f79702355771d44359cD7d",
          "implementationReviewed": "0xabd3a755e4eef24f862c268d21fd5235904cc811"
        },
        {
          "entrypoint": "0x144dA5E59228E9C558B8F692Dde6c48f890D0d96",
          "implementationReviewed": "0xF8A37F34a427611C4c54F82bF43230FA041d237B"
        }
      ]
    },
    "0x414aB7081D3C2d0BA75703A465744DF99c9f9B22": {
      "asset": "0x5C5b196aBE0d54485975D1Ec29617D42D9198326",
      "name": "ERC4626RateProvider",
      "summary": "safe",
      "review": "./sdeUSDRateProvider.md",
      "warnings": ["donation"],
      "factory": "0xFC541f8d8c5e907E236C8931F0Df9F58e0C259Ec",
      "upgradeableComponents": [
        {
          "entrypoint": "0x5C5b196aBE0d54485975D1Ec29617D42D9198326",
          "implementationReviewed": "0x2DA7E2D2C22338874A421BFbb76278f0a64Df746"
        }
      ]
    },
    "0x748d749c6Cd0cCA8f53F66A3A0D75a91E2978d65": {
      "asset": "0x583019fF0f430721aDa9cfb4fac8F06cA104d0B4",
      "name": "styETHRateProvider",
      "summary": "safe",
      "review": "./st-yETHRateProvider.md",
      "warnings": ["donation"],
      "factory": "",
      "upgradeableComponents": []
    },
    "0x47657094e3AF11c47d5eF4D3598A1536B394EEc4": {
      "asset": "0x47657094e3AF11c47d5eF4D3598A1536B394EEc4",
      "name": "UltraLRT",
      "summary": "safe",
      "review": "./AffineLiquidRestakingRateProvider.md",
      "warnings": ["donation"],
      "factory": "",
      "upgradeableComponents": [
        {
          "entrypoint": "0x47657094e3AF11c47d5eF4D3598A1536B394EEc4",
          "implementationReviewed": "0x0b75F2B048CA8517f6476316F872903920DCC8ef"
        }
      ]
    },
    "0x0D53bc2BA508dFdf47084d511F13Bb2eb3f8317B": {
      "asset": "0x0D53bc2BA508dFdf47084d511F13Bb2eb3f8317B",
      "name": "UltraLRT",
      "summary": "safe",
      "review": "./AffineLiquidRestakingRateProvider.md",
      "warnings": ["donation"],
      "factory": "",
      "upgradeableComponents": [
        {
          "entrypoint": "0x0D53bc2BA508dFdf47084d511F13Bb2eb3f8317B",
          "implementationReviewed": "0x0b75F2B048CA8517f6476316F872903920DCC8ef"
        }
      ]
    },
    "0x1a9DBa2dC3E82F53d040701F97DC0438d26A4320": {
      "asset": "0x5E362eb2c0706Bd1d134689eC75176018385430B",
      "name": "VaultRateOracle",
      "summary": "safe",
      "review": "./MellowRateProviders.md",
      "warnings": ["donation"],
      "factory": "",
      "upgradeableComponents": [
        {
          "entrypoint": "0x5E362eb2c0706Bd1d134689eC75176018385430B",
          "implementationReviewed": "0xe2D2E90122cb203CF1565a37ef90a256843A825A"
        }
      ]
    },
    "0x479306411084bD75b8Ce9Dd488e64f212b8336b2": {
      "asset": "0xdF217EFD8f3ecb5E837aedF203C28c1f06854017",
      "name": "ERC4626RateProvider",
      "summary": "safe",
      "review": "./stBTCRateProvider.md",
      "warnings": ["donation"],
      "factory": "0xFC541f8d8c5e907E236C8931F0Df9F58e0C259Ec",
      "upgradeableComponents": [
        {
          "entrypoint": "0xdF217EFD8f3ecb5E837aedF203C28c1f06854017",
          "implementationReviewed": "0xef96b93db617f3db5b2cf2df9aa50bd7f5cb22c4"
        },
        {
          "entrypoint": "0xAB13B8eecf5AA2460841d75da5d5D861fD5B8A39",
          "implementationReviewed": "0xd7097af27b14e204564c057c636022fae346fe60"
        }
      ]
    },
    "0xD43F5a722e8e7355D790adda4642f392Dfb820a1": {
      "asset": "0xe07f9d810a48ab5c3c914ba3ca53af14e4491e8a",
      "name": "ConstantRateProvider",
      "summary": "safe",
      "review": "./GYDConstantRateProvider.md",
      "warnings": [],
      "factory": "",
      "upgradeableComponents": []
    },
    "0xd4580a56e715F14Ed9d340Ff30147d66230d44Ba": {
      "asset": "0x6dC3ce9C57b20131347FDc9089D740DAf6eB34c5",
      "name": "ERC4626RateProvider",
      "summary": "safe",
      "review": "./TokemakRateProvider.md",
      "warnings": [],
      "factory": "",
      "upgradeableComponents": []
    },
    "0x4E4C0ea425bacc68cD2Acbf1cdaa234bE9Dd8742": {
      "asset": "0xF0a949B935e367A94cDFe0F2A54892C2BC7b2131",
      "name": "PriceFeed",
      "summary": "safe",
      "review": "./AffineLiquidRestakingRateProviders.md",
      "warnings": [],
      "factory": "",
      "upgradeableComponents": [
        {
          "entrypoint": "0x4E4C0ea425bacc68cD2Acbf1cdaa234bE9Dd8742",
          "implementationReviewed": "0x8022d3b6928cBA328899C8fD29734655aDafb0f4"
        },
        {
          "entrypoint": "0xF0a949B935e367A94cDFe0F2A54892C2BC7b2131",
          "implementationReviewed": "0xCee23c4724D70Ad9F327Cc86947f690494c15D48"
        }
      ]
    },
    "0x3e47F17725628Fde5330C2310B799545ef40C93e": {
      "asset": "0xcbC632833687DacDcc7DfaC96F6c5989381f4B47",
      "name": "PriceFeed",
      "summary": "safe",
      "review": "./AffineLiquidRestakingRateProviders.md",
      "warnings": [],
      "factory": "",
      "upgradeableComponents": [
        {
          "entrypoint": "0x3e47F17725628Fde5330C2310B799545ef40C93e",
          "implementationReviewed": "0x8022d3b6928cba328899c8fd29734655adafb0f4"
        },
        {
          "entrypoint": "0xcbC632833687DacDcc7DfaC96F6c5989381f4B47",
          "implementationReviewed": "0xcee23c4724d70ad9f327cc86947f690494c15d48"
        }
      ]
    },
    "0xd4fcde9bb1d746Dd7e5463b01Dd819EE06aF25db": {
      "asset": "0xd4fcde9bb1d746Dd7e5463b01Dd819EE06aF25db",
      "name": "EzRVault",
      "summary": "safe",
      "review": "./ezEigenRateProvider.md",
      "warnings": ["eoaUpgradeable"],
      "factory": "",
      "upgradeableComponents": [
        {
          "entrypoint": "0xD1e6626310fD54Eceb5b9a51dA2eC329D6D4B68A",
          "implementationReviewed": "0xd9Db270c1B5E3Bd161E8c8503c55cEABeE709552"
        },
        {
          "entrypoint": "0xaCB55C530Acdb2849e6d4f36992Cd8c9D50ED8F7",
          "implementationReviewed": "0x27e7a3A81741B9fcc5Ad7edCBf9F8a72a5c00428"
        },
        {
          "entrypoint": "0x858646372CC42E1A627fcE94aa7A7033e7CF075A",
          "implementationReviewed": "0x70f44C13944d49a236E3cD7a94f48f5daB6C619b"
        }
      ]
    },
    "0x388BeD0F17Ad5752EBC5b4034226D4c5D33bAA9e": {
      "asset": "0x270B7748CdF8243bFe68FaCE7230ef0fCE695389",
      "name": "hTokenOracleBalancerAdaptor",
      "summary": "safe",
      "review": "./HinkalEthRateProvider.md",
      "warnings": [""],
      "factory": "",
      "upgradeableComponents": [
        {
          "entrypoint": "0x270B7748CdF8243bFe68FaCE7230ef0fCE695389",
          "implementationReviewed": "0x270B7748CdF8243bFe68FaCE7230ef0fCE695389"
        }
      ]
    },
    "0x7C53f86d9a6B01821F916802A7606E9255DfE4e2": {
      "asset": "0xD11c452fc99cF405034ee446803b6F6c1F6d5ED8",
      "name": "ERC4626RateProvider",
      "summary": "safe",
      "review": "./TreehouseRateProvider.md",
      "warnings": [""],
      "factory": "",
      "upgradeableComponents": [
        {
          "entrypoint": "0xD11c452fc99cF405034ee446803b6F6c1F6d5ED8",
          "implementationReviewed": "0xD1A622566F277AA76c3C47A30469432AAec95E38"
        }
      ]
    },
    "0xEE246a8a09a055e60b4EF38DEF201e10bcf82644": {
      "asset": "0xf02C96DbbB92DC0325AD52B3f9F2b951f972bf00",
      "name": "krETHRateProvider",
      "summary": "safe",
      "review": "./KernelRateProviders.md",
      "warnings": [""],
      "factory": "",
      "upgradeableComponents": [
        {
          "entrypoint": "0xf02C96DbbB92DC0325AD52B3f9F2b951f972bf00",
          "implementationReviewed": "0xf02C96DbbB92DC0325AD52B3f9F2b951f972bf00"
        }
      ]
    },
    "0x094C9b71ad7b6C09fe592F2aE10dFb1dc2B73623": {
      "asset": "0x513D27c94C0D81eeD9DC2a88b4531a69993187cF",
      "name": "ksETHRateProvider",
      "summary": "safe",
      "review": "./KernelRateProviders.md",
      "warnings": [""],
      "factory": "",
      "upgradeableComponents": [
        {
          "entrypoint": "0x513D27c94C0D81eeD9DC2a88b4531a69993187cF",
          "implementationReviewed": "0x513D27c94C0D81eeD9DC2a88b4531a69993187cF"
        }
      ]
    },
    "0x64C04442C4Bc85C49782525AbE92c8a6fB714b50": {
      "asset": "0x917ceE801a67f933F2e6b33fC0cD1ED2d5909D88",
      "name": "AccountantWithRateProviders",
      "summary": "safe",
      "review": "./WeETHs.md",
      "warnings": [],
      "factory": "",
      "upgradeableComponents": []
    },
    "0xBe7bE04807762Bc433911dD927fD54a385Fa91d6": {
      "asset": "0x0bfc9d54Fc184518A81162F8fB99c2eACa081202",
      "name": "ERC4626RateProvider",
      "summary": "safe",
      "review": "./statATokenv2RateProvider.md",
      "warnings": [""],
      "factory": "0xFC541f8d8c5e907E236C8931F0Df9F58e0C259Ec",
      "upgradeableComponents": [
        {
          "entrypoint": "0x0bfc9d54Fc184518A81162F8fB99c2eACa081202",
          "implementationReviewed": "0x487c2C53c0866F0A73ae317bD1A28F63ADcD9aD1"
        },
        {
          "entrypoint": "0x87870Bca3F3fD6335C3F4ce8392D69350B4fA4E2",
          "implementationReviewed": "0xeF434E4573b90b6ECd4a00f4888381e4D0CC5Ccd"
        }
      ]
    },
    "0x8f4E8439b970363648421C692dd897Fb9c0Bd1D9": {
      "asset": "0xD4fa2D31b7968E448877f69A96DE69f5de8cD23E",
      "name": "ERC4626RateProvider",
      "summary": "safe",
      "review": "./statATokenv2RateProvider.md",
      "warnings": [""],
      "factory": "0xFC541f8d8c5e907E236C8931F0Df9F58e0C259Ec",
      "upgradeableComponents": [
        {
          "entrypoint": "0xD4fa2D31b7968E448877f69A96DE69f5de8cD23E",
          "implementationReviewed": "0x487c2C53c0866F0A73ae317bD1A28F63ADcD9aD1"
        },
        {
          "entrypoint": "0x87870Bca3F3fD6335C3F4ce8392D69350B4fA4E2",
          "implementationReviewed": "0xeF434E4573b90b6ECd4a00f4888381e4D0CC5Ccd"
        }
      ]
    },
    "0xEdf63cce4bA70cbE74064b7687882E71ebB0e988": {
      "asset": "0x7Bc3485026Ac48b6cf9BaF0A377477Fff5703Af8",
      "name": "ERC4626RateProvider",
      "summary": "safe",
      "review": "./statATokenv2RateProvider.md",
      "warnings": [""],
      "factory": "0xFC541f8d8c5e907E236C8931F0Df9F58e0C259Ec",
      "upgradeableComponents": [
        {
          "entrypoint": "0x7Bc3485026Ac48b6cf9BaF0A377477Fff5703Af8",
          "implementationReviewed": "0x487c2C53c0866F0A73ae317bD1A28F63ADcD9aD1"
        },
        {
          "entrypoint": "0x87870Bca3F3fD6335C3F4ce8392D69350B4fA4E2",
          "implementationReviewed": "0xeF434E4573b90b6ECd4a00f4888381e4D0CC5Ccd"
        }
      ]
    },
    "0xf4b5D1C22F35a460b91edD7F33Cefe619E2fAaF4": {
      "asset": "0x0FE906e030a44eF24CA8c7dC7B7c53A6C4F00ce9",
      "name": "ERC4626RateProvider",
      "summary": "safe",
      "review": "./statATokenv2RateProvider.md",
      "warnings": [""],
      "factory": "0xFC541f8d8c5e907E236C8931F0Df9F58e0C259Ec",
      "upgradeableComponents": [
        {
          "entrypoint": "0x0FE906e030a44eF24CA8c7dC7B7c53A6C4F00ce9",
          "implementationReviewed": "0x487c2C53c0866F0A73ae317bD1A28F63ADcD9aD1"
        },
        {
          "entrypoint": "0x87870Bca3F3fD6335C3F4ce8392D69350B4fA4E2",
          "implementationReviewed": "0xeF434E4573b90b6ECd4a00f4888381e4D0CC5Ccd"
        }
      ]
    },
    "0xdDDF909076B641C51f22ACD4b134C54adad51e68": {
      "asset": "0x657e8C867D8B37dCC18fA4Caead9C45EB088C642",
      "name": "eBtcRateProvider",
      "summary": "safe",
      "review": "./eBTCRateProvider.md",
      "warnings": [""],
      "factory": "0x467665D4ae90e7A99c9C9AF785791058426d6eA0",
      "upgradeableComponents": []
    },
    "0xf47c506C293319B3bC517Acc371F86B87B03DD5D": {
      "asset": "0xc824A08dB624942c5E5F330d56530cD1598859fD",
      "name": "ERC4626RateProvider",
      "summary": "safe",
      "review": "./HighGrowthEthRateProvider.md",
      "warnings": ["donation", "unverified-contracts"],
      "factory": "0xFC541f8d8c5e907E236C8931F0Df9F58e0C259Ec",
      "upgradeableComponents": [
        {
          "entrypoint": "0xB185D98056419029daE7120EcBeFa0DbC12c283A",
          "implementationReviewed": "0x3151293F241bd7391f4ecAeF206607b59f424417"
        },
        {
          "entrypoint": "0xc824A08dB624942c5E5F330d56530cD1598859fD",
          "implementationReviewed": "0xed5c8c80a29e541b8781e0e729d9af597a368589"
        },
        {
          "entrypoint": "0x3D08ccb47ccCde84755924ED6B0642F9aB30dFd2",
          "implementationReviewed": "0x3f258821a5ad28391e9Bb0B69A705fdf545BCab0"
        }
      ]
    },
    "0xc81D60E39e065146c6dE186fFC5B39e4CA2189Cf": {
      "asset": "0xBEEF01735c132Ada46AA9aA4c54623cAA92A64CB",
      "name": "ERC4626RateProvider",
      "summary": "unsafe",
      "review": "./MorphoERC4626RateProviders.md",
      "warnings": ["eoaUpgradeable"],
      "factory": "0xFC541f8d8c5e907E236C8931F0Df9F58e0C259Ec",
      "upgradeableComponents": [
        {
          "entrypoint": "0xBEEF01735c132Ada46AA9aA4c54623cAA92A64CB",
          "implementationReviewed": "0xBEEF01735c132Ada46AA9aA4c54623cAA92A64CB"
        }
      ]
    },
    "0x50A72232c5370321aa78036BaDe8e9d5eB89cbAF": {
      "asset": "0xbEef047a543E45807105E51A8BBEFCc5950fcfBa",
      "name": "ERC4626RateProvider",
      "summary": "unsafe",
      "review": "./MorphoERC4626RateProviders.md",
      "warnings": ["eoaUpgradeable"],
      "factory": "0xFC541f8d8c5e907E236C8931F0Df9F58e0C259Ec",
      "upgradeableComponents": [
        {
          "entrypoint": "0xbEef047a543E45807105E51A8BBEFCc5950fcfBa",
          "implementationReviewed": "0xbEef047a543E45807105E51A8BBEFCc5950fcfBa"
        }
      ]
    },
    "0x0A25a2C62e3bA90F1e6F08666862df50cdAAB1F5": {
      "asset": "0x2371e134e3455e0593363cBF89d3b6cf53740618",
      "name": "ERC4626RateProvider",
      "summary": "unsafe",
      "review": "./MorphoERC4626RateProviders.md",
      "warnings": ["eoaUpgradeable"],
      "factory": "0xFC541f8d8c5e907E236C8931F0Df9F58e0C259Ec",
      "upgradeableComponents": [
        {
          "entrypoint": "0x2371e134e3455e0593363cBF89d3b6cf53740618",
          "implementationReviewed": "0x2371e134e3455e0593363cBF89d3b6cf53740618"
        }
      ]
    },
    "0xB0926Cfc3aC047035b11d9afB85DC782E6D9d76A": {
      "asset": "0x7204B7Dbf9412567835633B6F00C3Edc3a8D6330",
      "name": "ERC4626RateProvider",
      "summary": "safe",
      "review": "./MorphoERC4626RateProviders.md",
      "warnings": ["eoaUpgradeable"],
      "factory": "0xFC541f8d8c5e907E236C8931F0Df9F58e0C259Ec",
      "upgradeableComponents": [
        {
          "entrypoint": "0x7204B7Dbf9412567835633B6F00C3Edc3a8D6330",
          "implementationReviewed": "0x7204B7Dbf9412567835633B6F00C3Edc3a8D6330"
        }
      ]
    },
    "0x51b7F50044a2a1A9A846575Be33c00A68e0172DF": {
      "asset": "0x7751E2F4b8ae93EF6B79d86419d42FE3295A4559",
      "name": "ERC4626RateProvider",
      "summary": "safe",
      "review": "./wUSDLPaxosRateProvider.md",
      "warnings": [],
      "factory": "0xe548a29631f9e49830be8edc22d407b2d2915f31",
      "upgradeableComponents": [
        {
          "entrypoint": "0x7751E2F4b8ae93EF6B79d86419d42FE3295A4559",
          "implementationReviewed": "0x2954c85e7e2b841d0e9a9fdcc09dac1274057d71"
        },
        {
          "entrypoint": "0xbdC7c08592Ee4aa51D06C27Ee23D5087D65aDbcD",
          "implementationReviewed": "0x752d55d62a94658eac08eae42deda902b69b0e76"
        }
      ]
    },
    "0xcdAa68ce322728FE4185a60f103C194F1E2c47BC": {
      "asset": "0x775F661b0bD1739349b9A2A3EF60be277c5d2D29",
      "name": "ERC4626RateProvider",
      "summary": "safe",
      "review": "./MarketRateTransformerRateProviders.md",
      "warnings": [""],
      "factory": "0xeC2C6184761ab7fE061130B4A7e3Da89c72F8395",
      "upgradeableComponents": [
        {
          "entrypoint": "0x775F661b0bD1739349b9A2A3EF60be277c5d2D29",
          "implementationReviewed": "0x23db508559ca053eee7f21b94dac803353560b4f"
        },
        {
          "entrypoint": "0x87870Bca3F3fD6335C3F4ce8392D69350B4fA4E2",
          "implementationReviewed": "0xeF434E4573b90b6ECd4a00f4888381e4D0CC5Ccd"
        }
      ]
    },
    "0x9CC54cb63E61c7D5231c506e4206Eb459250D2A7": {
      "asset": "0xbEEFC01767ed5086f35deCb6C00e6C12bc7476C1",
      "name": "ERC4626RateProvider",
      "summary": "safe",
      "review": "./MarketRateTransformerRateProviders.md",
      "warnings": [""],
      "factory": "0xeC2C6184761ab7fE061130B4A7e3Da89c72F8395",
      "upgradeableComponents": [
        {
          "entrypoint": "0x7751E2F4b8ae93EF6B79d86419d42FE3295A4559",
          "implementationReviewed": "0x2954c85e7e2b841d0e9a9fdcc09dac1274057d71"
        },
        {
          "entrypoint": "0xbdC7c08592Ee4aa51D06C27Ee23D5087D65aDbcD",
          "implementationReviewed": "0x752d55d62a94658eac08eae42deda902b69b0e76"
        }
      ]
    },
    "0xdB44A0223604ABAD704C4bCDDAAd88b101953246": {
      "asset": "0x5F9D59db355b4A60501544637b00e94082cA575b",
      "name": "ERC4626RateProvider",
      "summary": "safe",
      "review": "./statATokenv2RateProvider.md",
      "warnings": [""],
      "factory": "0xFC541f8d8c5e907E236C8931F0Df9F58e0C259Ec",
      "upgradeableComponents": [
        {
          "entrypoint": "0x5F9D59db355b4A60501544637b00e94082cA575b",
          "implementationReviewed": "0x487c2C53c0866F0A73ae317bD1A28F63ADcD9aD1"
        },
        {
          "entrypoint": "0x87870Bca3F3fD6335C3F4ce8392D69350B4fA4E2",
          "implementationReviewed": "0xeF434E4573b90b6ECd4a00f4888381e4D0CC5Ccd"
        }
      ]
    },
    "0x851b73c4BFd5275D47FFf082F9e8B4997dCCB253": {
      "asset": "0xC71Ea051a5F82c67ADcF634c36FFE6334793D24C",
      "name": "ERC4626RateProvider",
      "summary": "safe",
      "review": "./statATokenv2RateProvider.md",
      "warnings": [""],
      "factory": "0xFC541f8d8c5e907E236C8931F0Df9F58e0C259Ec",
      "upgradeableComponents": [
        {
          "entrypoint": "0xC71Ea051a5F82c67ADcF634c36FFE6334793D24C",
          "implementationReviewed": "0x487c2C53c0866F0A73ae317bD1A28F63ADcD9aD1"
        },
        {
          "entrypoint": "0x87870Bca3F3fD6335C3F4ce8392D69350B4fA4E2",
          "implementationReviewed": "0xeF434E4573b90b6ECd4a00f4888381e4D0CC5Ccd"
        }
      ]
    },
    "0x1DB1Afd9552eeB28e2e36597082440598B7F1320": {
      "asset": "0x1DB1Afd9552eeB28e2e36597082440598B7F1320",
      "name": "RPLVault",
      "summary": "safe",
      "review": "./GravitaRateProviders.md",
      "warnings": ["donation"],
      "factory": "",
      "upgradeableComponents": [
        {
          "entrypoint": "0xBB22d59B73D7a6F3A8a83A214BECc67Eb3b511fE",
          "implementationReviewed": "0x767b901B7Eb64133e82F6531614b66cb235E4c71"
        },
        {
          "entrypoint": "0x4343743dBc46F67D3340b45286D8cdC13c8575DE",
          "implementationReviewed": "0x9c9001E0ff0D8C5c535252E883B7D0Ca2BE68Eef"
        },
        {
          "entrypoint": "0x102809fE582ecaa527bB316DCc4E99fc35FBAbb9",
          "implementationReviewed": "0x1044958261F0a3DFf363313FC94f7eA69aC935A1"
        },
        {
          "entrypoint": "0x312717E67b9a12402fB8d2DB031aC9C84665a04e",
          "implementationReviewed": "0x4A878c581C9542ebC467d1Ce5CB86C3Cf25603ab"
        }
      ]
    },
    "0xBB22d59B73D7a6F3A8a83A214BECc67Eb3b511fE": {
      "asset": "0xBB22d59B73D7a6F3A8a83A214BECc67Eb3b511fE",
      "name": "WETHVault",
      "summary": "safe",
      "review": "./GravitaRateProviders.md",
      "warnings": ["donation", "eoaUpgradeable"],
      "factory": "",
      "upgradeableComponents": [
        {
          "entrypoint": "0xBB22d59B73D7a6F3A8a83A214BECc67Eb3b511fE",
          "implementationReviewed": "0x767b901B7Eb64133e82F6531614b66cb235E4c71"
        },
        {
          "entrypoint": "0x4343743dBc46F67D3340b45286D8cdC13c8575DE",
          "implementationReviewed": "0x9c9001E0ff0D8C5c535252E883B7D0Ca2BE68Eef"
        },
        {
          "entrypoint": "0x102809fE582ecaa527bB316DCc4E99fc35FBAbb9",
          "implementationReviewed": "0x1044958261F0a3DFf363313FC94f7eA69aC935A1"
        },
        {
          "entrypoint": "0x81C1001e1621d05bE250814123CC81BBb244Cb07",
          "implementationReviewed": "0x9c778410221841A35e0EEa0e82E27ccE78Ee3C27"
        },
        {
          "entrypoint": "0x312717E67b9a12402fB8d2DB031aC9C84665a04e",
          "implementationReviewed": "0x4A878c581C9542ebC467d1Ce5CB86C3Cf25603ab"
        }
      ]
    },
    "0x9062a576D3e6Cf6999e99e405608063033c4CFF6": {
      "asset": "0xbEeFc011e94f43b8B7b455eBaB290C7Ab4E216f1",
      "name": "csUSDL-MORPHOv1.1",
      "summary": "safe",
      "review": "./MarketRateTransformerRateProviders.md",
      "warnings": [""],
      "factory": "0xeC2C6184761ab7fE061130B4A7e3Da89c72F8395",
      "upgradeableComponents": [
        {
          "entrypoint": "0x7751E2F4b8ae93EF6B79d86419d42FE3295A4559",
          "implementationReviewed": "0x2954c85e7e2b841d0e9a9fdcc09dac1274057d71"
        },
        {
          "entrypoint": "0xbdC7c08592Ee4aa51D06C27Ee23D5087D65aDbcD",
          "implementationReviewed": "0x752d55d62a94658eac08eae42deda902b69b0e76"
        }
      ]
    },
    "0xD231564648C94542C01e9a528c9cAa033bbf274C": {
      "asset": "0x1e6ffa4e9F63d10B8820A3ab52566Af881Dab53c",
      "name": "Gauntlet wETH Ecosystem v1.1",
      "summary": "safe",
      "review": "./MorphoERC4626RateProviders.md",
      "warnings": ["eoaUpgradeable"],
      "factory": "0xFC541f8d8c5e907E236C8931F0Df9F58e0C259Ec",
      "upgradeableComponents": [
        {
          "entrypoint": "0x1e6ffa4e9F63d10B8820A3ab52566Af881Dab53c",
          "implementationReviewed": "0x1e6ffa4e9F63d10B8820A3ab52566Af881Dab53c"
        }
      ]
    },
    "0x3BD4B2174498b3Aa01be0acFa0F775472b2dC30b": {
      "asset": "0x701907283a57FF77E255C3f1aAD790466B8CE4ef",
      "name": "IndexCoop mhyETH v1.1",
      "summary": "safe",
      "review": "./MorphoERC4626RateProviders.md",
      "warnings": ["eoaUpgradeable"],
      "factory": "0xFC541f8d8c5e907E236C8931F0Df9F58e0C259Ec",
      "upgradeableComponents": [
        {
          "entrypoint": "0x701907283a57FF77E255C3f1aAD790466B8CE4ef",
          "implementationReviewed": "0x701907283a57FF77E255C3f1aAD790466B8CE4ef"
        }
      ]
    },
    "0x09000d689fb2b210c65d9f8adc620f6f2d7d6836": {
      "asset": "0x7a4EffD87C2f3C55CA251080b1343b605f327E3a",
      "name": "VaultRateOracle",
      "summary": "safe",
      "review": "./MellowRateProviders.md",
      "warnings": ["donation"],
      "factory": "",
      "upgradeableComponents": [
        {
          "entrypoint": "0x7a4EffD87C2f3C55CA251080b1343b605f327E3a",
          "implementationReviewed": "0xaf108ae0AD8700ac41346aCb620e828c03BB8848"
        }
      ]
    },
    "0x14BD1e9b30007510c2aFE3a7a8053A6DE5605d35": {
      "asset": "0x6acD0a165fD70A84b6b50d955ff3628700bAAf4b",
      "name": "AaveMarketRateTransformer",
      "summary": "safe",
      "review": "./MarketRateTransformerRateProviders.md",
      "warnings": [""],
      "factory": "0x4E185b1502Fea7a06B63fDdA6de38F92C9528566",
      "upgradeableComponents": []
    },
    "0xdd8AEBC13B3DFaF85e3B512d26681987aD2c43b2": {
      "asset": "0xb51EDdDD8c47856D81C8681EA71404Cec93E92c6",
      "name": "ERC4626RateProvider",
      "summary": "safe",
      "review": "./statATokenv2RateProvider.md",
      "warnings": [""],
      "factory": "0xFC541f8d8c5e907E236C8931F0Df9F58e0C259Ec",
      "upgradeableComponents": [
        {
          "entrypoint": "0xb51EDdDD8c47856D81C8681EA71404Cec93E92c6",
          "implementationReviewed": "0x487c2C53c0866F0A73ae317bD1A28F63ADcD9aD1"
        },
        {
          "entrypoint": "0x87870Bca3F3fD6335C3F4ce8392D69350B4fA4E2",
          "implementationReviewed": "0xeF434E4573b90b6ECd4a00f4888381e4D0CC5Ccd"
        }
      ]
    },
    "0x1f037c849CF2448d67A120543EA4ec3CE5A95FcA": {
      "asset": "0x3976d71e7DdFBaB9bD120Ec281B7d35fa0F28528",
      "name": "ERC4626RateProvider",
      "summary": "safe",
      "review": "./LoopRateProvider.md",
      "warnings": ["donation"],
      "factory": "0xFC541f8d8c5e907E236C8931F0Df9F58e0C259Ec",
      "upgradeableComponents": []
    },
<<<<<<< HEAD
    "0xb42Ecf39FC9251f2B2F094e02e6cE4557f364436": {
      "asset": "0xc83e27f270cce0A3A3A29521173a83F402c1768b",
      "name": "ERC4626RateProvider",
      "summary": "safe",
      "review": "./MorphoERC4626RateProviders.md",
      "warnings": [],
      "factory": "",
      "upgradeableComponents": []
    },
    "0xc6465F11D8Db8DAcB5c94729c4F2b3Bd725a2392": {
      "asset": "0x30881Baa943777f92DC934d53D3bFdF33382cab3",
      "name": "ERC4626RateProvider",
      "summary": "safe",
      "review": "./MorphoERC4626RateProviders.md",
      "warnings": [],
      "factory": "",
      "upgradeableComponents": []
    },
    "0x23B315083e80804A696b26093974c61eBC78CC9a": {
      "asset": "0xdAC17F958D2ee523a2206206994597C13D831ec7",
      "name": "ERC4626RateProvider",
      "summary": "safe",
      "review": "./MorphoERC4626RateProviders.md",
      "warnings": [],
      "factory": "",
      "upgradeableComponents": []
=======
    "0x9CB622FC4757386dc8e79d1cC66FC912dD4bBf57": {
      "asset": "0x5E362eb2c0706Bd1d134689eC75176018385430B",
      "name": "VaultRateOracle",
      "summary": "safe",
      "review": "./MellowRateProviders.md",
      "warnings": ["donation"],
      "factory": "",
      "upgradeableComponents": [
        {
          "entrypoint": "0x5E362eb2c0706Bd1d134689eC75176018385430B",
          "implementationReviewed": "0xe2D2E90122cb203CF1565a37ef90a256843A825A"
        }
      ]
>>>>>>> 89d60395
    }
  },
  "fantom": {
    "0x629d4c27057915e59dd94bca8d48c6d80735b521": {
      "asset": "0xd7028092c830b5c8fce061af2e593413ebbc1fc1",
      "name": "sFTMx Rateprovider",
      "summary": "safe",
      "review": "./LegacyReview.md",
      "warnings": ["legacy"],
      "factory": "",
      "upgradeableComponents": [
        {
          "entrypoint": "0x513D27c94C0D81eeD9DC2a88b4531a69993187cF",
          "implementationReviewed": "0x513D27c94C0D81eeD9DC2a88b4531a69993187cF"
        }
      ]
    }
  },
  "fraxtal": {
    "0x3893E8e1584fF73188034D37Fc6B7d41A255E570": {
      "asset": "0xfc00000000000000000000000000000000000008",
      "name": "ChainlinkRateProvider",
      "summary": "safe",
      "review": "./FraxtalPriceFeedProvider.md",
      "warnings": [],
      "factory": "0x3f170631ed9821Ca51A59D996aB095162438DC10",
      "upgradeableComponents": [
        {
          "entrypoint": "0x1B680F4385f24420D264D78cab7C58365ED3F1FF",
          "implementationReviewed": "0x1B680F4385f24420D264D78cab7C58365ED3F1FF"
        }
      ]
    },
    "0x95eedc9d10B6964a579948Fd717D34F45E15C0C6": {
      "asset": "0x09eadcbaa812a4c076c3a6cde765dc4a22e0d775",
      "name": "ChainlinkRateProvider",
      "summary": "safe",
      "review": "./FraxtalPriceFeedProvider.md",
      "warnings": [],
      "factory": "0x3f170631ed9821Ca51A59D996aB095162438DC10",
      "upgradeableComponents": [
        {
          "entrypoint": "0xfdE8C36F32Bf32e73A1bdeb4ef3E17709674a838",
          "implementationReviewed": "0xfdE8C36F32Bf32e73A1bdeb4ef3E17709674a838"
        }
      ]
    },
    "0x761efEF0347E23e2e75907A6e2df0Bbc6d3A3F38": {
      "asset": "0xfc00000000000000000000000000000000000005",
      "name": "ChainlinkRateProvider",
      "summary": "safe",
      "review": "./FraxtalPriceFeedProvider.md",
      "warnings": [],
      "factory": "0x3f170631ed9821Ca51A59D996aB095162438DC10",
      "upgradeableComponents": [
        {
          "entrypoint": "0xEE095b7d9191603126Da584a1179BB403a027c3A",
          "implementationReviewed": "0xEE095b7d9191603126Da584a1179BB403a027c3A"
        }
      ]
    },
    "0x99D033888aCe9d8E01F793Cf85AE7d4EA56494F9": {
      "asset": "0x211cc4dd073734da055fbf44a2b4667d5e5fe5d2",
      "name": "ChainlinkRateProvider",
      "summary": "safe",
      "review": "./FraxtalPriceFeedProvider.md",
      "warnings": [],
      "factory": "0x3f170631ed9821Ca51A59D996aB095162438DC10",
      "upgradeableComponents": [
        {
          "entrypoint": "0xd295936C8Bb465ADd1eC756a51698127CB4F4910",
          "implementationReviewed": "0xd295936C8Bb465ADd1eC756a51698127CB4F4910"
        }
      ]
    },
    "0x08e12d1a6d0F47518f05b009Bb4A24113D82f33d": {
      "asset": "0x748e54072189Ec8540cD58A078404ebFDc2aACeA",
      "name": "Api3AggregatorAdaptor",
      "summary": "safe",
      "review": "./API3RateProvider.md",
      "warnings": [],
      "factory": "",
      "upgradeableComponents": []
    }
  },
  "gnosis": {
    "0x89C80A4540A00b5270347E02e2E144c71da2EceD": {
      "asset": "0xaf204776c7245bF4147c2612BF6e5972Ee483701",
      "name": "ERC4626RateProvider",
      "summary": "safe",
      "review": "./SavingsDAIRateProviderGnosis.md",
      "warnings": ["donation", "only18decimals"],
      "factory": "",
      "upgradeableComponents": []
    },
    "0xff315299C4d3FB984b67e31F028724b6a9aEb077": {
      "asset": "0x004626A008B1aCdC4c74ab51644093b155e59A23",
      "name": "ERC4626RateProvider",
      "summary": "safe",
      "review": "./stAgEurRateProvider.md",
      "warnings": ["donation", "only18decimals"],
      "factory": "",
      "upgradeableComponents": [
        {
          "entrypoint": "0x004626A008B1aCdC4c74ab51644093b155e59A23",
          "implementationReviewed": "0x6C04c39B9E73aC91106D12F828e2E29Fd8ef1024"
        },
        {
          "entrypoint": "0x4b1E2c2762667331Bc91648052F646d1b0d35984",
          "implementationReviewed": "0x59153e939c5b4721543251ff3049Ea04c755373B"
        }
      ]
    },
    "0x09f9611FE9d24c6A518f656E925e3628A2ECDE3b": {
      "asset": "0x6C76971f98945AE98dD7d4DFcA8711ebea946eA6",
      "name": "wstETH Rate Provider",
      "summary": "safe",
      "review": "./ChainLinkRateProvider.md",
      "warnings": ["chainlink"],
      "factory": "",
      "upgradeableComponents": []
    },
    "0xE7511f6e5C593007eA8A7F52af4B066333765e03": {
      "asset": "0xcB444e90D8198415266c6a2724b7900fb12FC56E",
      "name": "EURe Rate Provider",
      "summary": "safe",
      "review": "./ChainLinkRateProvider.md",
      "warnings": ["chainlink"],
      "factory": "",
      "upgradeableComponents": []
    },
    "0x821aFE819450A359E29a5209C48f2Fa3321C8AD2": {
      "asset": "0x270bA1f35D8b87510D24F693fcCc0da02e6E4EeB",
      "name": "ERC4626RateProvider",
      "summary": "safe",
      "review": "./statATokenLMRateProvider.md",
      "warnings": [],
      "factory": "",
      "upgradeableComponents": [
        {
          "entrypoint": "0x270bA1f35D8b87510D24F693fcCc0da02e6E4EeB",
          "implementationReviewed": "0x8be473dCfA93132658821E67CbEB684ec8Ea2E74"
        },
        {
          "entrypoint": "0xb50201558B00496A145fE76f7424749556E326D8",
          "implementationReviewed": "0x5b522140fabeB6b6232336295581e63902e9b4ad"
        }
      ]
    },
    "0xdc90e2680094314CEaB45CE15100F6e02cEB7ceD": {
      "asset": "0xc791240d1f2def5938e2031364ff4ed887133c3d",
      "name": "TollgateChronicleRateProvider",
      "summary": "safe",
      "review": "./TollgateChronicleRateProvider.md",
      "warnings": [],
      "factory": "",
      "upgradeableComponents": []
    },
    "0x92320D3C8Fd6BE59b22eB0eEe330901Fe4617f33": {
      "asset": "0x5Cb9073902F2035222B9749F8fB0c9BFe5527108",
      "name": "TollgateChronicleRateProvider",
      "summary": "safe",
      "review": "./TollgateChronicleRateProvider.md",
      "warnings": [],
      "factory": "",
      "upgradeableComponents": []
    },
    "0x9B1b13afA6a57e54C03AD0428a4766C39707D272": {
      "asset": "0xF490c80aAE5f2616d3e3BDa2483E30C4CB21d1A0",
      "name": "PriceFeed",
      "summary": "safe",
      "review": "./StakewiseOsTokenRateProviders.md",
      "warnings": [],
      "factory": "",
      "upgradeableComponents": []
    },
    "0x5F62fd24941B585b91EB059E0ea1a7e729357511": {
      "asset": "0xf0E7eC247b918311afa054E0AEdb99d74c31b809",
      "name": "ERC4626RateProvider",
      "summary": "safe",
      "review": "./statATokenLMRateProvider.md",
      "warnings": [],
      "factory": "0x15e86be6084c6a5a8c17732d398dfbc2ec574cec",
      "upgradeableComponents": []
    },
    "0xCCfE43E5853C87225948317379ffD910039f6A14": {
      "asset": "0xFECB3F7c54E2CAAE9dC6Ac9060A822D47E053760",
      "name": "BlraSdaiRateProvider",
      "summary": "safe",
      "review": "./BlraSdaiRateProvider.md",
      "warnings": ["donation"],
      "factory": "",
      "upgradeableComponents": []
    },
    "0x0008A59C1d2E5922790C929ea432ed02D4D3323A": {
      "asset": "0x57f664882F762FA37903FC864e2B633D384B411A",
      "name": "ERC4626RateProvider",
      "summary": "safe",
      "review": "./statATokenv2RateProvider.md",
      "warnings": [],
      "factory": "",
      "upgradeableComponents": [
        {
          "entrypoint": "0x57f664882F762FA37903FC864e2B633D384B411A",
          "implementationReviewed": "0x7CB7fdeEB5E71f322F8E39Be67959C32a6A3aAA3"
        },
        {
          "entrypoint": "0xb50201558B00496A145fE76f7424749556E326D8",
          "implementationReviewed": "0xF2C312BfAF4CF0429DB4DA15a0cf5F770Ea3E770"
        }
      ]
    },
    "0xbbb4966335677Ea24F7B86DC19a423412390e1fb": {
      "asset": "0x7c16F0185A26Db0AE7a9377f23BC18ea7ce5d644",
      "name": "ERC4626RateProvider",
      "summary": "safe",
      "review": "./statATokenv2RateProvider.md",
      "warnings": [],
      "factory": "",
      "upgradeableComponents": [
        {
          "entrypoint": "0x7c16F0185A26Db0AE7a9377f23BC18ea7ce5d644",
          "implementationReviewed": "0x7CB7fdeEB5E71f322F8E39Be67959C32a6A3aAA3"
        },
        {
          "entrypoint": "0xb50201558B00496A145fE76f7424749556E326D8",
          "implementationReviewed": "0xF2C312BfAF4CF0429DB4DA15a0cf5F770Ea3E770"
        }
      ]
    },
    "0x1529f6Af353E180867F257820843425B49B1b478": {
      "asset": "0x51350d88c1bd32Cc6A79368c9Fb70373Fb71F375",
      "name": "ERC4626RateProvider",
      "summary": "safe",
      "review": "./statATokenv2RateProvider.md",
      "warnings": [],
      "factory": "",
      "upgradeableComponents": [
        {
          "entrypoint": "0x51350d88c1bd32Cc6A79368c9Fb70373Fb71F375",
          "implementationReviewed": "0x7CB7fdeEB5E71f322F8E39Be67959C32a6A3aAA3"
        },
        {
          "entrypoint": "0xb50201558B00496A145fE76f7424749556E326D8",
          "implementationReviewed": "0xF2C312BfAF4CF0429DB4DA15a0cf5F770Ea3E770"
        }
      ]
    },
    "0x30EAcEC6BD250589043De026e45dc9A158C65a1F": {
      "asset": "0x773CDA0CADe2A3d86E6D4e30699d40bB95174ff2",
      "name": "ERC4626RateProvider",
      "summary": "safe",
      "review": "./MarketRateTransformerRateProviders.md",
      "warnings": [""],
      "factory": "0x03362f847b4fabc12e1ce98b6b59f94401e4588e",
      "upgradeableComponents": [
        {
          "entrypoint": "0x773CDA0CADe2A3d86E6D4e30699d40bB95174ff2",
          "implementationReviewed": "0x7CB7fdeEB5E71f322F8E39Be67959C32a6A3aAA3"
        },
        {
          "entrypoint": "0xb50201558B00496A145fE76f7424749556E326D8",
          "implementationReviewed": "0xF2C312BfAF4CF0429DB4DA15a0cf5F770Ea3E770"
        }
      ]
    }
  },
  "mode": {
    "0x054Ca7F10D555A0A34E35E6d95af9569468E40c0": {
      "asset": "0x2416092f143378750bb29b79eD961ab195CcEea5",
      "name": "Api3AggregatorAdaptor",
      "summary": "safe",
      "review": "./ezETHRateProviderMode.md",
      "warnings": [],
      "factory": "",
      "upgradeableComponents": []
    },
    "0x97e0E416dA48a0592E6ea8ac0dfD26D410Ba5C22": {
      "asset": "0x3f51c6c5927b88cdec4b61e2787f9bd0f5249138",
      "name": "Api3AggregatorAdaptor",
      "summary": "safe",
      "review": "./API3RateProvider.md",
      "warnings": [],
      "factory": "",
      "upgradeableComponents": []
    },
    "0xE91237236Bab7b39CA5CEE86F339a18C6C91F25c": {
      "asset": "0x98f96A4B34D03a2E6f225B28b8f8Cb1279562d81",
      "name": "Api3AggregatorAdaptor",
      "summary": "safe",
      "review": "./API3RateProvider.md",
      "warnings": [],
      "factory": "",
      "upgradeableComponents": []
    },
    "0x6Ad582604472DAdB4Af7B955388cAc6aDD6D511B": {
      "asset": "0x5A7a183B6B44Dc4EC2E3d2eF43F98C5152b1d76d",
      "name": "Api3AggregatorAdaptor",
      "summary": "safe",
      "review": "./API3RateProvider.md",
      "warnings": [],
      "factory": "",
      "upgradeableComponents": []
    },
    "0xac8fae65008cbb22a27103160452418aa3c84128": {
      "asset": "0x0022228a2cc5E7eF0274A7Baa600d44da5aB5776",
      "name": "ERC4626RateProvider",
      "summary": "safe",
      "review": "./AngleStakedUSDARateProvider.md",
      "warnings": [],
      "factory": "0x0767bECE12a327A1eD896c48E843AE53a0c313E9",
      "upgradeableComponents": [
        {
          "entrypoint": "0xA61BeB4A3d02decb01039e378237032B351125B4",
          "implementationReviewed": "0x5adDc89785D75C86aB939E9e15bfBBb7Fc086A87"
        }
      ]
    },
    "0xFE1862BdCAf17ADf2D83eEb0Da98dAE04492F4f7": {
      "asset": "0x90993Ac1734b023dEEc548b87B11F5d2dcD3818E",
      "name": "ChainlinkRateProvider",
      "summary": "safe",
      "review": "./wUSDMRateProviderPyth.md",
      "warnings": [],
      "factory": "",
      "upgradeableComponents": [
        {
          "entrypoint": "0xA2aa501b19aff244D90cc15a4Cf739D2725B5729",
          "implementationReviewed": "0xEbe57e8045F2F230872523bbff7374986E45C486"
        }
      ]
    },
    "0xFAD2f1b6B24d475BAA79DfA625073981bCD82A0e": {
      "asset": "0x80137510979822322193FC997d400D5A6C747bf7",
      "name": "ChainlinkRateProvider",
      "summary": "safe",
      "review": "./PythAggregatorRateProvider.md",
      "warnings": [],
      "factory": "",
      "upgradeableComponents": [
        {
          "entrypoint": "0xA2aa501b19aff244D90cc15a4Cf739D2725B5729",
          "implementationReviewed": "0xEbe57e8045F2F230872523bbff7374986E45C486"
        }
      ]
    }
  },
  "optimism": {
    "0x210ABdFD989f3eE5C08614a8f4e096Cf8408f5DF": {
      "asset": "0x5A7a183B6B44Dc4EC2E3d2eF43F98C5152b1d76d",
      "name": "inETH Rate Provider",
      "summary": "safe",
      "review": "./ChainLinkRateProvider.md",
      "warnings": ["chainlink"],
      "factory": "0x83E443EF4f9963C77bd860f94500075556668cb8",
      "upgradeableComponents": []
    },
    "0xC092E0a4f5a2AdF3CF91E27cf4B7d7917D12CA2B": {
      "asset": "0xd08C3F25862077056cb1b710937576Af899a4959",
      "name": "instETH Rate Provider",
      "summary": "safe",
      "review": "./ChainLinkRateProvider.md",
      "warnings": ["chainlink"],
      "factory": "0x83E443EF4f9963C77bd860f94500075556668cb8",
      "upgradeableComponents": []
    },
    "0xe561451322a5efC51E6f8ffa558C7482c892Bc1A": {
      "asset": "0xA348700745D249c3b49D2c2AcAC9A5AE8155F826",
      "name": "WrappedUsdPlusRateProvider",
      "summary": "safe",
      "review": "./WrappedUsdPlusRateProvider.md",
      "warnings": [],
      "factory": "",
      "upgradeableComponents": [
        {
          "entrypoint": "0xA348700745D249c3b49D2c2AcAC9A5AE8155F826",
          "implementationReviewed": "0x52A8F84672B9778632F98478B4DCfa2Efb7E3247"
        },
        {
          "entrypoint": "0x73cb180bf0521828d8849bc8CF2B920918e23032",
          "implementationReviewed": "0xB79DD08EA68A908A97220C76d19A6aA9cBDE4376"
        },
        {
          "entrypoint": "0xe80772Eaf6e2E18B651F160Bc9158b2A5caFCA65",
          "implementationReviewed": "0xcf02cf91b5ec8230d6bd26c48a8b762ce6081c0f"
        },
        {
          "entrypoint": "0xBf3FCee0E856c2aa89dc022f00D6D8159A80F011",
          "implementationReviewed": "0x98ae7F3fD47100b174014dCD143Eb43AD7acd79A"
        }
      ]
    },
    "0xBCEBb4dcdEc1c12bf7eB31bd26bc9C3b8F55C966": {
      "asset": "0x3eE6107d9C93955acBb3f39871D32B02F82B78AB",
      "name": "StErnRateProvider",
      "summary": "safe",
      "review": "./stERNRateProvider.md",
      "warnings": ["donation"],
      "factory": "",
      "upgradeableComponents": [
        {
          "entrypoint": "0xFBD08A6869D3e4EC8A21895c1e269f4b980813f0",
          "implementationReviewed": "0xfA097bD1E57d720C2f884C3DFF0B5FCE23A2B09e"
        },
        {
          "entrypoint": "0x3eE6107d9C93955acBb3f39871D32B02F82B78AB",
          "implementationReviewed": "0x3eE6107d9C93955acBb3f39871D32B02F82B78AB"
        }
      ]
    },
    "0xff368E106EA8782FaB6B2D4AD69739a60C66400E": {
      "asset": "0xB88a5Ac00917a02d82c7cd6CEBd73E2852d43574",
      "name": "BalancerAMM",
      "summary": "safe",
      "review": "./sweepRateProvider.md",
      "warnings": [],
      "factory": "",
      "upgradeableComponents": [
        {
          "entrypoint": "0xB88a5Ac00917a02d82c7cd6CEBd73E2852d43574",
          "implementationReviewed": "0x8adEa764cabd2C61E51cEb6937Fd026fA39d8E64"
        }
      ]
    },
    "0xdFa8d2b3c146b8a10B5d63CA0306AEa84B602cfb": {
      "asset": "0x4DD03dfD36548C840B563745e3FBeC320F37BA7e",
      "name": "ERC4626RateProvider",
      "summary": "safe",
      "review": "./statATokenLMRateProvider.md",
      "warnings": [],
      "factory": "",
      "upgradeableComponents": [
        {
          "entrypoint": "0x4DD03dfD36548C840B563745e3FBeC320F37BA7e",
          "implementationReviewed": "0xD792a3779D3C80bAEe8CF3304D6aEAc74bC432BE"
        },
        {
          "entrypoint": "0x794a61358D6845594F94dc1DB02A252b5b4814aD",
          "implementationReviewed": "0x03e8C5Cd5E194659b16456bb43Dd5D38886FE541"
        }
      ]
    },
    "0x3f921Ebabab0703BC06d1828D09a245e8390c263": {
      "asset": "0x035c93db04E5aAea54E6cd0261C492a3e0638b37",
      "name": "ERC4626RateProvider",
      "summary": "safe",
      "review": "./statATokenLMRateProvider.md",
      "warnings": [],
      "factory": "",
      "upgradeableComponents": [
        {
          "entrypoint": "0x035c93db04E5aAea54E6cd0261C492a3e0638b37",
          "implementationReviewed": "0xD792a3779D3C80bAEe8CF3304D6aEAc74bC432BE"
        },
        {
          "entrypoint": "0x794a61358D6845594F94dc1DB02A252b5b4814aD",
          "implementationReviewed": "0x03e8C5Cd5E194659b16456bb43Dd5D38886FE541"
        }
      ]
    },
    "0x15ACEE5F73b36762Ab1a6b7C98787b8148447898": {
      "asset": "0x2218a117083f5B482B0bB821d27056Ba9c04b1D3",
      "name": "DSRBalancerRateProviderAdapter",
      "summary": "safe",
      "review": "./DSRRateProvider.md",
      "warnings": [],
      "factory": "",
      "upgradeableComponents": []
    },
    "0x9aa3cd420f830E049e2b223D0b07D8c809C94d15": {
      "asset": "0x1F32b1c2345538c0c6f582fCB022739c4A194Ebb",
      "name": "wstETH Rate Provider",
      "summary": "safe",
      "review": "./ChainLinkRateProvider.md",
      "warnings": ["chainlink"],
      "factory": "0x83E443EF4f9963C77bd860f94500075556668cb8",
      "upgradeableComponents": []
    },
    "0xf752dd899F87a91370C1C8ac1488Aef6be687505": {
      "asset": "0x484c2D6e3cDd945a8B2DF735e079178C1036578c",
      "name": "sfrxETH Rate Provider",
      "summary": "safe",
      "review": "./ChainLinkRateProvider.md",
      "warnings": ["chainlink"],
      "factory": "0x83E443EF4f9963C77bd860f94500075556668cb8",
      "upgradeableComponents": []
    },
    "0xDe3B7eC86B67B05D312ac8FD935B6F59836F2c41": {
      "asset": "0x2Dd1B4D4548aCCeA497050619965f91f78b3b532",
      "name": "sFRAX Rate Provider",
      "summary": "safe",
      "review": "./ChainLinkRateProvider.md",
      "warnings": ["chainlink"],
      "factory": "0x83E443EF4f9963C77bd860f94500075556668cb8",
      "upgradeableComponents": []
    },
    "0x7E13b8b95d887c2326C25e71815F33Ea10A2674e": {
      "asset": "0x2Dd1B4D4548aCCeA497050619965f91f78b3b532",
      "name": "sFRAX Rate Provider Duplicate",
      "summary": "safe",
      "review": "./ChainLinkRateProvider.md",
      "warnings": ["chainlink"],
      "factory": "0x83E443EF4f9963C77bd860f94500075556668cb8",
      "upgradeableComponents": []
    },
    "0x658843BB859B7b85cEAb5cF77167e3F0a78dFE7f": {
      "asset": "0x9Bcef72be871e61ED4fBbc7630889beE758eb81D",
      "name": "rETH RocketPool Rate Provider",
      "summary": "safe",
      "review": "./LegacyReview.md",
      "warnings": ["legacy"],
      "factory": "",
      "upgradeableComponents": []
    },
    "0x97b323fc033323B66159402bcDb9D7B9DC604235": {
      "asset": "0xe05A08226c49b636ACf99c40Da8DC6aF83CE5bB3",
      "name": "ankrETH Staking Rate Provider",
      "summary": "safe",
      "review": "./LegacyReview.md",
      "warnings": ["legacy"],
      "factory": "",
      "upgradeableComponents": []
    },
    "0xef42D000a3e85C4e71C57e2C6A1E600e86f5a91B": {
      "asset": "0x5A7fACB970D094B6C7FF1df0eA68D99E6e73CBFF",
      "name": "weETH Rate Provider",
      "summary": "safe",
      "review": "./ChainLinkRateProvider.md",
      "warnings": ["chainlink"],
      "factory": "0x83E443EF4f9963C77bd860f94500075556668cb8",
      "upgradeableComponents": []
    },
    "0x1373A61449C26CC3F48C1B4c547322eDAa36eB12": {
      "asset": "0x4186BFC76E2E237523CBC30FD220FE055156b41F",
      "name": "RSETHRateReceiver",
      "summary": "safe",
      "review": "./rsETHRateProviderOptimism.md",
      "warnings": [],
      "factory": "",
      "upgradeableComponents": [
        {
          "entrypoint": "0x1373A61449C26CC3F48C1B4c547322eDAa36eB12",
          "implementationReviewed": "0x1373A61449C26CC3F48C1B4c547322eDAa36eB12"
        }
      ]
    },
    "0x52cdf016439Cf36b1c7655740BAa8216977F6487": {
      "asset": "0x57F5E098CaD7A3D1Eed53991D4d66C45C9AF7812",
      "name": "ERC4626RateProvider",
      "summary": "safe",
      "review": "./wUSDMRateProvider.md",
      "warnings": ["eoaUpgradeable"],
      "factory": "0x02a569eea6f85736E2D63C59E60d27d075E75c33",
      "upgradeableComponents": []
    }
  },
  "polygon": {
    "0x76D8B79Fb9afD4dA89913458C90B6C09676628E2": {
      "asset": "0x01d1a890D40d890d59795aFCce22F5AdbB511A3a",
      "name": "RateProvider",
      "summary": "safe",
      "review": "./RateProvider_wFRK.md",
      "warnings": ["donation"],
      "factory": "",
      "upgradeableComponents": [
        {
          "entrypoint": "0x2cb7285733A30BB08303B917A7a519C88146C6Eb",
          "implementationReviewed": "0xEdb20e3cD8C7c149Ea57fe470fb9685c4b1B8703"
        },
        {
          "entrypoint": "0x4dBA794671B891D2Ee2E3E7eA9E993026219941C",
          "implementationReviewed": "0x7714fcFe0d9C4726F6C1E3B1275C2951B9B54F65"
        },
        {
          "entrypoint": "0x0aC2E3Cd1E9b2DA91972d2363e76B5A0cE514e73",
          "implementationReviewed": "0x41d4D26F70951a2134DC862ea6248fFBE2a516bb"
        },
        {
          "entrypoint": "0x173EB1d561CcEFd8e83a3741483a8Bd76dF827Ef",
          "implementationReviewed": "0x72e923047245D2B58D87f311a2b5b487620EE60A"
        }
      ]
    },
    "0x7d10050F608c8EFFf118eDd1416D82a0EF2d7531": {
      "asset": "0x2dCa80061632f3F87c9cA28364d1d0c30cD79a19",
      "name": "ERC4626RateProvider",
      "summary": "safe",
      "review": "./statATokenLMRateProvider.md",
      "warnings": [""],
      "factory": "",
      "upgradeableComponents": [
        {
          "entrypoint": "0x2dCa80061632f3F87c9cA28364d1d0c30cD79a19",
          "implementationReviewed": "0x6a7192c55e9298874e49675a63d5ebb11ed99a66"
        },
        {
          "entrypoint": "0x794a61358D6845594F94dc1DB02A252b5b4814aD",
          "implementationReviewed": "0x1ed647b250e5b6d71dc7b25806f44c33f5658f71"
        }
      ]
    },
    "0x9977a61a6aa950044d4dcD8aA0cAb76F84ea5aCd": {
      "asset": "0x87A1fdc4C726c459f597282be639a045062c0E46",
      "name": "ERC4626RateProvider",
      "summary": "safe",
      "review": "./statATokenLMRateProvider.md",
      "warnings": [""],
      "factory": "",
      "upgradeableComponents": [
        {
          "entrypoint": "0x87A1fdc4C726c459f597282be639a045062c0E46",
          "implementationReviewed": "0x6a7192c55e9298874e49675a63d5ebb11ed99a66"
        },
        {
          "entrypoint": "0x794a61358D6845594F94dc1DB02A252b5b4814aD",
          "implementationReviewed": "0x1ed647b250e5b6d71dc7b25806f44c33f5658f71"
        }
      ]
    },
    "0x8c1944E305c590FaDAf0aDe4f737f5f95a4971B6": {
      "asset": "0x03b54A6e9a984069379fae1a4fC4dBAE93B3bCCD",
      "name": "wstETH / ETH Rate Provider",
      "summary": "unsafe",
      "review": "./ChainLinkRateProvider.md",
      "warnings": ["chainlink"],
      "factory": "0xa3b370092aeb56770B23315252aB5E16DAcBF62B",
      "upgradeableComponents": []
    },
    "0x693A9Aca2f7b699BBd3d55d980Ac8a5D7a66868B": {
      "asset": "0x03b54A6e9a984069379fae1a4fC4dBAE93B3bCCD",
      "name": "wstETH Rate Provider Duplicate",
      "summary": "safe",
      "review": "./ChainLinkRateProvider.md",
      "warnings": ["chainlink"],
      "factory": "0xa3b370092aeb56770B23315252aB5E16DAcBF62B",
      "upgradeableComponents": []
    },
    "0xeE652bbF72689AA59F0B8F981c9c90e2A8Af8d8f": {
      "asset": "0xfa68FB4628DFF1028CFEc22b4162FCcd0d45efb6",
      "name": "MaticX Rate Provider",
      "summary": "safe",
      "review": "./LegacyReview.md",
      "warnings": ["legacy"],
      "factory": "",
      "upgradeableComponents": []
    },
    "0xdEd6C522d803E35f65318a9a4d7333a22d582199": {
      "asset": "0x3A58a54C066FdC0f2D55FC9C89F0415C92eBf3C4",
      "name": "stMATIC Rate Provider",
      "summary": "safe",
      "review": "./LegacyReview.md",
      "warnings": ["legacy"],
      "factory": "",
      "upgradeableComponents": []
    },
    "0x87393BE8ac323F2E63520A6184e5A8A9CC9fC051": {
      "asset": "0xFcBB00dF1d663eeE58123946A30AB2138bF9eb2A",
      "name": "csMATIC Clay Stack Tunnel Rate Provider",
      "summary": "safe",
      "review": "./LegacyReview.md",
      "warnings": ["legacy"],
      "factory": "",
      "upgradeableComponents": []
    },
    "0x737b6ea575AD54e0c4F45c7A36Ad8c0e730aAD74": {
      "asset": "0xAF0D9D65fC54de245cdA37af3d18cbEc860A4D4b",
      "name": "wUSDR Rate Provider",
      "summary": "safe",
      "review": "./LegacyReview.md",
      "warnings": ["legacy"],
      "factory": "",
      "upgradeableComponents": []
    }
  },
  "zkevm": {
    "0xFC8d81A01deD207aD3DEB4FE91437CAe52deD0b5": {
      "asset": "0x12D8CE035c5DE3Ce39B1fDD4C1d5a745EAbA3b8C",
      "name": "AnkrETHRateProvider",
      "summary": "safe",
      "review": "./AnkrETHRateProvider.md",
      "warnings": [],
      "factory": "",
      "upgradeableComponents": [
        {
          "entrypoint": "0x12D8CE035c5DE3Ce39B1fDD4C1d5a745EAbA3b8C",
          "implementationReviewed": "0x8d98D8ec0D930078a083C7be54430D2093d3D4aB"
        },
        {
          "entrypoint": "0xEf3C162450E1d08804493aA27BE60CDAa054050F",
          "implementationReviewed": "0xd00b967296B6d8Ec266E4BA64594f892D03A4d0a"
        }
      ]
    },
    "0x4186BFC76E2E237523CBC30FD220FE055156b41F": {
      "asset": "0x8C7D118B5c47a5BCBD47cc51789558B98dAD17c5",
      "name": "RSETHRateReceiver",
      "summary": "safe",
      "review": "./rsEthRateProviderPolygonZKEVM.md",
      "warnings": ["donation"],
      "factory": "",
      "upgradeableComponents": [
        {
          "entrypoint": "0x4186BFC76E2E237523CBC30FD220FE055156b41F",
          "implementationReviewed": "0x4186BFC76E2E237523CBC30FD220FE055156b41F"
        }
      ]
    },
    "0x60b39BEC6AF8206d1E6E8DFC63ceA214A506D6c3": {
      "asset": "0xb23C20EFcE6e24Acca0Cef9B7B7aA196b84EC942",
      "name": "rETH Rate Receiver",
      "summary": "safe",
      "review": "./LegacyReview.md",
      "warnings": ["legacy"],
      "factory": "",
      "upgradeableComponents": []
    },
    "0x00346D2Fd4B2Dc3468fA38B857409BC99f832ef8": {
      "asset": "0x5D8cfF95D7A57c0BF50B30b43c7CC0D52825D4a9",
      "name": "wstETH Rate Receiver",
      "summary": "safe",
      "review": "./LegacyReview.md",
      "warnings": ["legacy"],
      "factory": "",
      "upgradeableComponents": []
    },
    "0x8c76aa5b78357e1fa104ea2bc4a219f0870251f1": {
      "asset": "0xb23C20EFcE6e24Acca0Cef9B7B7aA196b84EC942",
      "name": "rETH Rate Provider",
      "summary": "safe",
      "review": "./ChainLinkRateProvider.md",
      "warnings": ["chainlink"],
      "factory": "0x4132f7AcC9dB7A6cF7BE2Dd3A9DC8b30C7E6E6c8",
      "upgradeableComponents": []
    },
    "0x8dd590ebb702c21a41289A0a69b0C6F74bdece75": {
      "asset": "0x5D8cfF95D7A57c0BF50B30b43c7CC0D52825D4a9",
      "name": "wstETH Rate Provider",
      "summary": "safe",
      "review": "./ChainLinkRateProvider.md",
      "warnings": ["chainlink"],
      "factory": "0x4132f7AcC9dB7A6cF7BE2Dd3A9DC8b30C7E6E6c8",
      "upgradeableComponents": []
    }
  },
  "sepolia": {
    "0xB1B171A07463654cc1fE3df4eC05f754E41f0A65": {
      "asset": "0x978206fAe13faF5a8d293FB614326B237684B750",
      "name": "waUSDT Rate Provider",
      "summary": "safe",
      "review": "./StatATokenTestnetRateProvider.md",
      "warnings": [],
      "factory": "",
      "upgradeableComponents": []
    },
    "0x22db61f3a8d81d3d427a157fdae8c7eb5b5fd373": {
      "asset": "0xDE46e43F46ff74A23a65EBb0580cbe3dFE684a17",
      "name": "waDAI Rate Provider",
      "summary": "safe",
      "review": "./StatATokenTestnetRateProvider.md",
      "warnings": [],
      "factory": "",
      "upgradeableComponents": []
    },
    "0x34101091673238545De8a846621823D9993c3085": {
      "asset": "0x8A88124522dbBF1E56352ba3DE1d9F78C143751e",
      "name": "waUSDC Rate Provider",
      "summary": "safe",
      "review": "./StatATokenTestnetRateProvider.md",
      "warnings": [],
      "factory": "",
      "upgradeableComponents": []
    }
  },
  "sonic": {
    "0xe5da20f15420ad15de0fa650600afc998bbe3955": {
      "asset": "0xE5DA20F15420aD15DE0fa650600aFc998bbE3955",
      "name": "stS Rateprovider",
      "summary": "safe",
      "review": "./LegacyReview.md",
      "warnings": ["legacy"],
      "factory": "",
      "upgradeableComponents": [
        {
          "entrypoint": "0xe5da20f15420ad15de0fa650600afc998bbe3955",
          "implementationReviewed": "0xd5f7fc8ba92756a34693baa386edcc8dd5b3f141"
        }
      ]
    },
    "0x00de97829d01815346e58372be55aefd84ca2457": {
      "asset": "0xa28d4dbcc90c849e3249d642f356d85296a12954",
      "name": "Avalon waSolvBTC.bbn Rateprovider",
      "summary": "safe",
      "review": "./statATokenLMRateProviderAvalon.md",
      "warnings": [""],
      "factory": "0x00de97829d01815346e58372be55aefd84ca2457",
      "upgradeableComponents": [
        {
          "entrypoint": "0xA28d4dbcC90C849e3249D642f356D85296a12954",
          "implementationReviewed": "0x29c26d85ba819659d084a592b97607a5337de030"
        }
      ]
    },
    "0xa6c292d06251da638be3b58f1473e03d99c26ff0": {
      "asset": "0xd31e89ffb929b38ba60d1c7dbeb68c7712eaab0a",
      "name": "Avalon waSolvBTC Rateprovider",
      "summary": "safe",
      "review": "./statATokenLMRateProviderAvalon.md",
      "warnings": [""],
      "factory": "0x00de97829d01815346e58372be55aefd84ca2457",
      "upgradeableComponents": [
        {
          "entrypoint": "0xD31E89Ffb929b38bA60D1c7dBeB68c7712EAAb0a",
          "implementationReviewed": "0xb9fa01cbd690dfd5be3d8d667c54bbdd9e41e57d"
        }
      ]
    },
    "0x5fded3206608d3f33175a8865576431906cdb43b": {
      "asset": "0x7870ddFd5ACA4E977B2287e9A212bcbe8FC4135a",
      "name": "Beefy USDC SiloV2 Rateprovider",
      "summary": "safe",
      "review": "./BeefyUsdcSiloRateprovider.md",
      "warnings": [""],
      "factory": "0x00de97829d01815346e58372be55aefd84ca2457",
      "upgradeableComponents": []
    },
    "0x78557d8a83fe7c6d9f9983d00e5c0e08cc3335e6": {
      "asset": "0x52Fc9E0a68b6a4C9b57b9D1d99fB71449A99DCd8",
      "name": "Silo bSolvBTC.bbn Rateprovider",
      "summary": "safe",
      "review": "./SiloWrappedRateprovider.md",
      "warnings": [""],
      "factory": "0x00de97829d01815346e58372be55aefd84ca2457",
      "upgradeableComponents": []
    },
    "0x9d2d4351c1b3718d7a65ef21f54c86c665964670": {
      "asset": "0x87178fe8698C7eDa8aA207083C3d66aEa569aB98",
      "name": "Silo bSolvBTC Rateprovider",
      "summary": "safe",
      "review": "./SiloWrappedRateprovider.md",
      "warnings": [""],
      "factory": "0x00de97829d01815346e58372be55aefd84ca2457",
      "upgradeableComponents": []
    }
  }
}<|MERGE_RESOLUTION|>--- conflicted
+++ resolved
@@ -2302,7 +2302,6 @@
       "factory": "0xFC541f8d8c5e907E236C8931F0Df9F58e0C259Ec",
       "upgradeableComponents": []
     },
-<<<<<<< HEAD
     "0xb42Ecf39FC9251f2B2F094e02e6cE4557f364436": {
       "asset": "0xc83e27f270cce0A3A3A29521173a83F402c1768b",
       "name": "ERC4626RateProvider",
@@ -2329,7 +2328,7 @@
       "warnings": [],
       "factory": "",
       "upgradeableComponents": []
-=======
+    },
     "0x9CB622FC4757386dc8e79d1cC66FC912dD4bBf57": {
       "asset": "0x5E362eb2c0706Bd1d134689eC75176018385430B",
       "name": "VaultRateOracle",
@@ -2343,7 +2342,6 @@
           "implementationReviewed": "0xe2D2E90122cb203CF1565a37ef90a256843A825A"
         }
       ]
->>>>>>> 89d60395
     }
   },
   "fantom": {
