--- conflicted
+++ resolved
@@ -574,12 +574,9 @@
       "summary": "safe",
       "review": "./SiloV2Review.md",
       "warnings": [],
-<<<<<<< HEAD
-      "canUseBufferForSwaps": "true",
-      "useUnderlyingForAddRemove": "true",
-      "useWrappedForAddRemove": "true"
-=======
-      "isCompatible": "true"
+      "canUseBufferForSwaps": "true",
+      "useUnderlyingForAddRemove": "true",
+      "useWrappedForAddRemove": "true"
     },
     "0x219656F33c58488D09d518BaDF50AA8CdCAcA2Aa": {
       "asset": "0x50c42dEAcD8Fc9773493ED674b675bE577f2634b",
@@ -587,8 +584,9 @@
       "summary": "safe",
       "review": "./SiloV2Review.md",
       "warnings": [],
-      "isCompatible": "true"
->>>>>>> d91fa881
+      "canUseBufferForSwaps": "true",
+      "useUnderlyingForAddRemove": "true",
+      "useWrappedForAddRemove": 
     }
   },
   "sepolia": {
