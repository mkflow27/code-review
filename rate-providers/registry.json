{
  "arbitrum": {
    "0xFC8d81A01deD207aD3DEB4FE91437CAe52deD0b5": {
      "asset": "0xe05A08226c49b636ACf99c40Da8DC6aF83CE5bB3",
      "name": "AnkrETHRateProvider",
      "summary": "safe",
      "review": "./AnkrETHRateProvider.md",
      "warnings": [],
      "factory": "",
      "upgradeableComponents": [
        {
          "entrypoint": "0xe05A08226c49b636ACf99c40Da8DC6aF83CE5bB3",
          "implementationReviewed": "0x4d8798836b630025C5c98FEbd10a90B3D7596777"
        },
        {
          "entrypoint": "0xCb0006B31e6b403fEeEC257A8ABeE0817bEd7eBa",
          "implementationReviewed": "0xd00b967296B6d8Ec266E4BA64594f892D03A4d0a"
        }
      ]
    },
    "0xD438f19b1Dd47EbECc5f904d8Fd44583CbFB7c85": {
      "asset": "0xae48b7C8e096896E32D53F10d0Bf89f82ec7b987",
      "name": "BalancerRateProvider",
      "summary": "safe",
      "review": "./BalancerRateProvider_USDF.md",
      "warnings": [],
      "factory": "",
      "upgradeableComponents": [
        {
          "entrypoint": "0x80e1a981285181686a3951B05dEd454734892a09",
          "implementationReviewed": "0x038C8535269E4AdC083Ba90388f15788174d7da7"
        }
      ]
    },
    "0x2bA447d4B823338435057571bF70907F8224BB47": {
      "asset": "0xB86fb1047A955C0186c77ff6263819b37B32440D",
      "name": "WrappedUsdPlusRateProvider",
      "summary": "safe",
      "review": "./WrappedUsdPlusRateProvider.md",
      "warnings": [],
      "factory": "",
      "upgradeableComponents": [
        {
          "entrypoint": "0xB86fb1047A955C0186c77ff6263819b37B32440D",
          "implementationReviewed": "0xA7E51DF47dcd98F729a80b1C931aAC2b5194f4A0"
        },
        {
          "entrypoint": "0xe80772Eaf6e2E18B651F160Bc9158b2A5caFCA65",
          "implementationReviewed": "0x159f28F598b5C5340D6A902D34eB373D30499660"
        },
        {
          "entrypoint": "0x73cb180bf0521828d8849bc8CF2B920918e23032",
          "implementationReviewed": "0x763018d8B4c27a6Fb320CD588e2Bc355D0d3049E"
        },
        {
          "entrypoint": "0xa44dF8A8581C2cb536234E6640112fFf932ED2c4",
          "implementationReviewed": "0x45523bC29D4bCec386f548bDc295DB28483c56E8"
        }
      ]
    },
    "0x6dbF2155B0636cb3fD5359FCcEFB8a2c02B6cb51": {
      "asset": "0x6dbF2155B0636cb3fD5359FCcEFB8a2c02B6cb51",
      "name": "PlsRdntTokenV2",
      "summary": "safe",
      "review": "./PlsRdntTokenV2.md",
      "warnings": ["donation"],
      "factory": "",
      "upgradeableComponents": [
        {
          "entrypoint": "0x6dbF2155B0636cb3fD5359FCcEFB8a2c02B6cb51",
          "implementationReviewed": "0xF7eB1efc5A3fD02399aC82aa983962280324F9b7"
        }
      ]
    },
    "0xd4e96ef8eee8678dbff4d535e033ed1a4f7605b7": {
      "asset": "0xEC70Dcb4A1EFa46b8F2D97C310C9c4790ba5ffA8",
      "name": "RocketBalancerRateProvider",
      "summary": "safe",
      "review": "./rETHRateProvider.md",
      "warnings": ["donation"],
      "factory": "",
      "upgradeableComponents": [
        {
          "entrypoint": "0x1d8f8f00cfa6758d7bE78336684788Fb0ee0Fa46",
          "implementationReviewed": "0x1d8f8f00cfa6758d7bE78336684788Fb0ee0Fa46"
        }
      ]
    },
    "0xa73ec45fe405b5bfcdc0bf4cbc9014bb32a01cd2": {
      "asset": "0xEC70Dcb4A1EFa46b8F2D97C310C9c4790ba5ffA8",
      "name": "RocketBalancerRateProvider OLD",
      "summary": "unsafe",
      "review": "./rETHRateProvider.md",
      "warnings": ["donation"],
      "factory": "",
      "upgradeableComponents": []
    },
    "0x3bB6861c0Be6673809D55b9D346b6774B634a9D7": {
      "asset": "0xB88a5Ac00917a02d82c7cd6CEBd73E2852d43574",
      "name": "BalancerAMM",
      "summary": "safe",
      "review": "./sweepRateProvider.md",
      "warnings": [],
      "factory": "",
      "upgradeableComponents": [
        {
          "entrypoint": "0xB88a5Ac00917a02d82c7cd6CEBd73E2852d43574",
          "implementationReviewed": "0x19E4F40584824029Fc100c60A74BF41b43EC4976"
        }
      ]
    },
    "0xf7c5c26B574063e7b098ed74fAd6779e65E3F836": {
      "asset": "0x5979D7b546E38E414F7E9822514be443A4800529",
      "name": "ChainlinkRateProvider",
      "summary": "safe",
      "review": "./wstethRateProvider.md",
      "warnings": [],
      "factory": "",
      "upgradeableComponents": []
    },
    "0xf25484650484DE3d554fB0b7125e7696efA4ab99": {
      "asset": "0x2416092f143378750bb29b79eD961ab195CcEea5",
      "name": "xRenzoDeposit",
      "summary": "safe",
      "review": "./ezETHRateProviderArbitrum.md",
      "warnings": [],
      "factory": "",
      "upgradeableComponents": [
        {
          "entrypoint": "0x0e60fd361fF5b90088e1782e6b21A7D177d462C5",
          "implementationReviewed": "0x3E5c63644E683549055b9Be8653de26E0B4CD36E"
        },
        {
          "entrypoint": "0xc1036D6bBa2FE24c65823110B348Ee80D3386ACd",
          "implementationReviewed": "0x5665F1F7ED2dcaD5Dc4CC9B41CA90Bae9DEE1a3A"
        },
        {
          "entrypoint": "0x387dBc0fB00b26fb085aa658527D5BE98302c84C",
          "implementationReviewed": "0x9284cEFf248315377e782df0666EE9832E119508"
        }
      ]
    },
    "0x87cD462A781c0ca843EAB131Bf368328848bB6fD": {
      "asset": "0x7CFaDFD5645B50bE87d546f42699d863648251ad",
      "name": "ERC4626RateProvider",
      "summary": "safe",
      "review": "./statATokenLMRateProvider.md",
      "warnings": [],
      "factory": "",
      "upgradeableComponents": [
        {
          "entrypoint": "0x7CFaDFD5645B50bE87d546f42699d863648251ad",
          "implementationReviewed": "0x4c0633bf70fb2bb984a9eec5d9052bdea451c70a"
        },
        {
          "entrypoint": "0x794a61358D6845594F94dc1DB02A252b5b4814aD",
          "implementationReviewed": "0x03e8c5cd5e194659b16456bb43dd5d38886fe541"
        }
      ]
    },
    "0x48942B49B5bB6f3E1d43c204a3F40a4c5F696ef6": {
      "asset": "0xb165a74407fE1e519d6bCbDeC1Ed3202B35a4140",
      "name": "ERC4626RateProvider",
      "summary": "safe",
      "review": "./statATokenLMRateProvider.md",
      "warnings": [],
      "factory": "",
      "upgradeableComponents": [
        {
          "entrypoint": "0xb165a74407fE1e519d6bCbDeC1Ed3202B35a4140",
          "implementationReviewed": "0x4c0633bf70fb2bb984a9eec5d9052bdea451c70a"
        },
        {
          "entrypoint": "0x794a61358D6845594F94dc1DB02A252b5b4814aD",
          "implementationReviewed": "0x03e8c5cd5e194659b16456bb43dd5d38886fe541"
        }
      ]
    },
    "0x3A236F67Fce401D87D7215695235e201966576E4": {
      "asset": "0x211Cc4DD073734dA055fbF44a2b4667d5E5fE5d2",
      "name": "MergedAdapterWithoutRoundsSusdeRateProviderV1",
      "summary": "safe",
      "review": "./sUSDERateProvider.md",
      "warnings": [],
      "factory": "",
      "upgradeableComponents": [
        {
          "entrypoint": "0x3A236F67Fce401D87D7215695235e201966576E4",
          "implementationReviewed": "0x0e2d75D760b12ac1F2aE84CD2FF9fD13Cb632942"
        }
      ]
    },
    "0x8aa73EC870DC4a0af6b471937682a8FC3b8A21f8": {
      "asset": "0x83e1d2310Ade410676B1733d16e89f91822FD5c3",
      "name": "StakePoolRate",
      "summary": "safe",
      "review": "./jitoSOLRateProvider.md",
      "warnings": [],
      "factory": "",
      "upgradeableComponents": [
        {
          "entrypoint": "0xa5f208e072434bC67592E4C49C1B991BA79BCA46",
          "implementationReviewed": "0x621199f6beB2ba6fbD962E8A52A320EA4F6D4aA3"
        }
      ]
    },
    "0xd983d5560129475bFC210332422FAdCb4EcD09B0": {
      "asset": "0x1DEBd73E752bEaF79865Fd6446b0c970EaE7732f",
      "name": "cbETH Rate Provider",
      "summary": "safe",
      "review": "./ChainLinkRateProvider.md",
      "warnings": ["chainlink"],
      "factory": "0x5DbAd78818D4c8958EfF2d5b95b28385A22113Cd",
      "upgradeableComponents": []
    },
    "0x2237a270E87F81A30a1980422185f806e4549346": {
      "asset": "0x95aB45875cFFdba1E5f451B950bC2E42c0053f39",
      "name": "sfrxETH Rate Provider",
      "summary": "safe",
      "review": "./ChainLinkRateProvider.md",
      "warnings": ["chainlink"],
      "factory": "0x5DbAd78818D4c8958EfF2d5b95b28385A22113Cd",
      "upgradeableComponents": []
    },
    "0x320CFa1a78d37a13C5D1cA5aA51563fF6Bb0f686": {
      "asset": "0xe3b3FE7bcA19cA77Ad877A5Bebab186bEcfAD906",
      "name": "sFRAX Rate Provider",
      "summary": "safe",
      "review": "./ChainLinkRateProvider.md",
      "warnings": ["chainlink"],
      "factory": "0x5DbAd78818D4c8958EfF2d5b95b28385A22113Cd",
      "upgradeableComponents": []
    },
    "0x155a25c8C3a9353d47BCDBc3650E19d1aEa13E54": {
      "asset": "0xe3b3FE7bcA19cA77Ad877A5Bebab186bEcfAD906",
      "name": "sFRAX Rate Provider Duplicate",
      "summary": "safe",
      "review": "./ChainLinkRateProvider.md",
      "warnings": ["chainlink"],
      "factory": "0x5DbAd78818D4c8958EfF2d5b95b28385A22113Cd",
      "upgradeableComponents": []
    },
    "0x8581953084FfdDBB82fC63f30f11bDb0E7300284": {
      "asset": "0xED65C5085a18Fa160Af0313E60dcc7905E944Dc7",
      "name": "ETHx Rate Provider",
      "summary": "safe",
      "review": "./ChainLinkRateProvider.md",
      "warnings": ["chainlink"],
      "factory": "0x5DbAd78818D4c8958EfF2d5b95b28385A22113Cd",
      "upgradeableComponents": []
    },
    "0xefa422c31fc71a636c2c630d226dba4cced1073a": {
      "asset": "0xd8724322f44e5c58d7a815f542036fb17dbbf839",
      "name": "woETH Rate Provider",
      "summary": "safe",
      "review": "./ChainLinkRateProvider.md",
      "warnings": ["chainlink"],
      "factory": "0x5DbAd78818D4c8958EfF2d5b95b28385A22113Cd",
      "upgradeableComponents": []
    },
    "0xCd9e3fb32c8F258555b8292531112bBb5B87E2F4": {
      "asset": "0x35751007a407ca6feffe80b3cb397736d2cf4dbe",
      "name": "weETH Rate Provider",
      "summary": "safe",
      "review": "./ChainLinkRateProvider.md",
      "warnings": ["chainlink"],
      "factory": "0x5DbAd78818D4c8958EfF2d5b95b28385A22113Cd",
      "upgradeableComponents": []
    },
    "0xBA74737A078C05500dD98C970909e4A3b90c35C6": {
      "asset": "0xf7d4e7273E5015C96728A6b02f31C505eE184603",
      "name": "PriceFeed",
      "summary": "safe",
      "review": "./StakewiseRateProviderArbitrum.md",
      "warnings": [],
      "factory": "",
      "upgradeableComponents": [
        {
          "entrypoint": "0xBA74737A078C05500dD98C970909e4A3b90c35C6",
          "implementationReviewed": "0xBA74737A078C05500dD98C970909e4A3b90c35C6"
        }
      ]
    },
    "0x3222d3De5A9a3aB884751828903044CC4ADC627e": {
      "asset": "0x4186BFC76E2E237523CBC30FD220FE055156b41F",
      "name": "RsETHRateProvider",
      "summary": "safe",
      "review": "./rsETHRateProviderArbitrum.md",
      "warnings": ["donation"],
      "factory": "",
      "upgradeableComponents": [
        {
          "entrypoint": "0x349A73444b1a310BAe67ef67973022020d70020d",
          "implementationReviewed": "0x8B9991f89Fc31600DCE064566ccE28dC174Fb8E4"
        },
        {
          "entrypoint": "0x947Cb49334e6571ccBFEF1f1f1178d8469D65ec7",
          "implementationReviewed": "0xc5cD38d47D0c2BD7Fe18c64a50c512063DC29700"
        },
        {
          "entrypoint": "0xA1290d69c65A6Fe4DF752f95823fae25cB99e5A7",
          "implementationReviewed": "0x60FF20BACD9A647e4025Ed8b17CE30e40095A1d2"
        },
        {
          "entrypoint": "0x3D08ccb47ccCde84755924ED6B0642F9aB30dFd2",
          "implementationReviewed": "0x0379E85188BC416A1D43Ab04b28F38B5c63F129E"
        },
        {
          "entrypoint": "0x8546A7C8C3C537914C3De24811070334568eF427",
          "implementationReviewed": "0xD7DB9604EF925aF96CDa6B45026Be64C691C7704"
        }
      ]
    },
    "0x971b35225361535D04828F16442AAA54009efE1a": {
      "asset": "0x5A7a183B6B44Dc4EC2E3d2eF43F98C5152b1d76d",
      "name": "InceptionRatioFeed",
      "summary": "safe",
      "review": "./InceptionLRTArbitrum.md",
      "warnings": [],
      "factory": "",
      "upgradeableComponents": [
        {
          "entrypoint": "0xfE715358368416E01d3A961D3a037b7359735d5e",
          "implementationReviewed": "0xBf19Eead55a6B100667f04F8FBC5371E03E8ab2E"
        }
      ]
    },
    "0x57a5a0567187FF4A8dcC1A9bBa86155E355878F2": {
      "asset": "0xd08C3F25862077056cb1b710937576Af899a4959",
      "name": "InceptionRatioFeed",
      "summary": "safe",
      "review": "./InceptionLRTArbitrum.md",
      "warnings": [],
      "factory": "",
      "upgradeableComponents": [
        {
          "entrypoint": "0xfE715358368416E01d3A961D3a037b7359735d5e",
          "implementationReviewed": "0xBf19Eead55a6B100667f04F8FBC5371E03E8ab2E"
        }
      ]
    },
    "0x7F55E509006C9Df7594C4819Ba7ebfE6EfE4854b": {
      "asset": "0x57F5E098CaD7A3D1Eed53991D4d66C45C9AF7812",
      "name": "wUSDM",
      "summary": "safe",
      "review": "./wUSDMRateProvider.md",
      "warnings": ["eoaUpgradeable"],
      "factory": "",
      "upgradeableComponents": [
        {
          "entrypoint": "0x57F5E098CaD7A3D1Eed53991D4d66C45C9AF7812",
          "implementationReviewed": "0x0369d5De7619805238540F721a85c2C859B8da10"
        }
      ]
    },
    "0x601A3bC1A24d209A2C08D2d54eC3f3aa39c3a40A": {
      "asset": "0xd3443ee1e91aF28e5FB858Fbd0D72A63bA8046E0",
      "name": "GTokenRateProvider",
      "summary": "safe",
      "review": "./GTokenRateProvider.md",
      "warnings": [],
      "factory": "",
      "upgradeableComponents": [
        {
          "entrypoint": "0xd3443ee1e91aF28e5FB858Fbd0D72A63bA8046E0",
          "implementationReviewed": "0x9093939b9bdc5322d6e2b37b62867d744c98e874"
        }
      ]
    },
    "0xf7ec24690fBCEc489E7C9A7055C04Db5C221c397": {
      "asset": "0xbC404429558292eE2D769E57d57D6E74bbd2792d",
      "name": "ERC4626RateProvider",
      "summary": "safe",
      "review": "./sUSXRateProvider.md",
      "warnings": [],
      "factory": "0xe548a29631f9E49830bE8edc22d407b2D2915F31",
      "upgradeableComponents": [
        {
          "entrypoint": "0xbC404429558292eE2D769E57d57D6E74bbd2792d",
          "implementationReviewed": "0x339B34965bD3A61025eEA3D5FDcADf75756cc0Db"
        }
      ]
    },
    "0x177862A0242acD8b5F9cc757a963c1C8883da45E": {
      "asset": "0xD9FBA68D89178e3538e708939332c79efC540179",
      "name": "ERC4626RateProvider",
      "summary": "safe",
      "review": "./statATokenLMRateProvider.md",
      "warnings": [],
      "factory": "",
      "upgradeableComponents": [
        {
          "entrypoint": "0xD9FBA68D89178e3538e708939332c79efC540179",
          "implementationReviewed": "0x9Bf9df78b1f7c76a473588c41321B5059b62981e"
        },
        {
          "entrypoint": "0x794a61358D6845594F94dc1DB02A252b5b4814aD",
          "implementationReviewed": "0x6C6c6857e2F32fcCBDb2791597350Aa034a3ce47"
        }
      ]
    },
    "0x183Ac1bCC538aa9729350f8a9C6357a268e1Bd03": {
      "asset": "0x89AEc2023f89E26Dbb7eaa7a98fe3996f9d112A8",
      "name": "ERC4626RateProvider",
      "summary": "safe",
      "review": "./statATokenLMRateProvider.md",
      "warnings": [],
      "factory": "",
      "upgradeableComponents": [
        {
          "entrypoint": "0x89AEc2023f89E26Dbb7eaa7a98fe3996f9d112A8",
          "implementationReviewed": "0x9Bf9df78b1f7c76a473588c41321B5059b62981e"
        },
        {
          "entrypoint": "0x794a61358D6845594F94dc1DB02A252b5b4814aD",
          "implementationReviewed": "0x6C6c6857e2F32fcCBDb2791597350Aa034a3ce47"
        }
      ]
    },
    "0x3a216B01db971Bf28D171C9dA44Cc8C89867697F": {
      "asset": "0xCA5d8F8a8d49439357d3CF46Ca2e720702F132b8",
      "name": "ConstantRateProvider",
      "summary": "safe",
      "review": "./GYDConstantRateProvider.md",
      "warnings": [],
      "factory": "",
      "upgradeableComponents": []
    },
    "0x72F6Da3b4bd0Ab7028F52339Ee3B1f94fffe2dD0": {
      "asset": "0xCA5d8F8a8d49439357d3CF46Ca2e720702F132b8",
      "name": "ConstantRateProvider",
      "summary": "safe",
      "review": "./GYDConstantRateProvider.md",
      "warnings": [],
      "factory": "",
      "upgradeableComponents": []
    },
    "0x4d494eF5CB1143991F7F767567aD7f55bCfDc279": {
      "asset": "0x7751E2F4b8ae93EF6B79d86419d42FE3295A4559",
      "name": "ERC4626RateProvider",
      "summary": "safe",
      "review": "./wUSDLPaxosRateProvider.md",
      "warnings": [],
      "factory": "0xe548a29631f9e49830be8edc22d407b2d2915f31",
      "upgradeableComponents": [
        {
          "entrypoint": "0x7751E2F4b8ae93EF6B79d86419d42FE3295A4559",
          "implementationReviewed": "0x2954C85E7e2B841d0e9A9fdcC09Dac1274057D71"
        },
        {
          "entrypoint": "0x7F850b0aB1988Dd17B69aC564c1E2857949e4dEe",
          "implementationReviewed": "0xF393cf22308C3B0dE868ec125834A9F065C11CeC"
        }
      ]
    }
  },
  "avalanche": {
    "0xd6Fd021662B83bb1aAbC2006583A62Ad2Efb8d4A": {
      "asset": "0x12d8ce035c5de3ce39b1fdd4c1d5a745eaba3b8c",
      "name": "AnkrETHRateProvider",
      "summary": "safe",
      "review": "./AnkrETHRateProvider.md",
      "warnings": [],
      "factory": "",
      "upgradeableComponents": [
        {
          "entrypoint": "0x12D8CE035c5DE3Ce39B1fDD4C1d5a745EAbA3b8C",
          "implementationReviewed": "0x4d8798836b630025C5c98FEbd10a90B3D7596777"
        },
        {
          "entrypoint": "0xEf3C162450E1d08804493aA27BE60CDAa054050F",
          "implementationReviewed": "0x8ff4fb91c9FFf1F57310dE52D52d033c00523F81"
        }
      ]
    },
    "0x1bB74eC551cCd9FE416C71F904D64f42079A0a7f": {
      "asset": "0xa25eaf2906fa1a3a13edac9b9657108af7b703e3",
      "name": "GGAVAXRateProvider",
      "summary": "safe",
      "review": "./GGAVAXRateProvider.md",
      "warnings": ["donation"],
      "factory": "",
      "upgradeableComponents": [
        {
          "entrypoint": "0xA25EaF2906FA1a3a13EdAc9B9657108Af7B703e3",
          "implementationReviewed": "0xf80Eb498bBfD45f5E2d123DFBdb752677757843E"
        }
      ]
    },
    "0x13a80aBe608A054059CfB54Ef08809a05Fc07b82": {
      "asset": "0xf7d9281e8e363584973f946201b82ba72c965d27",
      "name": "YyAvaxRateProvider",
      "summary": "safe",
      "review": "./YyAvaxRateProvider.md",
      "warnings": [],
      "factory": "",
      "upgradeableComponents": [
        {
          "entrypoint": "0x4fe8C658f268842445Ae8f95D4D6D8Cfd356a8C8",
          "implementationReviewed": "0x280b6475BE9A67DF23B0EF75D00c876a74Bfc4b7"
        }
      ]
    },
    "0x9693AEea2B32452e0834C860E01C33295d2164a5": {
      "asset": "0xB88a5Ac00917a02d82c7cd6CEBd73E2852d43574",
      "name": "BalancerAMM",
      "summary": "safe",
      "review": "./sweepRateProvider.md",
      "warnings": [],
      "factory": "",
      "upgradeableComponents": [
        {
          "entrypoint": "0xB88a5Ac00917a02d82c7cd6CEBd73E2852d43574",
          "implementationReviewed": "0x8A7d9967A31fe557041519c131B355176734d907"
        }
      ]
    },
    "0x5f8147f9e4fB550C5be815C8a20013171eEFB46D": {
      "asset": "0x2b2C81e08f1Af8835a78Bb2A90AE924ACE0eA4bE",
      "name": "sAVAX Rate Provider",
      "summary": "safe",
      "review": "./LegacyReview.md",
      "warnings": ["legacy"],
      "factory": "",
      "upgradeableComponents": []
    },
    "0xD70C8AaC058E6daFe3446F78091325F9E29bcee4": {
      "asset": "0xc3344870d52688874b06d844E0C36cc39FC727F6",
      "name": "ankrAVAX Rate Provider",
      "summary": "safe",
      "review": "./LegacyReview.md",
      "warnings": ["legacy"],
      "factory": "",
      "upgradeableComponents": []
    },
    "0x484ebac26a05e1feb7909243f293a4f79eef837a": {
      "asset": "0x6A02C7a974F1F13A67980C80F774eC1d2eD8f98d",
      "name": "ERC4626RateProvider",
      "summary": "safe",
      "review": "./statATokenLMRateProvider.md",
      "warnings": [],
      "factory": "",
      "upgradeableComponents": [
        {
          "entrypoint": "0x6A02C7a974F1F13A67980C80F774eC1d2eD8f98d",
          "implementationReviewed": "0xB67347196F551d1f85B7a07e64e0E47E6c9c254a"
        },
        {
          "entrypoint": "0x794a61358D6845594F94dc1DB02A252b5b4814aD",
          "implementationReviewed": "0x1f69d4700B34A1D9F92E55235df414FcC02A8306"
        }
      ]
    },
    "0x7E98951ae90fd1Fd7aF3cfe0ACA2A8a8D0FC5767": {
      "asset": "0xC509aB7bB4eDbF193b82264D499a7Fc526Cd01F4",
      "name": "ERC4626RateProvider",
      "summary": "safe",
      "review": "./statATokenLMRateProvider.md",
      "warnings": [],
      "factory": "0xfCe81cafe4b3F7e2263EFc2d907f488EBF2B238E",
      "upgradeableComponents": [
        {
          "entrypoint": "0xC509aB7bB4eDbF193b82264D499a7Fc526Cd01F4",
          "implementationReviewed": "0xB67347196F551d1f85B7a07e64e0E47E6c9c254a"
        },
        {
          "entrypoint": "0x794a61358D6845594F94dc1DB02A252b5b4814aD",
          "implementationReviewed": "0x5DFb8c777C19d3cEdcDc7398d2EeF1FB0b9b05c9"
        }
      ]
    }
  },
  "base": {
    "0xe1b1e024f4Bc01Bdde23e891E081b76a1A914ddd": {
      "asset": "0xd95ca61CE9aAF2143E81Ef5462C0c2325172E028",
      "name": "WrappedUsdPlusRateProvider",
      "summary": "safe",
      "review": "./WrappedUsdPlusRateProvider.md",
      "warnings": [],
      "factory": "",
      "upgradeableComponents": [
        {
          "entrypoint": "0xd95ca61CE9aAF2143E81Ef5462C0c2325172E028",
          "implementationReviewed": "0xE3434045a3bE5376e8d3Cf841981835996561f80"
        },
        {
          "entrypoint": "0xB79DD08EA68A908A97220C76d19A6aA9cBDE4376",
          "implementationReviewed": "0x441Df98011aD427C5692418999ba2150e6d84277"
        },
        {
          "entrypoint": "0x7cb1B38591021309C64f451859d79312d8Ca2789",
          "implementationReviewed": "0x083f016e9928a3eaa3aca0ff9f4e4ded5db3b4b7"
        },
        {
          "entrypoint": "0x8ab9012D1BfF1b62c2ad82AE0106593371e6b247",
          "implementationReviewed": "0x292F13d4BfD6f6aE0Bf8Be981bcC44eC4850e5E9"
        }
      ]
    },
    "0xeC0C14Ea7fF20F104496d960FDEBF5a0a0cC14D0": {
      "asset": "0x99aC4484e8a1dbd6A185380B3A811913Ac884D87",
      "name": "DSRBalancerRateProviderAdapter",
      "summary": "safe",
      "review": "./DSRRateProvider.md",
      "warnings": [],
      "factory": "",
      "upgradeableComponents": []
    },
    "0x4467Ab7BC794bb3929d77e826328BD378bf5392F": {
      "asset": "0x4EA71A20e655794051D1eE8b6e4A3269B13ccaCc",
      "name": "ERC4626RateProvider",
      "summary": "safe",
      "review": "./statATokenLMRateProvider.md",
      "warnings": [],
      "factory": "",
      "upgradeableComponents": [
        {
          "entrypoint": "0x4EA71A20e655794051D1eE8b6e4A3269B13ccaCc",
          "implementationReviewed": "0xF1Cd4193bbc1aD4a23E833170f49d60f3D35a621"
        },
        {
          "entrypoint": "0xA238Dd80C259a72e81d7e4664a9801593F98d1c5",
          "implementationReviewed": "0xE9547fc44C271dBddf94D8E20b46836B87DA6789"
        }
      ]
    },
    "0x3786a6CAAB433f5dfE56503207DF31DF87C5b5C1": {
      "asset": "0x2Ae3F1Ec7F1F5012CFEab0185bfc7aa3cf0DEc22",
      "name": "cbETH Rate Provider",
      "summary": "safe",
      "review": "./ChainLinkRateProvider.md",
      "warnings": ["chainlink"],
      "factory": "0x0A973B6DB16C2ded41dC91691Cc347BEb0e2442B",
      "upgradeableComponents": []
    },
    "0x5a7A419C59eAAdec8Dc00bc93ac95612e6e154Cf": {
      "asset": "0x04C0599Ae5A44757c0af6F9eC3b93da8976c150A",
      "name": "weETH Rate Provider",
      "summary": "safe",
      "review": "./ChainLinkRateProvider.md",
      "warnings": ["chainlink"],
      "factory": "0x0A973B6DB16C2ded41dC91691Cc347BEb0e2442B",
      "upgradeableComponents": []
    },
    "0x039f7205C2cBa4535C2575123Ac3D657263892c4": {
      "asset": "0xB6fe221Fe9EeF5aBa221c348bA20A1Bf5e73624c",
      "name": "rETH RocketPool Rate Provider",
      "summary": "safe",
      "review": "./LegacyReview.md",
      "warnings": ["legacy"],
      "factory": "",
      "upgradeableComponents": []
    },
    "0x5E10C2a55fB6E4C14c50C7f6B82bb28A813a4748": {
      "asset": "0x833589fcd6edb6e08f4c7c32d4f71b54bda02913",
      "name": "ConstantRateProvider",
      "summary": "safe",
      "review": "./USDCConstantRateProvider.md",
      "warnings": [],
      "factory": "",
      "upgradeableComponents": []
    },
    "0x3e89cc86307aF44A77EB29d0c4163d515D348313": {
      "asset": "0x833589fcd6edb6e08f4c7c32d4f71b54bda02913",
      "name": "ConstantRateProvider",
      "summary": "safe",
      "review": "./USDCConstantRateProvider.md",
      "warnings": [],
      "factory": "",
      "upgradeableComponents": []
    },
    "0x3fA516CEB5d068b60FDC0c68a3B793Fc43B88f15": {
      "asset": "0x833589fcd6edb6e08f4c7c32d4f71b54bda02913",
      "name": "ConstantRateProvider",
      "summary": "safe",
      "review": "./USDCConstantRateProvider.md",
      "warnings": [],
      "factory": "",
      "upgradeableComponents": []
    },
    "0x3b3dd5f913443bb5E70389F29c83F7DCA460CAe1": {
      "asset": "0xc1cba3fcea344f92d9239c08c0568f6f2f0ee452",
      "name": "wstETH Rate Provider",
      "summary": "safe",
      "review": "./ChainLinkRateProvider.md",
      "warnings": ["chainlink"],
      "factory": "0x0A973B6DB16C2ded41dC91691Cc347BEb0e2442B",
      "upgradeableComponents": []
    }
  },
  "ethereum": {
    "0x1aCB59d7c5D23C0310451bcd7bA5AE46d18c108C": {
      "asset": "0xF1617882A71467534D14EEe865922de1395c9E89",
      "name": "asETHRateProvider",
      "summary": "safe",
      "review": "./asETHRateProvider.md",
      "warnings": ["donation"],
      "factory": "0xFC541f8d8c5e907E236C8931F0Df9F58e0C259Ec",
      "upgradeableComponents": [
        {
          "entrypoint": "0xF1617882A71467534D14EEe865922de1395c9E89",
          "implementationReviewed": "0xD9F64Ee3DD6F552c1BcfC8862dbD130bc6697a66"
        },
        {
          "entrypoint": "0xFC87753Df5Ef5C368b5FBA8D4C5043b77e8C5b39",
          "implementationReviewed": "0x5f898DC62d699ecBeD578E4A9bEf46009EA8424b"
        }
      ]
    },
    "0x2c3b8c5e98A6e89AAAF21Deebf5FF9d08c4A9FF7": {
      "asset": "0xF1376bceF0f78459C0Ed0ba5ddce976F1ddF51F4",
      "name": "BalancerRateProxy",
      "summary": "safe",
      "review": "./BalancerRateProxy_uniETH.md",
      "warnings": ["donation"],
      "factory": "",
      "upgradeableComponents": [
        {
          "entrypoint": "0x4beFa2aA9c305238AA3E0b5D17eB20C045269E9d",
          "implementationReviewed": "0x9Ba573D531b45521a4409f3D3e1bC0d7dfF7C757"
        }
      ]
    },
    "0xAAE054B9b822554dd1D9d1F48f892B4585D3bbf0": {
      "asset": "0xA35b1B31Ce002FBF2058D22F30f95D405200A15b",
      "name": "ETHxRateProvider",
      "summary": "safe",
      "review": "./ETHxRateProvider.md",
      "warnings": [],
      "factory": "",
      "upgradeableComponents": [
        {
          "entrypoint": "0xcf5EA1b38380f6aF39068375516Daf40Ed70D299",
          "implementationReviewed": "0x9dceaeB1C035C1427E64E6c6fEC61F816e0d0FF5"
        }
      ]
    },
    "0xA6aeD7922366611953546014A3f9e93f058756a2": {
      "asset": "0x93ef1Ea305D11A9b2a3EbB9bB4FCc34695292E7d",
      "name": "QueenRateProvider",
      "summary": "safe",
      "review": "./QueenRateProvider.md",
      "warnings": ["donation"],
      "factory": "",
      "upgradeableComponents": []
    },
    "0x67560A970FFaB46D65cB520dD3C2fF4E684f29c2": {
      "asset": "0xC4cafEFBc3dfeA629c589728d648CB6111DB3136",
      "name": "TBYRateProvider",
      "summary": "safe",
      "review": "./TBYRateProvider.md",
      "warnings": [],
      "factory": "0x97390050B63eb56C0e39bB0D8d364333Eb3AFD12",
      "upgradeableComponents": []
    },
    "0xDceC4350d189Ea7e1DD2C9BDa63cB0e0Ae34b81F": {
      "asset": "0x8dc5BE35672D650bc8A176A4bafBfC33555D80AC",
      "name": "TBYRateProvider",
      "summary": "safe",
      "review": "./TBYRateProvider.md",
      "warnings": [],
      "factory": "0x97390050B63eb56C0e39bB0D8d364333Eb3AFD12",
      "upgradeableComponents": []
    },
    "0xc7177B6E18c1Abd725F5b75792e5F7A3bA5DBC2c": {
      "asset": "0x83F20F44975D03b1b09e64809B757c47f942BEeA",
      "name": "SavingsDAIRateProvider",
      "summary": "safe",
      "review": "./SavingsDAIRateProvider.md",
      "warnings": [],
      "factory": "",
      "upgradeableComponents": []
    },
    "0xd8689E8740C23d73136744817347fd6aC464E842": {
      "asset": "0xaF4ce7CD4F8891ecf1799878c3e9A35b8BE57E09",
      "name": "wUSDKRateProvider",
      "summary": "safe",
      "review": "./wUSDKRateProvider.md",
      "warnings": ["donation"],
      "factory": "",
      "upgradeableComponents": []
    },
    "0x4b697C8c3220FcBdd02DFFa46db5a896ae7a0843": {
      "asset": "0xf33687811f3ad0cd6b48dd4b39f9f977bd7165a2",
      "name": "TruMaticRateProvider",
      "summary": "safe",
      "review": "./TruMaticRateProvider.md",
      "warnings": ["donation"],
      "factory": "",
      "upgradeableComponents": [
        {
          "entrypoint": "0x4b697C8c3220FcBdd02DFFa46db5a896ae7a0843",
          "implementationReviewed": "0x6e8135b003F288aA4009D948e9646588861C5575"
        },
        {
          "entrypoint": "0xA43A7c62D56dF036C187E1966c03E2799d8987ed",
          "implementationReviewed": "0x2a9fD373Ed3Ce392bb5ad8Ee146CFAB66c9fAEae"
        },
        {
          "entrypoint": "0xeA077b10A0eD33e4F68Edb2655C18FDA38F84712",
          "implementationReviewed": "0xf98864DA30a5bd657B13e70A57f5718aBf7BAB31"
        },
        {
          "entrypoint": "0x5e3Ef299fDDf15eAa0432E6e66473ace8c13D908",
          "implementationReviewed": "0xbA9Ac3C9983a3e967f0f387c75cCbD38Ad484963"
        }
      ]
    },
    "0xf518f2EbeA5df8Ca2B5E9C7996a2A25e8010014b": {
      "asset": "0x24Ae2dA0f361AA4BE46b48EB19C91e02c5e4f27E",
      "name": "MevEthRateProvider",
      "summary": "safe",
      "review": "./MevEthRateProvider.md",
      "warnings": ["donation"],
      "factory": "",
      "upgradeableComponents": []
    },
    "0xCd5fE23C85820F7B72D0926FC9b05b43E359b7ee": {
      "asset": "0xCd5fE23C85820F7B72D0926FC9b05b43E359b7ee",
      "name": "WeETH",
      "summary": "safe",
      "review": "./WeETH.md",
      "warnings": [],
      "factory": "",
      "upgradeableComponents": [
        {
          "entrypoint": "0xCd5fE23C85820F7B72D0926FC9b05b43E359b7ee",
          "implementationReviewed": "0xe629ee84C1Bd9Ea9c677d2D5391919fCf5E7d5D9"
        },
        {
          "entrypoint": "0x308861A430be4cce5502d0A12724771Fc6DaF216",
          "implementationReviewed": "0x4D784Aa9eacc108ea5A326747870897f88d93860"
        },
        {
          "entrypoint": "0x35fA164735182de50811E8e2E824cFb9B6118ac2",
          "implementationReviewed": "0x1B47A665364bC15C28B05f449B53354d0CefF72f"
        },
        {
          "entrypoint": "0x3d320286E014C3e1ce99Af6d6B00f0C1D63E3000",
          "implementationReviewed": "0x047A7749AD683C2Fd8A27C7904Ca8dD128F15889"
        },
        {
          "entrypoint": "0x0EF8fa4760Db8f5Cd4d993f3e3416f30f942D705",
          "implementationReviewed": "0x9D6fC3cBaaD0ef36b2B3a4b4b311C9dd267a4aeA"
        },
        {
          "entrypoint": "0x57AaF0004C716388B21795431CD7D5f9D3Bb6a41",
          "implementationReviewed": "0x698cB4508F13Cc12aAD36D2B64413C302B781d9A"
        }
      ]
    },
    "0x8023518b2192FB5384DAdc596765B3dD1cdFe471": {
      "asset": "0xf1C9acDc66974dFB6dEcB12aA385b9cD01190E38",
      "name": "PriceFeed",
      "summary": "safe",
      "review": "./osEthRateProvider.md",
      "warnings": [],
      "factory": "",
      "upgradeableComponents": []
    },
    "0x387dBc0fB00b26fb085aa658527D5BE98302c84C": {
      "asset": "0xbf5495Efe5DB9ce00f80364C8B423567e58d2110",
      "name": "BalancerRateProvider",
      "summary": "safe",
      "review": "ezETHRateProvider.md",
      "warnings": ["donation"],
      "factory": "",
      "upgradeableComponents": [
        {
          "entrypoint": "0x387dBc0fB00b26fb085aa658527D5BE98302c84C",
          "implementationReviewed": "0x9284cEFf248315377e782df0666EE9832E119508"
        },
        {
          "entrypoint": "0xbf5495Efe5DB9ce00f80364C8B423567e58d2110",
          "implementationReviewed": "0x1e756B7bCca7B26FB9D85344B3525F5559bbacb0"
        },
        {
          "entrypoint": "0x74a09653A083691711cF8215a6ab074BB4e99ef5",
          "implementationReviewed": "0x18Ac4D26ACD4c5C4FE98C9098D2E5e1e501A042a"
        },
        {
          "entrypoint": "0x4994EFc62101A9e3F885d872514c2dC7b3235849",
          "implementationReviewed": "0x09aA40B6e0e768a04d650302e1879DCED6b7666E"
        },
        {
          "entrypoint": "0x5a12796f7e7EBbbc8a402667d266d2e65A814042",
          "implementationReviewed": "0x5a12796f7e7EBbbc8a402667d266d2e65A814042"
        },
        {
          "entrypoint": "0xbAf5f3A05BD7Af6f3a0BBA207803bf77e2657c8F",
          "implementationReviewed": "0xceEa4f26924F2CF55f59A560d6F323241728019a"
        },
        {
          "entrypoint": "0x0B1981a9Fcc24A445dE15141390d3E46DA0e425c",
          "implementationReviewed": "0xceEa4f26924F2CF55f59A560d6F323241728019a"
        }
      ]
    },
    "0x746df66bc1Bb361b9E8E2a794C299c3427976e6C": {
      "asset": "0xA1290d69c65A6Fe4DF752f95823fae25cB99e5A7",
      "name": "RsETHRateProvider",
      "summary": "safe",
      "review": "rsETHRateProvider.md",
      "warnings": ["donation"],
      "factory": "",
      "upgradeableComponents": [
        {
          "entrypoint": "0x349A73444b1a310BAe67ef67973022020d70020d",
          "implementationReviewed": "0xf1bed40dbee8fc0f324fa06322f2bbd62d11c97d"
        },
        {
          "entrypoint": "0x947Cb49334e6571ccBFEF1f1f1178d8469D65ec7",
          "implementationReviewed": "0x8d9cd771c51b7f6217e0000c1c735f05adbe6594"
        },
        {
          "entrypoint": "0xA1290d69c65A6Fe4DF752f95823fae25cB99e5A7",
          "implementationReviewed": "0x8e2fe2f55f295f3f141213789796fa79e709ef23"
        },
        {
          "entrypoint": "0x3D08ccb47ccCde84755924ED6B0642F9aB30dFd2",
          "implementationReviewed": "0x0379e85188bc416a1d43ab04b28f38b5c63f129e"
        },
        {
          "entrypoint": "0x8546A7C8C3C537914C3De24811070334568eF427",
          "implementationReviewed": "0xd7db9604ef925af96cda6b45026be64c691c7704"
        }
      ]
    },
    "0xad4bFaFAe75ECd3fED5cFad4E4E9847Cd47A1879": {
      "asset": "0x6733F0283711F225A447e759D859a70b0c0Fd2bC",
      "name": "svETHRateProvider",
      "summary": "safe",
      "review": "sveth.md",
      "warnings": ["donation"],
      "factory": "",
      "upgradeableComponents": [
        {
          "entrypoint": "0x38D64ce1Bdf1A9f24E0Ec469C9cAde61236fB4a0",
          "implementationReviewed": "0x38D64ce1Bdf1A9f24E0Ec469C9cAde61236fB4a0"
        }
      ]
    },
    "0xFAe103DC9cf190eD75350761e95403b7b8aFa6c0": {
      "asset": "0xFAe103DC9cf190eD75350761e95403b7b8aFa6c0",
      "name": "RswETH",
      "summary": "safe",
      "review": "./rswethRateProvider.md",
      "warnings": [""],
      "factory": "",
      "upgradeableComponents": [
        {
          "entrypoint": "0xFAe103DC9cf190eD75350761e95403b7b8aFa6c0",
          "implementationReviewed": "0xcD284A617b4ED7697c2E455d95049c7Fc538785c"
        },
        {
          "entrypoint": "0xd5A73c748449a45CC7D9f21c7ed3aB9eB3D2e959",
          "implementationReviewed": "0xF00E70450EB294C6fe430c842A09796D73c28977"
        },
        {
          "entrypoint": "0x796592b2092F7E150C48643dA19Dd2F28be3333F",
          "implementationReviewed": "0x527d6db79bFf473B8DD722429bDB3B0C8b855D23"
        }
      ]
    },
    "0xD02011C6C8AEE310D0aA42AA98BFE9DCa547fCc0": {
      "asset": "0xb45ad160634c528Cc3D2926d9807104FA3157305",
      "name": "ERC4626RateProvider",
      "summary": "safe",
      "review": "./sDOLARateProvider.md",
      "warnings": ["donation"],
      "factory": "",
      "upgradeableComponents": []
    },
    "0xe3E123ED9fec48a6f40A8aC7bE9afEDDAD80F146": {
      "asset": "0xB88a5Ac00917a02d82c7cd6CEBd73E2852d43574",
      "name": "BalancerAMM",
      "summary": "safe",
      "review": "./sweepRateProvider.md",
      "warnings": [],
      "factory": "",
      "upgradeableComponents": [
        {
          "entrypoint": "0xB88a5Ac00917a02d82c7cd6CEBd73E2852d43574",
          "implementationReviewed": "0xf0604A1c725F8eeb14FF082F2275AfE0B67A32D5"
        }
      ]
    },
    "0x343281Bb5029C4b698fE736D800115ac64D5De39": {
      "asset": "0x7FA768E035F956c41d6aeaa3Bd857e7E5141CAd5",
      "name": "InstETHRateProvider",
      "summary": "safe",
      "review": "./InceptionLRTRateProvider.md",
      "warnings": ["donation"],
      "factory": "",
      "upgradeableComponents": [
        {
          "entrypoint": "0x814CC6B8fd2555845541FB843f37418b05977d8d",
          "implementationReviewed": "0xbBf7fc7036B60D1E88913bD583dC5E39957F9f17"
        },
        {
          "entrypoint": "0x7FA768E035F956c41d6aeaa3Bd857e7E5141CAd5",
          "implementationReviewed": "0xBAa61A8d8BC52f5a9256612Fab498c542188A132"
        }
      ]
    },
    "0xda3E8CD08753a05Ed4103aF28c69C47e35d6D8Da": {
      "asset": "0x862c57d48becB45583AEbA3f489696D22466Ca1b",
      "name": "ERC4626RateProvider",
      "summary": "safe",
      "review": "./statATokenLMRateProvider.md",
      "warnings": [""],
      "factory": "",
      "upgradeableComponents": [
        {
          "entrypoint": "0x862c57d48becB45583AEbA3f489696D22466Ca1b",
          "implementationReviewed": "0xc026f5dd7869e0ddc44a759ea3dec6d5cd8d996b"
        },
        {
          "entrypoint": "0x87870Bca3F3fD6335C3F4ce8392D69350B4fA4E2",
          "implementationReviewed": "0x5faab9e1adbddad0a08734be8a52185fd6558e14"
        }
      ]
    },
    "0x3fc2eada4FE8ecc835E74D295b9447B4A4475bAE": {
      "asset": "0x848107491E029AFDe0AC543779c7790382f15929",
      "name": "ERC4626RateProvider",
      "summary": "safe",
      "review": "./statATokenLMRateProvider.md",
      "warnings": [""],
      "factory": "https://etherscan.io/address/0xfc541f8d8c5e907e236c8931f0df9f58e0c259ec",
      "upgradeableComponents": [
        {
          "entrypoint": "0x848107491E029AFDe0AC543779c7790382f15929",
          "implementationReviewed": "0xc026f5dd7869e0ddc44a759ea3dec6d5cd8d996b"
        },
        {
          "entrypoint": "0x87870Bca3F3fD6335C3F4ce8392D69350B4fA4E2",
          "implementationReviewed": "0x5faab9e1adbddad0a08734be8a52185fd6558e14"
        }
      ]
    },
    "0x159aa33322918C12a08d8b83a215836781C2682F": {
      "asset": "0xDBf5E36569798D1E39eE9d7B1c61A7409a74F23A",
      "name": "ERC4626RateProvider",
      "summary": "safe",
      "review": "./statATokenLMRateProvider.md",
      "warnings": [""],
      "factory": "0xFC541f8d8c5e907E236C8931F0Df9F58e0C259Ec",
      "upgradeableComponents": [
        {
          "entrypoint": "0xDBf5E36569798D1E39eE9d7B1c61A7409a74F23A",
          "implementationReviewed": "0xc026f5dd7869e0ddc44a759ea3dec6d5cd8d996b"
        },
        {
          "entrypoint": "0x87870Bca3F3fD6335C3F4ce8392D69350B4fA4E2",
          "implementationReviewed": "0x5faab9e1adbddad0a08734be8a52185fd6558e14"
        }
      ]
    },
    "0xC29783738A475112Cafe58433Dd9D19F3a406619": {
      "asset": "0xf073bAC22DAb7FaF4a3Dd6c6189a70D54110525C",
      "name": "GenEthRateProvider",
      "summary": "safe",
      "review": "./genETHRateProvider.md",
      "warnings": [],
      "factory": "",
      "upgradeableComponents": [
        {
          "entrypoint": "0xf073bAC22DAb7FaF4a3Dd6c6189a70D54110525C",
          "implementationReviewed": "0x59114182500d834b8E41A397314C97EeE96Ee9bD"
        },
        {
          "entrypoint": "0x81b98D3a51d4aC35e0ae132b0CF6b50EA1Da2603",
          "implementationReviewed": "0xe99AD80f1367ef20e81Ad72134192358670F7bf9"
        },
        {
          "entrypoint": "0x122ee24Cb3Cc1b6B987800D3B54A68FC16910Dbf",
          "implementationReviewed": "0xB7A63a69cc0e635915e65379D2794f0b687D63EC"
        }
      ]
    },
    "0x72D07D7DcA67b8A406aD1Ec34ce969c90bFEE768": {
      "asset": "0x7f39C581F595B53c5cb19bD0b3f8dA6c935E2Ca0",
      "name": "WstETHRateProvider",
      "summary": "safe",
      "review": "./wstethRateProvider.md",
      "warnings": [],
      "factory": "",
      "upgradeableComponents": []
    },
    "0x71f80e2CfAFA5EC2F0bF12f71FA7Ea57c3D0c7Af": {
      "asset": "0xD9A442856C234a39a81a089C06451EBAa4306a72",
      "name": "pufETHRateProvider",
      "summary": "safe",
      "review": "./PufEthRateProvider.md",
      "warnings": ["donation"],
      "factory": "",
      "upgradeableComponents": [
        {
          "entrypoint": "0x71f80e2CfAFA5EC2F0bF12f71FA7Ea57c3D0c7Af",
          "implementationReviewed": "0x1025aAa9ceB206303984Af4cc831B8A792c363d0"
        },
        {
          "entrypoint": "0xD9A442856C234a39a81a089C06451EBAa4306a72",
          "implementationReviewed": "0x39Ca0a6438B6050ea2aC909Ba65920c7451305C1"
        }
      ]
    },
    "0xB3351000db2A9a3638d6bbf1c229BEFeb98377DB": {
      "asset": "0x32bd822d615A3658A68b6fDD30c2fcb2C996D678",
      "name": "MswETHRateProvider",
      "summary": "safe",
      "review": "./MagpieMswETHRateProvider.md",
      "warnings": [],
      "factory": "",
      "upgradeableComponents": [
        {
          "entrypoint": "0x32bd822d615A3658A68b6fDD30c2fcb2C996D678",
          "implementationReviewed": "0x19513d54df2e0e8432f6053f08e10907a2165d4e"
        },
        {
          "entrypoint": "0x20b70E4A1883b81429533FeD944d7957121c7CAB",
          "implementationReviewed": "0x90790a124c8a598651beb56243e92679bd012761"
        },
        {
          "entrypoint": "0x9daA893D4Dfb96F46eA879f08ca46f39DaC07767",
          "implementationReviewed": "0xfd2145b374cd9f6cc3bcde92b08e0018adc743d0"
        }
      ]
    },
    "0xCC701e2D472dFa2857Bf9AE24c263DAa39fD2C61": {
      "asset": "0x49446A0874197839D15395B908328a74ccc96Bc0",
      "name": "./MagpieMstETHRateProvider.md",
      "summary": "safe",
      "review": "./MagpieMstETHRateProvider.md",
      "warnings": [],
      "factory": "",
      "upgradeableComponents": [
        {
          "entrypoint": "0x49446A0874197839D15395B908328a74ccc96Bc0",
          "implementationReviewed": "0x50e0D2241f45DBfE071B6A05b798B028a39BF0bd"
        },
        {
          "entrypoint": "0x20b70E4A1883b81429533FeD944d7957121c7CAB",
          "implementationReviewed": "0x90790a124c8a598651beb56243e92679bd012761"
        },
        {
          "entrypoint": "0x9daA893D4Dfb96F46eA879f08ca46f39DaC07767",
          "implementationReviewed": "0xfd2145b374cd9f6cc3bcde92b08e0018adc743d0"
        }
      ]
    },
    "0x3A244e6B3cfed21593a5E5B347B593C0B48C7dA1": {
      "asset": "0x9D39A5DE30e57443BfF2A8307A4256c8797A3497",
      "name": "EthenaBalancerRateProvider",
      "summary": "safe",
      "review": "./sUSDERateProviderMainnet.md",
      "warnings": ["donation"],
      "factory": "",
      "upgradeableComponents": []
    },
    "0x033E20068Db853Fa6C077F38faa4670423FC55fF": {
      "asset": "0xA663B02CF0a4b149d2aD41910CB81e23e1c41c32",
      "name": "ERC4626RateProvider",
      "summary": "safe",
      "review": "./sFRAXRateProvider.md",
      "warnings": ["donation"],
      "factory": "",
      "upgradeableComponents": []
    },
    "0x8bC73134A736437da780570308d3b37b67174ddb": {
      "asset": "0xfa2629B9cF3998D52726994E0FcdB750224D8B9D",
      "name": "InankrETHRateProvider",
      "summary": "safe",
      "review": "./InceptionLRTRateProvider.md",
      "warnings": ["donation"],
      "factory": "",
      "upgradeableComponents": [
        {
          "entrypoint": "0x36B429439AB227fAB170A4dFb3321741c8815e55",
          "implementationReviewed": "0x540529f2CF6B0CE1cd39c65815487AfD54B61c2f"
        },
        {
          "entrypoint": "0xfa2629B9cF3998D52726994E0FcdB750224D8B9D",
          "implementationReviewed": "0xf0b06794b6B068f728481b4F44C9AD0bE42fB8aB"
        }
      ]
    },
    "0x1a8F81c256aee9C640e14bB0453ce247ea0DFE6F": {
      "asset": "0xae78736Cd615f374D3085123A210448E74Fc6393",
      "name": "RocketBalancerRETHRateProvider",
      "summary": "safe",
      "review": "./LegacyReview.md",
      "warnings": ["legacy"],
      "factory": "",
      "upgradeableComponents": []
    },
    "0x302013E7936a39c358d07A3Df55dc94EC417E3a1": {
      "asset": "0xac3E018457B222d93114458476f3E3416Abbe38F",
      "name": "sfrxETH ERC4626RateProvider",
      "summary": "safe",
      "review": "./LegacyReview.md",
      "warnings": ["legacy"],
      "factory": "",
      "upgradeableComponents": []
    },
    "0x00F8e64a8651E3479A0B20F46b1D462Fe29D6aBc": {
      "asset": "0xE95A203B1a91a908F9B9CE46459d101078c2c3cb",
      "name": "AnkrETHRateProvider",
      "summary": "safe",
      "review": "./LegacyReview.md",
      "warnings": ["legacy"],
      "factory": "",
      "upgradeableComponents": []
    },
    "0x7311E4BB8a72e7B300c5B8BDE4de6CdaA822a5b1": {
      "asset": "0xBe9895146f7AF43049ca1c1AE358B0541Ea49704",
      "name": "CbEthRateProvider",
      "summary": "safe",
      "review": "./LegacyReview.md",
      "warnings": ["legacy"],
      "factory": "",
      "upgradeableComponents": []
    },
    "0x3D40f9dd83bd404fA4047c15da494E58C3c1f1ac": {
      "asset": "0x9559Aaa82d9649C7A7b220E7c461d2E74c9a3593",
      "name": "Stafi RETHRateProvider",
      "summary": "safe",
      "review": "./LegacyReview.md",
      "warnings": ["legacy"],
      "factory": "",
      "upgradeableComponents": []
    },
    "0x3556F710c165090AAE9f98Eb62F5b04ADeF7Eaea": {
      "asset": "0x198d7387Fa97A73F05b8578CdEFf8F2A1f34Cd1F",
      "name": "wjAuraRateProvider",
      "summary": "safe",
      "review": "./LegacyReview.md",
      "warnings": ["legacy"],
      "factory": "",
      "upgradeableComponents": []
    },
    "0xf951E335afb289353dc249e82926178EaC7DEd78": {
      "asset": "0xf951E335afb289353dc249e82926178EaC7DEd78",
      "name": "swETH Rate Provider TransparentUpgradeableProxy",
      "summary": "safe",
      "review": "./LegacyReview.md",
      "warnings": ["legacy"],
      "factory": "",
      "upgradeableComponents": []
    },
    "0xdE76434352633349f119bcE523d092743fEF20E9": {
      "asset": "0xa2E3356610840701BDf5611a53974510Ae27E2e1",
      "name": "wBETH BinanceBeaconEthRateProvider",
      "summary": "safe",
      "review": "./LegacyReview.md",
      "warnings": ["legacy"],
      "factory": "",
      "upgradeableComponents": []
    },
    "0x12589A727aeFAc3fbE5025F890f1CB97c269BEc2": {
      "asset": "0x4Bc3263Eb5bb2Ef7Ad9aB6FB68be80E43b43801F",
      "name": "Bitfrost vETHRateProvider",
      "summary": "safe",
      "review": "./LegacyReview.md",
      "warnings": ["legacy"],
      "factory": "",
      "upgradeableComponents": []
    },
    "0x5F0A29e479744DcA0D3d912f87F1a6E3237A55D3": {
      "asset": "0x0Ae38f7E10A43B5b2fB064B42a2f4514cbA909ef",
      "name": "unshETHRateProvider",
      "summary": "safe",
      "review": "./LegacyReview.md",
      "warnings": ["legacy"],
      "factory": "",
      "upgradeableComponents": []
    },
    "0xd2C59781F1Db84080A0592CE83Fe265642A4a8Eb": {
      "asset": "0x80ac24aA929eaF5013f6436cdA2a7ba190f5Cc0b",
      "name": "SyrupRateProvider",
      "summary": "safe",
      "review": "./SyrupRateProvider.md",
      "warnings": ["donation"],
      "factory": "",
      "upgradeableComponents": [
        {
          "entrypoint": "0x0055c00ba4Dec5ed545A5419C4d430daDa8cb1CE",
          "implementationReviewed": "0x0055c00ba4Dec5ed545A5419C4d430daDa8cb1CE"
        },
        {
          "entrypoint": "0x804a6F5F667170F545Bf14e5DDB48C70B788390C",
          "implementationReviewed": "0x5A64417823E8382a7e8957E4411873FE758E73a8"
        },
        {
          "entrypoint": "0x6ACEb4cAbA81Fa6a8065059f3A944fb066A10fAc",
          "implementationReviewed": "0xbAD003DA1e107f537Ae2f687f5FE7a7aFFe9B241"
        },
        {
          "entrypoint": "0x4A1c3F0D9aD0b3f9dA085bEBfc22dEA54263371b",
          "implementationReviewed": "0x5b97c9dcce2693844b90cea40ba1fd15bf99eb01"
        }
      ]
    },
    "0x3f032432f239d86D36ccF01Fb0c86399a33BD004": {
      "asset": "0xfe18aE03741a5b84e39C295Ac9C856eD7991C38e",
      "name": "CDCETHBalancerRateProvider",
      "summary": "safe",
      "review": "./cdcEthRateProvider.md",
      "warnings": ["eoaUpgradeable"],
      "factory": "",
      "upgradeableComponents": []
    },
    "0x20EDB9299Ae83D9f22bE16279a4A2B422F34d020": {
      "asset": "0xBEEF69Ac7870777598A04B2bd4771c71212E6aBc",
      "name": "VaultRateOracle",
      "summary": "safe",
      "review": "./MellowRateProviders.md",
      "warnings": [],
      "factory": "",
      "upgradeableComponents": [
        {
          "entrypoint": "0xBEEF69Ac7870777598A04B2bd4771c71212E6aBc",
          "implementationReviewed": "0xaf108ae0AD8700ac41346aCb620e828c03BB8848"
        }
      ]
    },
    "0x9D09c1E832102A23215e27E85B37b139aEe95Ff4": {
      "asset": "0x84631c0d0081FDe56DeB72F6DE77abBbF6A9f93a",
      "name": "VaultRateOracle",
      "summary": "safe",
      "review": "./MellowRateProviders.md",
      "warnings": [],
      "factory": "",
      "upgradeableComponents": [
        {
          "entrypoint": "0x84631c0d0081FDe56DeB72F6DE77abBbF6A9f93a",
          "implementationReviewed": "0xaf108ae0AD8700ac41346aCb620e828c03BB8848"
        }
      ]
    },
    "0x6984F8E8ce474B69A2F32bE7dEc4d003d644B4B7": {
      "asset": "0x7a4EffD87C2f3C55CA251080b1343b605f327E3a",
      "name": "VaultRateOracle",
      "summary": "safe",
      "review": "./MellowRateProviders.md",
      "warnings": [],
      "factory": "",
      "upgradeableComponents": [
        {
          "entrypoint": "0x7a4EffD87C2f3C55CA251080b1343b605f327E3a",
          "implementationReviewed": "0xaf108ae0AD8700ac41346aCb620e828c03BB8848"
        }
      ]
    },
    "0x3A2228C7B3Bc3A32AEa9338d0A890A5EbD7bc977": {
      "asset": "0x5fD13359Ba15A84B76f7F87568309040176167cd",
      "name": "VaultRateOracle",
      "summary": "safe",
      "review": "./MellowRateProviders.md",
      "warnings": [],
      "factory": "",
      "upgradeableComponents": [
        {
          "entrypoint": "0x5fD13359Ba15A84B76f7F87568309040176167cd",
          "implementationReviewed": "0xaf108ae0AD8700ac41346aCb620e828c03BB8848"
        }
      ]
    },
    "0x34406A8Ee75B5af34F8920D1960AC6a5B33A47b6": {
      "asset": "0x8c9532a60E0E7C6BbD2B2c1303F63aCE1c3E9811",
      "name": "VaultRateOracle",
      "summary": "safe",
      "review": "./MellowRateProviders.md",
      "warnings": ["donation"],
      "factory": "",
      "upgradeableComponents": [
        {
          "entrypoint": "0x8c9532a60E0E7C6BbD2B2c1303F63aCE1c3E9811",
          "implementationReviewed": "0xaf108ae0AD8700ac41346aCb620e828c03BB8848"
        },
        {
          "entrypoint": "0x9C49a829F1D726679cB505439BbF3ed018A7e9c6",
          "implementationReviewed": "0x9C49a829F1D726679cB505439BbF3ed018A7e9c6"
        }
      ]
    },
    "0x2A2f1b8c02Dafc5359B8E0e8BFc138400CB6d3a1": {
      "asset": "0x49cd586dd9BA227Be9654C735A659a1dB08232a9",
      "name": "VaultRateOracle",
      "summary": "safe",
      "review": "./MellowRateProviders.md",
      "warnings": ["donation"],
      "factory": "",
      "upgradeableComponents": [
        {
          "entrypoint": "0x49cd586dd9BA227Be9654C735A659a1dB08232a9",
          "implementationReviewed": "0xaf108ae0AD8700ac41346aCb620e828c03BB8848"
        },
        {
          "entrypoint": "0x9C49a829F1D726679cB505439BbF3ed018A7e9c6",
          "implementationReviewed": "0x9C49a829F1D726679cB505439BbF3ed018A7e9c6"
        }
      ]
    },
    "0xEd29fBe335A0602Bf100825b533B12133FE523A3": {
      "asset": "0x68749665FF8D2d112Fa859AA293F07A622782F38",
      "name": "XAUt Tether Gold Rate Provider",
      "summary": "safe",
      "review": "./ChainLinkRateProvider.md",
      "warnings": ["chainlink"],
      "factory": "0x1311Fbc9F60359639174c1e7cC2032DbDb5Cc4d1",
      "upgradeableComponents": []
    },
    "0xc497F11326c3DE5086710EDa43354697b32c1541": {
      "asset": "0xbC404429558292eE2D769E57d57D6E74bbd2792d",
      "name": "ERC4626RateProvider",
      "summary": "safe",
      "review": "./sUSXRateProvider.md",
      "warnings": [],
      "factory": "0xFC541f8d8c5e907E236C8931F0Df9F58e0C259Ec",
      "upgradeableComponents": [
        {
          "entrypoint": "0xbC404429558292eE2D769E57d57D6E74bbd2792d",
          "implementationReviewed": "0xC80aD49191113d31fe52427c01A197106ef5EB5b"
        }
      ]
    },
    "0xF0207Ffa0b793E009DF9Df62fEE95B8FC6c93EcF": {
      "asset": "0x09db87A538BD693E9d08544577d5cCfAA6373A48",
      "name": "ynViewer",
      "summary": "safe",
      "review": "./YieldNestRateProvider.md",
      "warnings": [],
      "factory": "",
      "upgradeableComponents": [
        {
          "entrypoint": "0xF0207Ffa0b793E009DF9Df62fEE95B8FC6c93EcF",
          "implementationReviewed": "0x0365a6eF790e05EEe386B57326e5Ceaf5B10899e"
        },
        {
          "entrypoint": "0x09db87A538BD693E9d08544577d5cCfAA6373A48",
          "implementationReviewed": "0x14dc3d915107dca9ed39e29e14fbdfe4358a1346"
        },
        {
          "entrypoint": "0x8C33A1d6d062dB7b51f79702355771d44359cD7d",
          "implementationReviewed": "0xabd3a755e4eef24f862c268d21fd5235904cc811"
        },
        {
          "entrypoint": "0x144dA5E59228E9C558B8F692Dde6c48f890D0d96",
          "implementationReviewed": "0xF8A37F34a427611C4c54F82bF43230FA041d237B"
        }
      ]
    },
    "0x414aB7081D3C2d0BA75703A465744DF99c9f9B22": {
      "asset": "0x5C5b196aBE0d54485975D1Ec29617D42D9198326",
      "name": "ERC4626RateProvider",
      "summary": "safe",
      "review": "./sdeUSDRateProvider.md",
      "warnings": ["donation"],
      "factory": "0xFC541f8d8c5e907E236C8931F0Df9F58e0C259Ec",
      "upgradeableComponents": [
        {
          "entrypoint": "0x5C5b196aBE0d54485975D1Ec29617D42D9198326",
          "implementationReviewed": "0x2DA7E2D2C22338874A421BFbb76278f0a64Df746"
        }
      ]
    },
    "0x748d749c6Cd0cCA8f53F66A3A0D75a91E2978d65": {
      "asset": "0x583019fF0f430721aDa9cfb4fac8F06cA104d0B4",
      "name": "styETHRateProvider",
      "summary": "safe",
      "review": "./st-yETHRateProvider.md",
      "warnings": ["donation"],
      "factory": "",
      "upgradeableComponents": []
    },
    "0x47657094e3AF11c47d5eF4D3598A1536B394EEc4": {
      "asset": "0x47657094e3AF11c47d5eF4D3598A1536B394EEc4",
      "name": "UltraLRT",
      "summary": "safe",
      "review": "./AffineLiquidRestakingRateProvider.md",
      "warnings": ["donation"],
      "factory": "",
      "upgradeableComponents": [
        {
          "entrypoint": "0x47657094e3AF11c47d5eF4D3598A1536B394EEc4",
          "implementationReviewed": "0x0b75F2B048CA8517f6476316F872903920DCC8ef"
        }
      ]
    },
    "0x0D53bc2BA508dFdf47084d511F13Bb2eb3f8317B": {
      "asset": "0x0D53bc2BA508dFdf47084d511F13Bb2eb3f8317B",
      "name": "UltraLRT",
      "summary": "safe",
      "review": "./AffineLiquidRestakingRateProvider.md",
      "warnings": ["donation"],
      "factory": "",
      "upgradeableComponents": [
        {
          "entrypoint": "0x0D53bc2BA508dFdf47084d511F13Bb2eb3f8317B",
          "implementationReviewed": "0x0b75F2B048CA8517f6476316F872903920DCC8ef"
        }
      ]
    },
    "0x1a9DBa2dC3E82F53d040701F97DC0438d26A4320": {
      "asset": "0x5E362eb2c0706Bd1d134689eC75176018385430B",
      "name": "VaultRateOracle",
      "summary": "safe",
      "review": "./MellowRateProviders.md",
      "warnings": ["donation"],
      "factory": "",
      "upgradeableComponents": [
        {
          "entrypoint": "0x5E362eb2c0706Bd1d134689eC75176018385430B",
          "implementationReviewed": "0xe2D2E90122cb203CF1565a37ef90a256843A825A"
        }
      ]
    },
    "0x479306411084bD75b8Ce9Dd488e64f212b8336b2": {
      "asset": "0xdF217EFD8f3ecb5E837aedF203C28c1f06854017",
      "name": "ERC4626RateProvider",
      "summary": "safe",
      "review": "./stBTCRateProvider.md",
      "warnings": ["donation"],
      "factory": "0xFC541f8d8c5e907E236C8931F0Df9F58e0C259Ec",
      "upgradeableComponents": [
        {
          "entrypoint": "0xdF217EFD8f3ecb5E837aedF203C28c1f06854017",
          "implementationReviewed": "0xef96b93db617f3db5b2cf2df9aa50bd7f5cb22c4"
        },
        {
          "entrypoint": "0xAB13B8eecf5AA2460841d75da5d5D861fD5B8A39",
          "implementationReviewed": "0xd7097af27b14e204564c057c636022fae346fe60"
        }
      ]
    },
    "0xD43F5a722e8e7355D790adda4642f392Dfb820a1": {
      "asset": "0xe07f9d810a48ab5c3c914ba3ca53af14e4491e8a",
      "name": "ConstantRateProvider",
      "summary": "safe",
      "review": "./GYDConstantRateProvider.md",
      "warnings": [],
      "factory": "",
      "upgradeableComponents": []
    },
    "0xd4580a56e715F14Ed9d340Ff30147d66230d44Ba": {
      "asset": "0xC02aaA39b223FE8D0A0e5C4F27eAD9083C756Cc2",
      "name": "ERC4626RateProvider",
      "summary": "safe",
      "review": "./TokemakRateProvider.md",
      "warnings": [],
      "factory": "",
      "upgradeableComponents": []
    },
    "0x4E4C0ea425bacc68cD2Acbf1cdaa234bE9Dd8742": {
      "asset": "0xF0a949B935e367A94cDFe0F2A54892C2BC7b2131",
      "name": "PriceFeed",
      "summary": "safe",
      "review": "./AffineLiquidRestakingRateProviders.md",
      "warnings": [],
      "factory": "",
      "upgradeableComponents": [
        {
          "entrypoint": "0x4E4C0ea425bacc68cD2Acbf1cdaa234bE9Dd8742",
          "implementationReviewed": "0x8022d3b6928cBA328899C8fD29734655aDafb0f4"
        },
        {
          "entrypoint": "0xF0a949B935e367A94cDFe0F2A54892C2BC7b2131",
          "implementationReviewed": "0xCee23c4724D70Ad9F327Cc86947f690494c15D48"
        }
      ]
    },
    "0x3e47F17725628Fde5330C2310B799545ef40C93e": {
      "asset": "0xcbC632833687DacDcc7DfaC96F6c5989381f4B47",
      "name": "PriceFeed",
      "summary": "safe",
      "review": "./AffineLiquidRestakingRateProviders.md",
      "warnings": [],
      "factory": "",
      "upgradeableComponents": [
        {
          "entrypoint": "0x3e47F17725628Fde5330C2310B799545ef40C93e",
          "implementationReviewed": "0x8022d3b6928cba328899c8fd29734655adafb0f4"
        },
        {
          "entrypoint": "0xcbC632833687DacDcc7DfaC96F6c5989381f4B47",
          "implementationReviewed": "0xcee23c4724d70ad9f327cc86947f690494c15d48"
        }
      ]
    },
    "0xd4fcde9bb1d746Dd7e5463b01Dd819EE06aF25db": {
      "asset": "0xd4fcde9bb1d746Dd7e5463b01Dd819EE06aF25db",
      "name": "EzRVault",
      "summary": "safe",
      "review": "./ezEigenRateProvider.md",
      "warnings": ["eoaUpgradeable"],
      "factory": "",
      "upgradeableComponents": [
        {
          "entrypoint": "0xD1e6626310fD54Eceb5b9a51dA2eC329D6D4B68A",
          "implementationReviewed": "0xd9Db270c1B5E3Bd161E8c8503c55cEABeE709552"
        },
        {
          "entrypoint": "0xaCB55C530Acdb2849e6d4f36992Cd8c9D50ED8F7",
          "implementationReviewed": "0x27e7a3A81741B9fcc5Ad7edCBf9F8a72a5c00428"
        },
        {
          "entrypoint": "0x858646372CC42E1A627fcE94aa7A7033e7CF075A",
          "implementationReviewed": "0x70f44C13944d49a236E3cD7a94f48f5daB6C619b"
        }
      ]
    },
    "0x388BeD0F17Ad5752EBC5b4034226D4c5D33bAA9e": {
      "asset": "0x270B7748CdF8243bFe68FaCE7230ef0fCE695389",
      "name": "hTokenOracleBalancerAdaptor",
      "summary": "safe",
      "review": "./HinkalEthRateProvider.md",
      "warnings": [""],
      "factory": "",
      "upgradeableComponents": [
        {
          "entrypoint": "0x270B7748CdF8243bFe68FaCE7230ef0fCE695389",
          "implementationReviewed": "0x270B7748CdF8243bFe68FaCE7230ef0fCE695389"
        }
      ]
    },
    "0x7C53f86d9a6B01821F916802A7606E9255DfE4e2": {
      "asset": "0xD11c452fc99cF405034ee446803b6F6c1F6d5ED8",
      "name": "ERC4626RateProvider",
      "summary": "safe",
      "review": "./TreehouseRateProvider.md",
      "warnings": [""],
      "factory": "",
      "upgradeableComponents": [
        {
          "entrypoint": "0xD11c452fc99cF405034ee446803b6F6c1F6d5ED8",
          "implementationReviewed": "0xD1A622566F277AA76c3C47A30469432AAec95E38"
        }
      ]
    },
    "0xEE246a8a09a055e60b4EF38DEF201e10bcf82644": {
      "asset": "0xf02C96DbbB92DC0325AD52B3f9F2b951f972bf00",
      "name": "krETHRateProvider",
      "summary": "safe",
      "review": "./KernelRateProviders.md",
      "warnings": [""],
      "factory": "",
      "upgradeableComponents": [
        {
          "entrypoint": "0xf02C96DbbB92DC0325AD52B3f9F2b951f972bf00",
          "implementationReviewed": "0xf02C96DbbB92DC0325AD52B3f9F2b951f972bf00"
        }
      ]
    },
    "0x094C9b71ad7b6C09fe592F2aE10dFb1dc2B73623": {
      "asset": "0x513D27c94C0D81eeD9DC2a88b4531a69993187cF",
      "name": "ksETHRateProvider",
      "summary": "safe",
      "review": "./KernelRateProviders.md",
      "warnings": [""],
      "factory": "",
      "upgradeableComponents": [
        {
          "entrypoint": "0x513D27c94C0D81eeD9DC2a88b4531a69993187cF",
          "implementationReviewed": "0x513D27c94C0D81eeD9DC2a88b4531a69993187cF"
        }
      ]
    },
    "0x64C04442C4Bc85C49782525AbE92c8a6fB714b50": {
      "asset": "0x917ceE801a67f933F2e6b33fC0cD1ED2d5909D88",
      "name": "AccountantWithRateProviders",
      "summary": "safe",
      "review": "./WeETHs.md",
      "warnings": [],
      "factory": "",
      "upgradeableComponents": []
    },
<<<<<<< HEAD
    "0xBe7bE04807762Bc433911dD927fD54a385Fa91d6": {
      "asset": "0x0bfc9d54Fc184518A81162F8fB99c2eACa081202",
      "name": "ERC4626RateProvider",
      "summary": "safe",
      "review": "./statATokenv2RateProvider.md",
      "warnings": [""],
      "factory": "0xFC541f8d8c5e907E236C8931F0Df9F58e0C259Ec",
      "upgradeableComponents": [
        {
          "entrypoint": "0x0bfc9d54Fc184518A81162F8fB99c2eACa081202",
          "implementationReviewed": "0x487c2C53c0866F0A73ae317bD1A28F63ADcD9aD1"
        },
        {
          "entrypoint": "0x87870Bca3F3fD6335C3F4ce8392D69350B4fA4E2",
          "implementationReviewed": "0xeF434E4573b90b6ECd4a00f4888381e4D0CC5Ccd"
        }
      ]
    },
    "0x8f4E8439b970363648421C692dd897Fb9c0Bd1D9": {
      "asset": "0xD4fa2D31b7968E448877f69A96DE69f5de8cD23E",
      "name": "ERC4626RateProvider",
      "summary": "safe",
      "review": "./statATokenv2RateProvider.md",
      "warnings": [""],
      "factory": "0xFC541f8d8c5e907E236C8931F0Df9F58e0C259Ec",
      "upgradeableComponents": [
        {
          "entrypoint": "0xD4fa2D31b7968E448877f69A96DE69f5de8cD23E",
          "implementationReviewed": "0x487c2C53c0866F0A73ae317bD1A28F63ADcD9aD1"
        },
        {
          "entrypoint": "0x87870Bca3F3fD6335C3F4ce8392D69350B4fA4E2",
          "implementationReviewed": "0xeF434E4573b90b6ECd4a00f4888381e4D0CC5Ccd"
        }
      ]
    },
    "0xEdf63cce4bA70cbE74064b7687882E71ebB0e988": {
      "asset": "0x7Bc3485026Ac48b6cf9BaF0A377477Fff5703Af8",
      "name": "ERC4626RateProvider",
      "summary": "safe",
      "review": "./statATokenv2RateProvider.md",
      "warnings": [""],
      "factory": "0xFC541f8d8c5e907E236C8931F0Df9F58e0C259Ec",
      "upgradeableComponents": [
        {
          "entrypoint": "0x7Bc3485026Ac48b6cf9BaF0A377477Fff5703Af8",
          "implementationReviewed": "0x487c2C53c0866F0A73ae317bD1A28F63ADcD9aD1"
        },
        {
          "entrypoint": "0x87870Bca3F3fD6335C3F4ce8392D69350B4fA4E2",
          "implementationReviewed": "0xeF434E4573b90b6ECd4a00f4888381e4D0CC5Ccd"
        }
      ]
    },
    "0xf4b5D1C22F35a460b91edD7F33Cefe619E2fAaF4": {
      "asset": "0x0FE906e030a44eF24CA8c7dC7B7c53A6C4F00ce9",
      "name": "ERC4626RateProvider",
      "summary": "safe",
      "review": "./statATokenv2RateProvider.md",
      "warnings": [""],
      "factory": "0xFC541f8d8c5e907E236C8931F0Df9F58e0C259Ec",
      "upgradeableComponents": [
        {
          "entrypoint": "0x0FE906e030a44eF24CA8c7dC7B7c53A6C4F00ce9",
          "implementationReviewed": "0x487c2C53c0866F0A73ae317bD1A28F63ADcD9aD1"
        },
        {
          "entrypoint": "0x87870Bca3F3fD6335C3F4ce8392D69350B4fA4E2",
          "implementationReviewed": "0xeF434E4573b90b6ECd4a00f4888381e4D0CC5Ccd"
        }
      ]
=======
    "0xdDDF909076B641C51f22ACD4b134C54adad51e68": {
      "asset": "0x657e8C867D8B37dCC18fA4Caead9C45EB088C642",
      "name": "eBtcRateProvider",
      "summary": "safe",
      "review": "./eBTCRateProvider.md",
      "warnings": [""],
      "factory": "0x467665D4ae90e7A99c9C9AF785791058426d6eA0",
      "upgradeableComponents": []
>>>>>>> bbd0ca12
    }
  },
  "fantom": {
    "0x629d4c27057915e59dd94bca8d48c6d80735b521": {
      "asset": "0xd7028092c830b5c8fce061af2e593413ebbc1fc1",
      "name": "sFTMx Rateprovider",
      "summary": "safe",
      "review": "./LegacyReview.md",
      "warnings": ["legacy"],
      "factory": "",
      "upgradeableComponents": [
        {
          "entrypoint": "0x513D27c94C0D81eeD9DC2a88b4531a69993187cF",
          "implementationReviewed": "0x513D27c94C0D81eeD9DC2a88b4531a69993187cF"
        }
      ]
    }
  },
  "fraxtal": {
    "0x3893E8e1584fF73188034D37Fc6B7d41A255E570": {
      "asset": "0xfc00000000000000000000000000000000000008",
      "name": "ChainlinkRateProvider",
      "summary": "safe",
      "review": "./FraxtalPriceFeedProvider.md",
      "warnings": [],
      "factory": "0x3f170631ed9821Ca51A59D996aB095162438DC10",
      "upgradeableComponents": [
        {
          "entrypoint": "0x1B680F4385f24420D264D78cab7C58365ED3F1FF",
          "implementationReviewed": "0x1B680F4385f24420D264D78cab7C58365ED3F1FF"
        }
      ]
    },
    "0x95eedc9d10B6964a579948Fd717D34F45E15C0C6": {
      "asset": "0x09eadcbaa812a4c076c3a6cde765dc4a22e0d775",
      "name": "ChainlinkRateProvider",
      "summary": "safe",
      "review": "./FraxtalPriceFeedProvider.md",
      "warnings": [],
      "factory": "0x3f170631ed9821Ca51A59D996aB095162438DC10",
      "upgradeableComponents": [
        {
          "entrypoint": "0xfdE8C36F32Bf32e73A1bdeb4ef3E17709674a838",
          "implementationReviewed": "0xfdE8C36F32Bf32e73A1bdeb4ef3E17709674a838"
        }
      ]
    },
    "0x761efEF0347E23e2e75907A6e2df0Bbc6d3A3F38": {
      "asset": "0xfc00000000000000000000000000000000000005",
      "name": "ChainlinkRateProvider",
      "summary": "safe",
      "review": "./FraxtalPriceFeedProvider.md",
      "warnings": [],
      "factory": "0x3f170631ed9821Ca51A59D996aB095162438DC10",
      "upgradeableComponents": [
        {
          "entrypoint": "0xEE095b7d9191603126Da584a1179BB403a027c3A",
          "implementationReviewed": "0xEE095b7d9191603126Da584a1179BB403a027c3A"
        }
      ]
    },
    "0x99D033888aCe9d8E01F793Cf85AE7d4EA56494F9": {
      "asset": "0x211cc4dd073734da055fbf44a2b4667d5e5fe5d2",
      "name": "ChainlinkRateProvider",
      "summary": "safe",
      "review": "./FraxtalPriceFeedProvider.md",
      "warnings": [],
      "factory": "0x3f170631ed9821Ca51A59D996aB095162438DC10",
      "upgradeableComponents": [
        {
          "entrypoint": "0xd295936C8Bb465ADd1eC756a51698127CB4F4910",
          "implementationReviewed": "0xd295936C8Bb465ADd1eC756a51698127CB4F4910"
        }
      ]
    },
    "0x08e12d1a6d0F47518f05b009Bb4A24113D82f33d": {
      "asset": "0x748e54072189Ec8540cD58A078404ebFDc2aACeA",
      "name": "Api3AggregatorAdaptor",
      "summary": "safe",
      "review": "./API3RateProvider.md",
      "warnings": [],
      "factory": "",
      "upgradeableComponents": []
    }
  },
  "gnosis": {
    "0x89C80A4540A00b5270347E02e2E144c71da2EceD": {
      "asset": "0xaf204776c7245bF4147c2612BF6e5972Ee483701",
      "name": "ERC4626RateProvider",
      "summary": "safe",
      "review": "./SavingsDAIRateProviderGnosis.md",
      "warnings": ["donation", "only18decimals"],
      "factory": "",
      "upgradeableComponents": []
    },
    "0xff315299C4d3FB984b67e31F028724b6a9aEb077": {
      "asset": "0x004626A008B1aCdC4c74ab51644093b155e59A23",
      "name": "ERC4626RateProvider",
      "summary": "safe",
      "review": "./stAgEurRateProvider.md",
      "warnings": ["donation", "only18decimals"],
      "factory": "",
      "upgradeableComponents": [
        {
          "entrypoint": "0x004626A008B1aCdC4c74ab51644093b155e59A23",
          "implementationReviewed": "0x6C04c39B9E73aC91106D12F828e2E29Fd8ef1024"
        },
        {
          "entrypoint": "0x4b1E2c2762667331Bc91648052F646d1b0d35984",
          "implementationReviewed": "0x59153e939c5b4721543251ff3049Ea04c755373B"
        }
      ]
    },
    "0x09f9611FE9d24c6A518f656E925e3628A2ECDE3b": {
      "asset": "0x6C76971f98945AE98dD7d4DFcA8711ebea946eA6",
      "name": "wstETH Rate Provider",
      "summary": "safe",
      "review": "./ChainLinkRateProvider.md",
      "warnings": ["chainlink"],
      "factory": "",
      "upgradeableComponents": []
    },
    "0xE7511f6e5C593007eA8A7F52af4B066333765e03": {
      "asset": "0xcB444e90D8198415266c6a2724b7900fb12FC56E",
      "name": "EURe Rate Provider",
      "summary": "safe",
      "review": "./ChainLinkRateProvider.md",
      "warnings": ["chainlink"],
      "factory": "",
      "upgradeableComponents": []
    },
    "0x821aFE819450A359E29a5209C48f2Fa3321C8AD2": {
      "asset": "0x270bA1f35D8b87510D24F693fcCc0da02e6E4EeB",
      "name": "ERC4626RateProvider",
      "summary": "safe",
      "review": "./statATokenLMRateProvider.md",
      "warnings": [],
      "factory": "",
      "upgradeableComponents": [
        {
          "entrypoint": "0x270bA1f35D8b87510D24F693fcCc0da02e6E4EeB",
          "implementationReviewed": "0x8be473dCfA93132658821E67CbEB684ec8Ea2E74"
        },
        {
          "entrypoint": "0xb50201558B00496A145fE76f7424749556E326D8",
          "implementationReviewed": "0x5b522140fabeB6b6232336295581e63902e9b4ad"
        }
      ]
    },
    "0xdc90e2680094314CEaB45CE15100F6e02cEB7ceD": {
      "asset": "0xc791240d1f2def5938e2031364ff4ed887133c3d",
      "name": "TollgateChronicleRateProvider",
      "summary": "safe",
      "review": "./TollgateChronicleRateProvider.md",
      "warnings": [],
      "factory": "",
      "upgradeableComponents": []
    },
    "0x92320D3C8Fd6BE59b22eB0eEe330901Fe4617f33": {
      "asset": "0x5Cb9073902F2035222B9749F8fB0c9BFe5527108",
      "name": "TollgateChronicleRateProvider",
      "summary": "safe",
      "review": "./TollgateChronicleRateProvider.md",
      "warnings": [],
      "factory": "",
      "upgradeableComponents": []
    },
    "0x9B1b13afA6a57e54C03AD0428a4766C39707D272": {
      "asset": "0xF490c80aAE5f2616d3e3BDa2483E30C4CB21d1A0",
      "name": "PriceFeed",
      "summary": "safe",
      "review": "./StakewiseOsTokenRateProviders.md",
      "warnings": [],
      "factory": "",
      "upgradeableComponents": []
    },
    
    "0x5F62fd24941B585b91EB059E0ea1a7e729357511": {
      "asset": "0xf0E7eC247b918311afa054E0AEdb99d74c31b809",
      "name": "ERC4626RateProvider",
      "summary": "safe",
      "review": "./statATokenLMRateProvider.md",
      "warnings": [],
      "factory": "0x15e86be6084c6a5a8c17732d398dfbc2ec574cec",
      "upgradeableComponents": []
    },
    "0x0008A59C1d2E5922790C929ea432ed02D4D3323A": {
      "asset": "0x57f664882F762FA37903FC864e2B633D384B411A",
      "name": "ERC4626RateProvider",
      "summary": "safe",
      "review": "./statATokenv2RateProvider.md",
      "warnings": [],
      "factory": "",
      "upgradeableComponents": [
        {
          "entrypoint": "0x57f664882F762FA37903FC864e2B633D384B411A",
          "implementationReviewed": "0x7CB7fdeEB5E71f322F8E39Be67959C32a6A3aAA3"
        },
        {
          "entrypoint": "0xb50201558B00496A145fE76f7424749556E326D8",
          "implementationReviewed": "0xF2C312BfAF4CF0429DB4DA15a0cf5F770Ea3E770"
        }
      ]
    },
    "0xbbb4966335677Ea24F7B86DC19a423412390e1fb": {
      "asset": "0x7c16F0185A26Db0AE7a9377f23BC18ea7ce5d644",
      "name": "ERC4626RateProvider",
      "summary": "safe",
      "review": "./statATokenv2RateProvider.md",
      "warnings": [],
      "factory": "",
      "upgradeableComponents": [
        {
          "entrypoint": "0x7c16F0185A26Db0AE7a9377f23BC18ea7ce5d644",
          "implementationReviewed": "0x7CB7fdeEB5E71f322F8E39Be67959C32a6A3aAA3"
        },
        {
          "entrypoint": "0xb50201558B00496A145fE76f7424749556E326D8",
          "implementationReviewed": "0xF2C312BfAF4CF0429DB4DA15a0cf5F770Ea3E770"
        }
      ]
    },
    "0x1529f6Af353E180867F257820843425B49B1b478": {
      "asset": "0x51350d88c1bd32Cc6A79368c9Fb70373Fb71F375",
      "name": "ERC4626RateProvider",
      "summary": "safe",
      "review": "./statATokenv2RateProvider.md",
      "warnings": [],
      "factory": "",
      "upgradeableComponents": [
        {
          "entrypoint": "0x51350d88c1bd32Cc6A79368c9Fb70373Fb71F375",
          "implementationReviewed": "0x7CB7fdeEB5E71f322F8E39Be67959C32a6A3aAA3"
        },
        {
          "entrypoint": "0xb50201558B00496A145fE76f7424749556E326D8",
          "implementationReviewed": "0xF2C312BfAF4CF0429DB4DA15a0cf5F770Ea3E770"
        }
      ]
    }
  },
  "mode": {
    "0x054Ca7F10D555A0A34E35E6d95af9569468E40c0": {
      "asset": "0x2416092f143378750bb29b79eD961ab195CcEea5",
      "name": "Api3AggregatorAdaptor",
      "summary": "safe",
      "review": "./ezETHRateProviderMode.md",
      "warnings": [],
      "factory": "",
      "upgradeableComponents": []
    },
    "0x97e0E416dA48a0592E6ea8ac0dfD26D410Ba5C22": {
      "asset": "0x3f51c6c5927b88cdec4b61e2787f9bd0f5249138",
      "name": "Api3AggregatorAdaptor",
      "summary": "safe",
      "review": "./API3RateProvider.md",
      "warnings": [],
      "factory": "",
      "upgradeableComponents": []
    },
    "0xE91237236Bab7b39CA5CEE86F339a18C6C91F25c": {
      "asset": "0x98f96A4B34D03a2E6f225B28b8f8Cb1279562d81",
      "name": "Api3AggregatorAdaptor",
      "summary": "safe",
      "review": "./API3RateProvider.md",
      "warnings": [],
      "factory": "",
      "upgradeableComponents": []
    },
    "0x6Ad582604472DAdB4Af7B955388cAc6aDD6D511B": {
      "asset": "0x5A7a183B6B44Dc4EC2E3d2eF43F98C5152b1d76d",
      "name": "Api3AggregatorAdaptor",
      "summary": "safe",
      "review": "./API3RateProvider.md",
      "warnings": [],
      "factory": "",
      "upgradeableComponents": []
    },
    "0xac8fae65008cbb22a27103160452418aa3c84128": {
      "asset": "0x0022228a2cc5E7eF0274A7Baa600d44da5aB5776",
      "name": "ERC4626RateProvider",
      "summary": "safe",
      "review": "./AngleStakedUSDARateProvider.md",
      "warnings": [],
      "factory": "0x0767bECE12a327A1eD896c48E843AE53a0c313E9",
      "upgradeableComponents": [
        {
        "entrypoint": "0xA61BeB4A3d02decb01039e378237032B351125B4",
        "implementationReviewed": "0x5adDc89785D75C86aB939E9e15bfBBb7Fc086A87"
        }]
    },
    "0xFE1862BdCAf17ADf2D83eEb0Da98dAE04492F4f7": {
      "asset": "0x90993Ac1734b023dEEc548b87B11F5d2dcD3818E",
      "name": "ChainlinkRateProvider",
      "summary": "safe",
      "review": "./wUSDMRateProviderPyth.md",
      "warnings": [],
      "factory": "",
      "upgradeableComponents": [
        {
        "entrypoint": "0xA2aa501b19aff244D90cc15a4Cf739D2725B5729",
        "implementationReviewed": "0xEbe57e8045F2F230872523bbff7374986E45C486"
        }]
    },
    "0xFAD2f1b6B24d475BAA79DfA625073981bCD82A0e": {
      "asset": "0x80137510979822322193FC997d400D5A6C747bf7",
      "name": "ChainlinkRateProvider",
      "summary": "safe",
      "review": "./PythAggregatorRateProvider.md",
      "warnings": [],
      "factory": "",
      "upgradeableComponents": [
        {
        "entrypoint": "0xA2aa501b19aff244D90cc15a4Cf739D2725B5729",
        "implementationReviewed": "0xEbe57e8045F2F230872523bbff7374986E45C486"
        }]
    }
  },
  "optimism": {
    "0x210ABdFD989f3eE5C08614a8f4e096Cf8408f5DF": {
      "asset": "0x5A7a183B6B44Dc4EC2E3d2eF43F98C5152b1d76d",
      "name": "inETH Rate Provider",
      "summary": "safe",
      "review": "./ChainLinkRateProvider.md",
      "warnings": ["chainlink"],
      "factory": "0x83E443EF4f9963C77bd860f94500075556668cb8",
      "upgradeableComponents": []
    },
    "0xC092E0a4f5a2AdF3CF91E27cf4B7d7917D12CA2B": {
      "asset": "0xd08C3F25862077056cb1b710937576Af899a4959",
      "name": "instETH Rate Provider",
      "summary": "safe",
      "review": "./ChainLinkRateProvider.md",
      "warnings": ["chainlink"],
      "factory": "0x83E443EF4f9963C77bd860f94500075556668cb8",
      "upgradeableComponents": []
    },
    "0xe561451322a5efC51E6f8ffa558C7482c892Bc1A": {
      "asset": "0xA348700745D249c3b49D2c2AcAC9A5AE8155F826",
      "name": "WrappedUsdPlusRateProvider",
      "summary": "safe",
      "review": "./WrappedUsdPlusRateProvider.md",
      "warnings": [],
      "factory": "",
      "upgradeableComponents": [
        {
          "entrypoint": "0xA348700745D249c3b49D2c2AcAC9A5AE8155F826",
          "implementationReviewed": "0x52A8F84672B9778632F98478B4DCfa2Efb7E3247"
        },
        {
          "entrypoint": "0x73cb180bf0521828d8849bc8CF2B920918e23032",
          "implementationReviewed": "0xB79DD08EA68A908A97220C76d19A6aA9cBDE4376"
        },
        {
          "entrypoint": "0xe80772Eaf6e2E18B651F160Bc9158b2A5caFCA65",
          "implementationReviewed": "0xcf02cf91b5ec8230d6bd26c48a8b762ce6081c0f"
        },
        {
          "entrypoint": "0xBf3FCee0E856c2aa89dc022f00D6D8159A80F011",
          "implementationReviewed": "0x98ae7F3fD47100b174014dCD143Eb43AD7acd79A"
        }
      ]
    },
    "0xBCEBb4dcdEc1c12bf7eB31bd26bc9C3b8F55C966": {
      "asset": "0x3eE6107d9C93955acBb3f39871D32B02F82B78AB",
      "name": "StErnRateProvider",
      "summary": "safe",
      "review": "./stERNRateProvider.md",
      "warnings": ["donation"],
      "factory": "",
      "upgradeableComponents": [
        {
          "entrypoint": "0xFBD08A6869D3e4EC8A21895c1e269f4b980813f0",
          "implementationReviewed": "0xfA097bD1E57d720C2f884C3DFF0B5FCE23A2B09e"
        },
        {
          "entrypoint": "0x3eE6107d9C93955acBb3f39871D32B02F82B78AB",
          "implementationReviewed": "0x3eE6107d9C93955acBb3f39871D32B02F82B78AB"
        }
      ]
    },
    "0xff368E106EA8782FaB6B2D4AD69739a60C66400E": {
      "asset": "0xB88a5Ac00917a02d82c7cd6CEBd73E2852d43574",
      "name": "BalancerAMM",
      "summary": "safe",
      "review": "./sweepRateProvider.md",
      "warnings": [],
      "factory": "",
      "upgradeableComponents": [
        {
          "entrypoint": "0xB88a5Ac00917a02d82c7cd6CEBd73E2852d43574",
          "implementationReviewed": "0x8adEa764cabd2C61E51cEb6937Fd026fA39d8E64"
        }
      ]
    },
    "0xdFa8d2b3c146b8a10B5d63CA0306AEa84B602cfb": {
      "asset": "0x4DD03dfD36548C840B563745e3FBeC320F37BA7e",
      "name": "ERC4626RateProvider",
      "summary": "safe",
      "review": "./statATokenLMRateProvider.md",
      "warnings": [],
      "factory": "",
      "upgradeableComponents": [
        {
          "entrypoint": "0x4DD03dfD36548C840B563745e3FBeC320F37BA7e",
          "implementationReviewed": "0xD792a3779D3C80bAEe8CF3304D6aEAc74bC432BE"
        },
        {
          "entrypoint": "0x794a61358D6845594F94dc1DB02A252b5b4814aD",
          "implementationReviewed": "0x03e8C5Cd5E194659b16456bb43Dd5D38886FE541"
        }
      ]
    },
    "0x3f921Ebabab0703BC06d1828D09a245e8390c263": {
      "asset": "0x035c93db04E5aAea54E6cd0261C492a3e0638b37",
      "name": "ERC4626RateProvider",
      "summary": "safe",
      "review": "./statATokenLMRateProvider.md",
      "warnings": [],
      "factory": "",
      "upgradeableComponents": [
        {
          "entrypoint": "0x035c93db04E5aAea54E6cd0261C492a3e0638b37",
          "implementationReviewed": "0xD792a3779D3C80bAEe8CF3304D6aEAc74bC432BE"
        },
        {
          "entrypoint": "0x794a61358D6845594F94dc1DB02A252b5b4814aD",
          "implementationReviewed": "0x03e8C5Cd5E194659b16456bb43Dd5D38886FE541"
        }
      ]
    },
    "0x15ACEE5F73b36762Ab1a6b7C98787b8148447898": {
      "asset": "0x2218a117083f5B482B0bB821d27056Ba9c04b1D3",
      "name": "DSRBalancerRateProviderAdapter",
      "summary": "safe",
      "review": "./DSRRateProvider.md",
      "warnings": [],
      "factory": "",
      "upgradeableComponents": []
    },
    "0x9aa3cd420f830E049e2b223D0b07D8c809C94d15": {
      "asset": "0x1F32b1c2345538c0c6f582fCB022739c4A194Ebb",
      "name": "wstETH Rate Provider",
      "summary": "safe",
      "review": "./ChainLinkRateProvider.md",
      "warnings": ["chainlink"],
      "factory": "0x83E443EF4f9963C77bd860f94500075556668cb8",
      "upgradeableComponents": []
    },
    "0xf752dd899F87a91370C1C8ac1488Aef6be687505": {
      "asset": "0x484c2D6e3cDd945a8B2DF735e079178C1036578c",
      "name": "sfrxETH Rate Provider",
      "summary": "safe",
      "review": "./ChainLinkRateProvider.md",
      "warnings": ["chainlink"],
      "factory": "0x83E443EF4f9963C77bd860f94500075556668cb8",
      "upgradeableComponents": []
    },
    "0xDe3B7eC86B67B05D312ac8FD935B6F59836F2c41": {
      "asset": "0x2Dd1B4D4548aCCeA497050619965f91f78b3b532",
      "name": "sFRAX Rate Provider",
      "summary": "safe",
      "review": "./ChainLinkRateProvider.md",
      "warnings": ["chainlink"],
      "factory": "0x83E443EF4f9963C77bd860f94500075556668cb8",
      "upgradeableComponents": []
    },
    "0x7E13b8b95d887c2326C25e71815F33Ea10A2674e": {
      "asset": "0x2Dd1B4D4548aCCeA497050619965f91f78b3b532",
      "name": "sFRAX Rate Provider Duplicate",
      "summary": "safe",
      "review": "./ChainLinkRateProvider.md",
      "warnings": ["chainlink"],
      "factory": "0x83E443EF4f9963C77bd860f94500075556668cb8",
      "upgradeableComponents": []
    },
    "0x658843BB859B7b85cEAb5cF77167e3F0a78dFE7f": {
      "asset": "0x9Bcef72be871e61ED4fBbc7630889beE758eb81D",
      "name": "rETH RocketPool Rate Provider",
      "summary": "safe",
      "review": "./LegacyReview.md",
      "warnings": ["legacy"],
      "factory": "",
      "upgradeableComponents": []
    },
    "0x97b323fc033323B66159402bcDb9D7B9DC604235": {
      "asset": "0xe05A08226c49b636ACf99c40Da8DC6aF83CE5bB3",
      "name": "ankrETH Staking Rate Provider",
      "summary": "safe",
      "review": "./LegacyReview.md",
      "warnings": ["legacy"],
      "factory": "",
      "upgradeableComponents": []
    },
    "0xef42D000a3e85C4e71C57e2C6A1E600e86f5a91B": {
      "asset": "0x5A7fACB970D094B6C7FF1df0eA68D99E6e73CBFF",
      "name": "weETH Rate Provider",
      "summary": "safe",
      "review": "./ChainLinkRateProvider.md",
      "warnings": ["chainlink"],
      "factory": "0x83E443EF4f9963C77bd860f94500075556668cb8",
      "upgradeableComponents": []
    },
    "0x1373A61449C26CC3F48C1B4c547322eDAa36eB12": {
      "asset": "0x4186BFC76E2E237523CBC30FD220FE055156b41F",
      "name": "RSETHRateReceiver",
      "summary": "safe",
      "review": "./rsETHRateProviderOptimism.md",
      "warnings": [],
      "factory": "",
      "upgradeableComponents": [
        {
          "entrypoint": "0x1373A61449C26CC3F48C1B4c547322eDAa36eB12",
          "implementationReviewed": "0x1373A61449C26CC3F48C1B4c547322eDAa36eB12"
        }
      ]
    },
    "0x52cdf016439Cf36b1c7655740BAa8216977F6487": {
      "asset": "0x57F5E098CaD7A3D1Eed53991D4d66C45C9AF7812",
      "name": "ERC4626RateProvider",
      "summary": "safe",
      "review": "./wUSDMRateProvider.md",
      "warnings": ["eoaUpgradeable"],
      "factory": "0x02a569eea6f85736E2D63C59E60d27d075E75c33",
      "upgradeableComponents": []
    }
  },
  "polygon": {
    "0x76D8B79Fb9afD4dA89913458C90B6C09676628E2": {
      "asset": "0x01d1a890D40d890d59795aFCce22F5AdbB511A3a",
      "name": "RateProvider",
      "summary": "safe",
      "review": "./RateProvider_wFRK.md",
      "warnings": ["donation"],
      "factory": "",
      "upgradeableComponents": [
        {
          "entrypoint": "0x2cb7285733A30BB08303B917A7a519C88146C6Eb",
          "implementationReviewed": "0xEdb20e3cD8C7c149Ea57fe470fb9685c4b1B8703"
        },
        {
          "entrypoint": "0x4dBA794671B891D2Ee2E3E7eA9E993026219941C",
          "implementationReviewed": "0x7714fcFe0d9C4726F6C1E3B1275C2951B9B54F65"
        },
        {
          "entrypoint": "0x0aC2E3Cd1E9b2DA91972d2363e76B5A0cE514e73",
          "implementationReviewed": "0x41d4D26F70951a2134DC862ea6248fFBE2a516bb"
        },
        {
          "entrypoint": "0x173EB1d561CcEFd8e83a3741483a8Bd76dF827Ef",
          "implementationReviewed": "0x72e923047245D2B58D87f311a2b5b487620EE60A"
        }
      ]
    },
    "0x7d10050F608c8EFFf118eDd1416D82a0EF2d7531": {
      "asset": "0x2dCa80061632f3F87c9cA28364d1d0c30cD79a19",
      "name": "ERC4626RateProvider",
      "summary": "safe",
      "review": "./statATokenLMRateProvider.md",
      "warnings": [""],
      "factory": "",
      "upgradeableComponents": [
        {
          "entrypoint": "0x2dCa80061632f3F87c9cA28364d1d0c30cD79a19",
          "implementationReviewed": "0x6a7192c55e9298874e49675a63d5ebb11ed99a66"
        },
        {
          "entrypoint": "0x794a61358D6845594F94dc1DB02A252b5b4814aD",
          "implementationReviewed": "0x1ed647b250e5b6d71dc7b25806f44c33f5658f71"
        }
      ]
    },
    "0x9977a61a6aa950044d4dcD8aA0cAb76F84ea5aCd": {
      "asset": "0x87A1fdc4C726c459f597282be639a045062c0E46",
      "name": "ERC4626RateProvider",
      "summary": "safe",
      "review": "./statATokenLMRateProvider.md",
      "warnings": [""],
      "factory": "",
      "upgradeableComponents": [
        {
          "entrypoint": "0x87A1fdc4C726c459f597282be639a045062c0E46",
          "implementationReviewed": "0x6a7192c55e9298874e49675a63d5ebb11ed99a66"
        },
        {
          "entrypoint": "0x794a61358D6845594F94dc1DB02A252b5b4814aD",
          "implementationReviewed": "0x1ed647b250e5b6d71dc7b25806f44c33f5658f71"
        }
      ]
    },
    "0x8c1944E305c590FaDAf0aDe4f737f5f95a4971B6": {
      "asset": "0x03b54A6e9a984069379fae1a4fC4dBAE93B3bCCD",
      "name": "wstETH / ETH Rate Provider",
      "summary": "unsafe",
      "review": "./ChainLinkRateProvider.md",
      "warnings": ["chainlink"],
      "factory": "0xa3b370092aeb56770B23315252aB5E16DAcBF62B",
      "upgradeableComponents": []
    },
    "0x693A9Aca2f7b699BBd3d55d980Ac8a5D7a66868B": {
      "asset": "0x03b54A6e9a984069379fae1a4fC4dBAE93B3bCCD",
      "name": "wstETH Rate Provider Duplicate",
      "summary": "safe",
      "review": "./ChainLinkRateProvider.md",
      "warnings": ["chainlink"],
      "factory": "0xa3b370092aeb56770B23315252aB5E16DAcBF62B",
      "upgradeableComponents": []
    },
    "0xeE652bbF72689AA59F0B8F981c9c90e2A8Af8d8f": {
      "asset": "0xfa68FB4628DFF1028CFEc22b4162FCcd0d45efb6",
      "name": "MaticX Rate Provider",
      "summary": "safe",
      "review": "./LegacyReview.md",
      "warnings": ["legacy"],
      "factory": "",
      "upgradeableComponents": []
    },
    "0xdEd6C522d803E35f65318a9a4d7333a22d582199": {
      "asset": "0x3A58a54C066FdC0f2D55FC9C89F0415C92eBf3C4",
      "name": "stMATIC Rate Provider",
      "summary": "safe",
      "review": "./LegacyReview.md",
      "warnings": ["legacy"],
      "factory": "",
      "upgradeableComponents": []
    },
    "0x87393BE8ac323F2E63520A6184e5A8A9CC9fC051": {
      "asset": "0xFcBB00dF1d663eeE58123946A30AB2138bF9eb2A",
      "name": "csMATIC Clay Stack Tunnel Rate Provider",
      "summary": "safe",
      "review": "./LegacyReview.md",
      "warnings": ["legacy"],
      "factory": "",
      "upgradeableComponents": []
    },
    "0x737b6ea575AD54e0c4F45c7A36Ad8c0e730aAD74": {
      "asset": "0xAF0D9D65fC54de245cdA37af3d18cbEc860A4D4b",
      "name": "wUSDR Rate Provider",
      "summary": "safe",
      "review": "./LegacyReview.md",
      "warnings": ["legacy"],
      "factory": "",
      "upgradeableComponents": []
    }
  },
  "zkevm": {
    "0xFC8d81A01deD207aD3DEB4FE91437CAe52deD0b5": {
      "asset": "0x12D8CE035c5DE3Ce39B1fDD4C1d5a745EAbA3b8C",
      "name": "AnkrETHRateProvider",
      "summary": "safe",
      "review": "./AnkrETHRateProvider.md",
      "warnings": [],
      "factory": "",
      "upgradeableComponents": [
        {
          "entrypoint": "0x12D8CE035c5DE3Ce39B1fDD4C1d5a745EAbA3b8C",
          "implementationReviewed": "0x8d98D8ec0D930078a083C7be54430D2093d3D4aB"
        },
        {
          "entrypoint": "0xEf3C162450E1d08804493aA27BE60CDAa054050F",
          "implementationReviewed": "0xd00b967296B6d8Ec266E4BA64594f892D03A4d0a"
        }
      ]
    },
    "0x4186BFC76E2E237523CBC30FD220FE055156b41F": {
      "asset": "0x8C7D118B5c47a5BCBD47cc51789558B98dAD17c5",
      "name": "RSETHRateReceiver",
      "summary": "safe",
      "review": "./rsEthRateProviderPolygonZKEVM.md",
      "warnings": ["donation"],
      "factory": "",
      "upgradeableComponents": [
        {
          "entrypoint": "0x4186BFC76E2E237523CBC30FD220FE055156b41F",
          "implementationReviewed": "0x4186BFC76E2E237523CBC30FD220FE055156b41F"
        }
      ]
    },
    "0x60b39BEC6AF8206d1E6E8DFC63ceA214A506D6c3": {
      "asset": "0xb23C20EFcE6e24Acca0Cef9B7B7aA196b84EC942",
      "name": "rETH Rate Receiver",
      "summary": "safe",
      "review": "./LegacyReview.md",
      "warnings": ["legacy"],
      "factory": "",
      "upgradeableComponents": []
    },
    "0x00346D2Fd4B2Dc3468fA38B857409BC99f832ef8": {
      "asset": "0x5D8cfF95D7A57c0BF50B30b43c7CC0D52825D4a9",
      "name": "wstETH Rate Receiver",
      "summary": "safe",
      "review": "./LegacyReview.md",
      "warnings": ["legacy"],
      "factory": "",
      "upgradeableComponents": []
    },
    "0x8c76aa5b78357e1fa104ea2bc4a219f0870251f1": {
      "asset": "0xb23C20EFcE6e24Acca0Cef9B7B7aA196b84EC942",
      "name": "rETH Rate Provider",
      "summary": "safe",
      "review": "./ChainLinkRateProvider.md",
      "warnings": ["chainlink"],
      "factory": "0x4132f7AcC9dB7A6cF7BE2Dd3A9DC8b30C7E6E6c8",
      "upgradeableComponents": []
    },
    "0x8dd590ebb702c21a41289A0a69b0C6F74bdece75": {
      "asset": "0x5D8cfF95D7A57c0BF50B30b43c7CC0D52825D4a9",
      "name": "wstETH Rate Provider",
      "summary": "safe",
      "review": "./ChainLinkRateProvider.md",
      "warnings": ["chainlink"],
      "factory": "0x4132f7AcC9dB7A6cF7BE2Dd3A9DC8b30C7E6E6c8",
      "upgradeableComponents": []
    }
  }
}<|MERGE_RESOLUTION|>--- conflicted
+++ resolved
@@ -1676,7 +1676,6 @@
       "factory": "",
       "upgradeableComponents": []
     },
-<<<<<<< HEAD
     "0xBe7bE04807762Bc433911dD927fD54a385Fa91d6": {
       "asset": "0x0bfc9d54Fc184518A81162F8fB99c2eACa081202",
       "name": "ERC4626RateProvider",
@@ -1748,7 +1747,7 @@
           "implementationReviewed": "0xeF434E4573b90b6ECd4a00f4888381e4D0CC5Ccd"
         }
       ]
-=======
+    },
     "0xdDDF909076B641C51f22ACD4b134C54adad51e68": {
       "asset": "0x657e8C867D8B37dCC18fA4Caead9C45EB088C642",
       "name": "eBtcRateProvider",
@@ -1757,7 +1756,6 @@
       "warnings": [""],
       "factory": "0x467665D4ae90e7A99c9C9AF785791058426d6eA0",
       "upgradeableComponents": []
->>>>>>> bbd0ca12
     }
   },
   "fantom": {
