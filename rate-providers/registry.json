--- conflicted
+++ resolved
@@ -2356,10 +2356,10 @@
       "warnings": [],
       "factory": "0xFC541f8d8c5e907E236C8931F0Df9F58e0C259Ec",
       "upgradeableComponents": [
-          {
+        {
           "entrypoint": "0x7B43E3875440B44613DC3bC08E7763e6Da63C8f8",
           "implementationReviewed": "0x8b98bcd9b1f8ae112fb2b58b45c3bc9a75cc4d0e"
-          }
+        }
       ]
     },
     "0x23B315083e80804A696b26093974c61eBC78CC9a": {
@@ -3226,7 +3226,6 @@
       "warnings": [""],
       "factory": "0x00de97829d01815346e58372be55aefd84ca2457",
       "upgradeableComponents": []
-<<<<<<< HEAD
     },
     "0xfbcee1fcaa2db776b4b575a8da3e8c93ea5eef53": {
       "asset": "0x9F0dF7799f6FDAd409300080cfF680f5A23df4b1",
@@ -3241,22 +3240,6 @@
           "implementationReviewed": "0xb9fa01cbd690dfd5be3d8d667c54bbdd9e41e57d"
         }
       ]
-    },
-    "0x9CB622FC4757386dc8e79d1cC66FC912dD4bBf57": {
-      "asset": "0x5E362eb2c0706Bd1d134689eC75176018385430B",
-      "name": "VaultRateOracle",
-      "summary": "safe",
-      "review": "./MellowRateProviders.md",
-      "warnings": ["donation"],
-      "factory": "",
-      "upgradeableComponents": [
-        {
-          "entrypoint": "0x5E362eb2c0706Bd1d134689eC75176018385430B",
-          "implementationReviewed": "0xe2D2E90122cb203CF1565a37ef90a256843A825A"
-        }
-      ]
-=======
->>>>>>> 8537c795
     }
   }
 }