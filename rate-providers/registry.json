--- conflicted
+++ resolved
@@ -1282,7 +1282,32 @@
         }
       ]
     },
-<<<<<<< HEAD
+    "0xF0207Ffa0b793E009DF9Df62fEE95B8FC6c93EcF": {
+      "asset": "0x09db87A538BD693E9d08544577d5cCfAA6373A48",
+      "name": "ynViewer",
+      "summary": "safe",
+      "review": "./YieldNestRateProvider.md",
+      "warnings": [],
+      "factory": "",
+      "upgradeableComponents": [
+        {
+          "entrypoint": "0xF0207Ffa0b793E009DF9Df62fEE95B8FC6c93EcF",
+          "implementationReviewed": "0x0365a6eF790e05EEe386B57326e5Ceaf5B10899e"
+        },
+        {
+          "entrypoint": "0x09db87A538BD693E9d08544577d5cCfAA6373A48",
+          "implementationReviewed": "0x14dc3d915107dca9ed39e29e14fbdfe4358a1346"
+        },
+        {
+          "entrypoint": "0x8C33A1d6d062dB7b51f79702355771d44359cD7d",
+          "implementationReviewed": "0xabd3a755e4eef24f862c268d21fd5235904cc811"
+        },
+        {
+          "entrypoint": "0x144dA5E59228E9C558B8F692Dde6c48f890D0d96",
+          "implementationReviewed": "0xF8A37F34a427611C4c54F82bF43230FA041d237B"
+        }
+      ]
+    },
     "0x414aB7081D3C2d0BA75703A465744DF99c9f9B22": {
       "asset": "0x5C5b196aBE0d54485975D1Ec29617D42D9198326",
       "name": "ERC4626RateProvider",
@@ -1294,31 +1319,6 @@
         {
           "entrypoint": "0x5C5b196aBE0d54485975D1Ec29617D42D9198326",
           "implementationReviewed": "0x2DA7E2D2C22338874A421BFbb76278f0a64Df746"
-=======
-    "0xF0207Ffa0b793E009DF9Df62fEE95B8FC6c93EcF": {
-      "asset": "0x09db87A538BD693E9d08544577d5cCfAA6373A48",
-      "name": "ynViewer",
-      "summary": "safe",
-      "review": "./YieldNestRateProvider.md",
-      "warnings": [],
-      "factory": "",
-      "upgradeableComponents": [
-        {
-          "entrypoint": "0xF0207Ffa0b793E009DF9Df62fEE95B8FC6c93EcF",
-          "implementationReviewed": "0x0365a6eF790e05EEe386B57326e5Ceaf5B10899e"
-        },
-        {
-          "entrypoint": "0x09db87A538BD693E9d08544577d5cCfAA6373A48",
-          "implementationReviewed": "0x14dc3d915107dca9ed39e29e14fbdfe4358a1346"
-        },
-        {
-          "entrypoint": "0x8C33A1d6d062dB7b51f79702355771d44359cD7d",
-          "implementationReviewed": "0xabd3a755e4eef24f862c268d21fd5235904cc811"
-        },
-        {
-          "entrypoint": "0x144dA5E59228E9C558B8F692Dde6c48f890D0d96",
-          "implementationReviewed": "0xF8A37F34a427611C4c54F82bF43230FA041d237B"
->>>>>>> 162b01c6
         }
       ]
     }
