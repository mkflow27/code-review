--- conflicted
+++ resolved
@@ -3241,7 +3241,15 @@
         }
       ]
     },
-<<<<<<< HEAD
+    "0xECDfaa456a01c9804Fc8D11955CF4B54E0eA2Bd7": {
+      "asset": "0x50c42deacd8fc9773493ed674b675be577f2634b",
+      "name": "ConstantRateProvider",
+      "summary": "safe",
+      "review": "./WETHConstantRateProvider.md",
+      "warnings": [],
+      "factory": "",
+      "upgradeableComponents": []
+    },
     "0xb86e2517caab8e7aecc7472f29c0cbdaaf28e5e5": {
       "asset": "0x016C306e103FbF48EC24810D078C65aD13c5f11B",
       "name": "Silo bwS Rateprovider",
@@ -3249,15 +3257,6 @@
       "review": "./SiloWrappedRateprovider.md",
       "warnings": [""],
       "factory": "0x00de97829d01815346e58372be55aefd84ca2457",
-=======
-    "0xECDfaa456a01c9804Fc8D11955CF4B54E0eA2Bd7": {
-      "asset": "0x50c42deacd8fc9773493ed674b675be577f2634b",
-      "name": "ConstantRateProvider",
-      "summary": "safe",
-      "review": "./WETHConstantRateProvider.md",
-      "warnings": [],
-      "factory": "",
->>>>>>> fd8b2aa6
       "upgradeableComponents": []
     }
   }
