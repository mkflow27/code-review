{
  "arbitrum": {
    "0xFC8d81A01deD207aD3DEB4FE91437CAe52deD0b5": {
      "asset": "0xe05A08226c49b636ACf99c40Da8DC6aF83CE5bB3",
      "name": "AnkrETHRateProvider",
      "summary": "safe",
      "review": "./AnkrETHRateProvider.md",
      "warnings": [],
      "factory": "",
      "upgradeableComponents": [
        {
          "entrypoint": "0xe05A08226c49b636ACf99c40Da8DC6aF83CE5bB3",
          "implementationReviewed": "0x4d8798836b630025C5c98FEbd10a90B3D7596777"
        },
        {
          "entrypoint": "0xCb0006B31e6b403fEeEC257A8ABeE0817bEd7eBa",
          "implementationReviewed": "0xd00b967296B6d8Ec266E4BA64594f892D03A4d0a"
        }
      ]
    },
    "0xD438f19b1Dd47EbECc5f904d8Fd44583CbFB7c85": {
      "asset": "0xae48b7C8e096896E32D53F10d0Bf89f82ec7b987",
      "name": "BalancerRateProvider",
      "summary": "safe",
      "review": "./BalancerRateProvider_USDF.md",
      "warnings": [],
      "factory": "",
      "upgradeableComponents": [
        {
          "entrypoint": "0x80e1a981285181686a3951B05dEd454734892a09",
          "implementationReviewed": "0x038C8535269E4AdC083Ba90388f15788174d7da7"
        }
      ]
    },
    "0x2bA447d4B823338435057571bF70907F8224BB47": {
      "asset": "0xB86fb1047A955C0186c77ff6263819b37B32440D",
      "name": "WrappedUsdPlusRateProvider",
      "summary": "safe",
      "review": "./WrappedUsdPlusRateProvider.md",
      "warnings": [],
      "factory": "",
      "upgradeableComponents": [
        {
          "entrypoint": "0xB86fb1047A955C0186c77ff6263819b37B32440D",
          "implementationReviewed": "0xA7E51DF47dcd98F729a80b1C931aAC2b5194f4A0"
        },
        {
          "entrypoint": "0xe80772Eaf6e2E18B651F160Bc9158b2A5caFCA65",
          "implementationReviewed": "0x159f28F598b5C5340D6A902D34eB373D30499660"
        },
        {
          "entrypoint": "0x73cb180bf0521828d8849bc8CF2B920918e23032",
          "implementationReviewed": "0x763018d8B4c27a6Fb320CD588e2Bc355D0d3049E"
        },
        {
          "entrypoint": "0xa44dF8A8581C2cb536234E6640112fFf932ED2c4",
          "implementationReviewed": "0x45523bC29D4bCec386f548bDc295DB28483c56E8"
        }
      ]
    },
    "0x6dbF2155B0636cb3fD5359FCcEFB8a2c02B6cb51": {
      "asset": "0x6dbF2155B0636cb3fD5359FCcEFB8a2c02B6cb51",
      "name": "PlsRdntTokenV2",
      "summary": "safe",
      "review": "./PlsRdntTokenV2.md",
      "warnings": ["donation"],
      "factory": "",
      "upgradeableComponents": [
        {
          "entrypoint": "0x6dbF2155B0636cb3fD5359FCcEFB8a2c02B6cb51",
          "implementationReviewed": "0xF7eB1efc5A3fD02399aC82aa983962280324F9b7"
        }
      ]
    },
    "0xd4e96ef8eee8678dbff4d535e033ed1a4f7605b7": {
      "asset": "0xEC70Dcb4A1EFa46b8F2D97C310C9c4790ba5ffA8",
      "name": "RocketBalancerRateProvider",
      "summary": "safe",
      "review": "./rETHRateProvider.md",
      "warnings": ["donation"],
      "factory": "",
      "upgradeableComponents": [
        {
          "entrypoint": "0x1d8f8f00cfa6758d7bE78336684788Fb0ee0Fa46",
          "implementationReviewed": "0x1d8f8f00cfa6758d7bE78336684788Fb0ee0Fa46"
        }
      ]
    },
    "0xa73ec45fe405b5bfcdc0bf4cbc9014bb32a01cd2": {
      "asset": "0xEC70Dcb4A1EFa46b8F2D97C310C9c4790ba5ffA8",
      "name": "RocketBalancerRateProvider OLD",
      "summary": "unsafe",
      "review": "./rETHRateProvider.md",
      "warnings": ["donation"],
      "factory": "",
      "upgradeableComponents": []
    },
    "0x3bB6861c0Be6673809D55b9D346b6774B634a9D7": {
      "asset": "0xB88a5Ac00917a02d82c7cd6CEBd73E2852d43574",
      "name": "BalancerAMM",
      "summary": "safe",
      "review": "./sweepRateProvider.md",
      "warnings": [],
      "factory": "",
      "upgradeableComponents": [
        {
          "entrypoint": "0xB88a5Ac00917a02d82c7cd6CEBd73E2852d43574",
          "implementationReviewed": "0x19E4F40584824029Fc100c60A74BF41b43EC4976"
        }
      ]
    },
    "0xf7c5c26B574063e7b098ed74fAd6779e65E3F836": {
      "asset": "0x5979D7b546E38E414F7E9822514be443A4800529",
      "name": "ChainlinkRateProvider",
      "summary": "safe",
      "review": "./wstethRateProvider.md",
      "warnings": [],
      "factory": "",
      "upgradeableComponents": []
    },
    "0xf25484650484DE3d554fB0b7125e7696efA4ab99": {
      "asset": "0x2416092f143378750bb29b79eD961ab195CcEea5",
      "name": "xRenzoDeposit",
      "summary": "safe",
      "review": "./ezETHRateProviderArbitrum.md",
      "warnings": [],
      "factory": "",
      "upgradeableComponents": [
        {
          "entrypoint": "0x0e60fd361fF5b90088e1782e6b21A7D177d462C5",
          "implementationReviewed": "0x3E5c63644E683549055b9Be8653de26E0B4CD36E"
        },
        {
          "entrypoint": "0xc1036D6bBa2FE24c65823110B348Ee80D3386ACd",
          "implementationReviewed": "0x5665F1F7ED2dcaD5Dc4CC9B41CA90Bae9DEE1a3A"
        },
        {
          "entrypoint": "0x387dBc0fB00b26fb085aa658527D5BE98302c84C",
          "implementationReviewed": "0x9284cEFf248315377e782df0666EE9832E119508"
        }
      ]
    },
    "0x87cD462A781c0ca843EAB131Bf368328848bB6fD": {
      "asset": "0x7CFaDFD5645B50bE87d546f42699d863648251ad",
      "name": "ERC4626RateProvider",
      "summary": "safe",
      "review": "./statATokenLMRateProvider.md",
      "warnings": [],
      "factory": "",
      "upgradeableComponents": [
        {
          "entrypoint": "0x7CFaDFD5645B50bE87d546f42699d863648251ad",
          "implementationReviewed": "0x4c0633bf70fb2bb984a9eec5d9052bdea451c70a"
        },
        {
          "entrypoint": "0x794a61358D6845594F94dc1DB02A252b5b4814aD",
          "implementationReviewed": "0x03e8c5cd5e194659b16456bb43dd5d38886fe541"
        }
      ]
    },
    "0x48942B49B5bB6f3E1d43c204a3F40a4c5F696ef6": {
      "asset": "0xb165a74407fE1e519d6bCbDeC1Ed3202B35a4140",
      "name": "ERC4626RateProvider",
      "summary": "safe",
      "review": "./statATokenLMRateProvider.md",
      "warnings": [],
      "factory": "",
      "upgradeableComponents": [
        {
          "entrypoint": "0xb165a74407fE1e519d6bCbDeC1Ed3202B35a4140",
          "implementationReviewed": "0x4c0633bf70fb2bb984a9eec5d9052bdea451c70a"
        },
        {
          "entrypoint": "0x794a61358D6845594F94dc1DB02A252b5b4814aD",
          "implementationReviewed": "0x03e8c5cd5e194659b16456bb43dd5d38886fe541"
        }
      ]
    },
    "0x3A236F67Fce401D87D7215695235e201966576E4": {
      "asset": "0x211Cc4DD073734dA055fbF44a2b4667d5E5fE5d2",
      "name": "MergedAdapterWithoutRoundsSusdeRateProviderV1",
      "summary": "safe",
      "review": "./sUSDERateProvider.md",
      "warnings": [],
      "factory": "",
      "upgradeableComponents": [
        {
          "entrypoint": "0x3A236F67Fce401D87D7215695235e201966576E4",
          "implementationReviewed": "0x0e2d75D760b12ac1F2aE84CD2FF9fD13Cb632942"
        }
      ]
    },
    "0x8aa73EC870DC4a0af6b471937682a8FC3b8A21f8": {
      "asset": "0x83e1d2310Ade410676B1733d16e89f91822FD5c3",
      "name": "StakePoolRate",
      "summary": "safe",
      "review": "./jitoSOLRateProvider.md",
      "warnings": [],
      "factory": "",
      "upgradeableComponents": [
        {
          "entrypoint": "0xa5f208e072434bC67592E4C49C1B991BA79BCA46",
          "implementationReviewed": "0x621199f6beB2ba6fbD962E8A52A320EA4F6D4aA3"
        }
      ]
    },
    "0xd983d5560129475bFC210332422FAdCb4EcD09B0": {
      "asset": "0x1DEBd73E752bEaF79865Fd6446b0c970EaE7732f",
      "name": "cbETH Rate Provider",
      "summary": "safe",
      "review": "./ChainLinkRateProvider.md",
      "warnings": ["chainlink"],
      "factory": "0x5DbAd78818D4c8958EfF2d5b95b28385A22113Cd",
      "upgradeableComponents": []
    },
    "0x2237a270E87F81A30a1980422185f806e4549346": {
      "asset": "0x95aB45875cFFdba1E5f451B950bC2E42c0053f39",
      "name": "sfrxETH Rate Provider",
      "summary": "safe",
      "review": "./ChainLinkRateProvider.md",
      "warnings": ["chainlink"],
      "factory": "0x5DbAd78818D4c8958EfF2d5b95b28385A22113Cd",
      "upgradeableComponents": []
    },
    "0x320CFa1a78d37a13C5D1cA5aA51563fF6Bb0f686": {
      "asset": "0xe3b3FE7bcA19cA77Ad877A5Bebab186bEcfAD906",
      "name": "sFRAX Rate Provider",
      "summary": "safe",
      "review": "./ChainLinkRateProvider.md",
      "warnings": ["chainlink"],
      "factory": "0x5DbAd78818D4c8958EfF2d5b95b28385A22113Cd",
      "upgradeableComponents": []
    },
    "0x155a25c8C3a9353d47BCDBc3650E19d1aEa13E54": {
      "asset": "0xe3b3FE7bcA19cA77Ad877A5Bebab186bEcfAD906",
      "name": "sFRAX Rate Provider Duplicate",
      "summary": "safe",
      "review": "./ChainLinkRateProvider.md",
      "warnings": ["chainlink"],
      "factory": "0x5DbAd78818D4c8958EfF2d5b95b28385A22113Cd",
      "upgradeableComponents": []
    },
    "0x8581953084FfdDBB82fC63f30f11bDb0E7300284": {
      "asset": "0xED65C5085a18Fa160Af0313E60dcc7905E944Dc7",
      "name": "ETHx Rate Provider",
      "summary": "safe",
      "review": "./ChainLinkRateProvider.md",
      "warnings": ["chainlink"],
      "factory": "0x5DbAd78818D4c8958EfF2d5b95b28385A22113Cd",
      "upgradeableComponents": []
    },
    "0xefa422c31fc71a636c2c630d226dba4cced1073a": {
      "asset": "0xd8724322f44e5c58d7a815f542036fb17dbbf839",
      "name": "woETH Rate Provider",
      "summary": "safe",
      "review": "./ChainLinkRateProvider.md",
      "warnings": ["chainlink"],
      "factory": "0x5DbAd78818D4c8958EfF2d5b95b28385A22113Cd",
      "upgradeableComponents": []
    },
    "0xCd9e3fb32c8F258555b8292531112bBb5B87E2F4": {
      "asset": "0x35751007a407ca6feffe80b3cb397736d2cf4dbe",
      "name": "weETH Rate Provider",
      "summary": "safe",
      "review": "./ChainLinkRateProvider.md",
      "warnings": ["chainlink"],
      "factory": "0x5DbAd78818D4c8958EfF2d5b95b28385A22113Cd",
      "upgradeableComponents": []
    },
    "0xBA74737A078C05500dD98C970909e4A3b90c35C6": {
      "asset": "0xf7d4e7273E5015C96728A6b02f31C505eE184603",
      "name": "PriceFeed",
      "summary": "safe",
      "review": "./StakewiseRateProviderArbitrum.md",
      "warnings": [],
      "factory": "",
      "upgradeableComponents": [
        {
          "entrypoint": "0xBA74737A078C05500dD98C970909e4A3b90c35C6",
          "implementationReviewed": "0xBA74737A078C05500dD98C970909e4A3b90c35C6"
        }
      ]
    },
    "0x3222d3De5A9a3aB884751828903044CC4ADC627e": {
      "asset": "0x4186BFC76E2E237523CBC30FD220FE055156b41F",
      "name": "RsETHRateProvider",
      "summary": "safe",
      "review": "./rsETHRateProviderArbitrum.md",
      "warnings": ["donation"],
      "factory": "",
      "upgradeableComponents": [
        {
          "entrypoint": "0x349A73444b1a310BAe67ef67973022020d70020d",
          "implementationReviewed": "0x8B9991f89Fc31600DCE064566ccE28dC174Fb8E4"
        },
        {
          "entrypoint": "0x947Cb49334e6571ccBFEF1f1f1178d8469D65ec7",
          "implementationReviewed": "0xc5cD38d47D0c2BD7Fe18c64a50c512063DC29700"
        },
        {
          "entrypoint": "0xA1290d69c65A6Fe4DF752f95823fae25cB99e5A7",
          "implementationReviewed": "0x60FF20BACD9A647e4025Ed8b17CE30e40095A1d2"
        },
        {
          "entrypoint": "0x3D08ccb47ccCde84755924ED6B0642F9aB30dFd2",
          "implementationReviewed": "0x0379E85188BC416A1D43Ab04b28F38B5c63F129E"
        },
        {
          "entrypoint": "0x8546A7C8C3C537914C3De24811070334568eF427",
          "implementationReviewed": "0xD7DB9604EF925aF96CDa6B45026Be64C691C7704"
        }
      ]
    },
    "0x971b35225361535D04828F16442AAA54009efE1a": {
      "asset": "0x5A7a183B6B44Dc4EC2E3d2eF43F98C5152b1d76d",
      "name": "InceptionRatioFeed",
      "summary": "safe",
      "review": "./InceptionLRTArbitrum.md",
      "warnings": [],
      "factory": "",
      "upgradeableComponents": [
        {
          "entrypoint": "0xfE715358368416E01d3A961D3a037b7359735d5e",
          "implementationReviewed": "0xBf19Eead55a6B100667f04F8FBC5371E03E8ab2E"
        }
      ]
    },
    "0x57a5a0567187FF4A8dcC1A9bBa86155E355878F2": {
      "asset": "0xd08C3F25862077056cb1b710937576Af899a4959",
      "name": "InceptionRatioFeed",
      "summary": "safe",
      "review": "./InceptionLRTArbitrum.md",
      "warnings": [],
      "factory": "",
      "upgradeableComponents": [
        {
          "entrypoint": "0xfE715358368416E01d3A961D3a037b7359735d5e",
          "implementationReviewed": "0xBf19Eead55a6B100667f04F8FBC5371E03E8ab2E"
        }
      ]
    },
    "0x7F55E509006C9Df7594C4819Ba7ebfE6EfE4854b": {
      "asset": "0x57F5E098CaD7A3D1Eed53991D4d66C45C9AF7812",
      "name": "wUSDM",
      "summary": "safe",
      "review": "./wUSDMRateProvider.md",
      "warnings": ["eoaUpgradeable"],
      "factory": "",
      "upgradeableComponents": [
        {
          "entrypoint": "0x57F5E098CaD7A3D1Eed53991D4d66C45C9AF7812",
          "implementationReviewed": "0x0369d5De7619805238540F721a85c2C859B8da10"
        }
      ]
    },
    "0x601A3bC1A24d209A2C08D2d54eC3f3aa39c3a40A": {
      "asset": "0xd3443ee1e91aF28e5FB858Fbd0D72A63bA8046E0",
      "name": "GTokenRateProvider",
      "summary": "safe",
      "review": "./GTokenRateProvider.md",
      "warnings": [],
      "factory": "",
      "upgradeableComponents": [
        {
          "entrypoint": "0xd3443ee1e91aF28e5FB858Fbd0D72A63bA8046E0",
          "implementationReviewed": "0x9093939b9bdc5322d6e2b37b62867d744c98e874"
        }
      ]
    },
    "0xf7ec24690fBCEc489E7C9A7055C04Db5C221c397": {
      "asset": "0xbC404429558292eE2D769E57d57D6E74bbd2792d",
      "name": "ERC4626RateProvider",
      "summary": "safe",
      "review": "./sUSXRateProvider.md",
      "warnings": [],
      "factory": "0xe548a29631f9E49830bE8edc22d407b2D2915F31",
      "upgradeableComponents": [
        {
          "entrypoint": "0xbC404429558292eE2D769E57d57D6E74bbd2792d",
          "implementationReviewed": "0x339B34965bD3A61025eEA3D5FDcADf75756cc0Db"
        }
      ]
    },
    "0x177862A0242acD8b5F9cc757a963c1C8883da45E": {
      "asset": "0xD9FBA68D89178e3538e708939332c79efC540179",
      "name": "ERC4626RateProvider",
      "summary": "safe",
      "review": "./statATokenLMRateProvider.md",
      "warnings": [],
      "factory": "",
      "upgradeableComponents": [
        {
          "entrypoint": "0xD9FBA68D89178e3538e708939332c79efC540179",
          "implementationReviewed": "0x9Bf9df78b1f7c76a473588c41321B5059b62981e"
        },
        {
          "entrypoint": "0x794a61358D6845594F94dc1DB02A252b5b4814aD",
          "implementationReviewed": "0x6C6c6857e2F32fcCBDb2791597350Aa034a3ce47"
        }
      ]
    },
    "0x183Ac1bCC538aa9729350f8a9C6357a268e1Bd03": {
      "asset": "0x89AEc2023f89E26Dbb7eaa7a98fe3996f9d112A8",
      "name": "ERC4626RateProvider",
      "summary": "safe",
      "review": "./statATokenLMRateProvider.md",
      "warnings": [],
      "factory": "",
      "upgradeableComponents": [
        {
          "entrypoint": "0x89AEc2023f89E26Dbb7eaa7a98fe3996f9d112A8",
          "implementationReviewed": "0x9Bf9df78b1f7c76a473588c41321B5059b62981e"
        },
        {
          "entrypoint": "0x794a61358D6845594F94dc1DB02A252b5b4814aD",
          "implementationReviewed": "0x6C6c6857e2F32fcCBDb2791597350Aa034a3ce47"
        }
      ]
    },
    "0x3a216B01db971Bf28D171C9dA44Cc8C89867697F": {
      "asset": "0xCA5d8F8a8d49439357d3CF46Ca2e720702F132b8",
      "name": "ConstantRateProvider",
      "summary": "safe",
      "review": "./ConstantRateProvider.md",
      "warnings": [],
      "factory": "",
      "upgradeableComponents": []
    },
    "0x72F6Da3b4bd0Ab7028F52339Ee3B1f94fffe2dD0": {
      "asset": "0xCA5d8F8a8d49439357d3CF46Ca2e720702F132b8",
      "name": "ConstantRateProvider",
      "summary": "safe",
      "review": "./ConstantRateProvider.md",
      "warnings": [],
      "factory": "",
      "upgradeableComponents": []
    },
    "0xdcd8db2a23e21a4b9fa3d984d5a31fb554c70832": {
      "asset": "0x82af49447d8a07e3bd95bd0d56f35241523fbab1",
      "name": "ConstantRateProvider",
      "summary": "safe",
      "review": "./ConstantRateProvider.md",
      "warnings": [],
      "factory": "",
      "upgradeableComponents": []
    },
    "0x4d494eF5CB1143991F7F767567aD7f55bCfDc279": {
      "asset": "0x7751E2F4b8ae93EF6B79d86419d42FE3295A4559",
      "name": "ERC4626RateProvider",
      "summary": "safe",
      "review": "./wUSDLPaxosRateProvider.md",
      "warnings": [],
      "factory": "0xe548a29631f9e49830be8edc22d407b2d2915f31",
      "upgradeableComponents": [
        {
          "entrypoint": "0x7751E2F4b8ae93EF6B79d86419d42FE3295A4559",
          "implementationReviewed": "0x2954C85E7e2B841d0e9A9fdcC09Dac1274057D71"
        },
        {
          "entrypoint": "0x7F850b0aB1988Dd17B69aC564c1E2857949e4dEe",
          "implementationReviewed": "0xF393cf22308C3B0dE868ec125834A9F065C11CeC"
        }
      ]
    },
    "0xDA967592898c584966AAf765C1acfd09F6e1aEAA": {
      "asset": "0x7788A3538C5fc7F9c7C8A74EAC4c898fC8d87d92",
      "name": "ERC4626RateProvider",
      "summary": "safe",
      "review": "./sUSDXRateProviderReview.md",
      "warnings": [],
      "factory": "0xe548a29631f9E49830bE8edc22d407b2D2915F31",
      "upgradeableComponents": []
    },
    "0x4FEFC8A9104464671E909c6470f3A08B71130659": {
      "asset": "0xd09ACb80C1E8f2291862c4978A008791c9167003",
      "name": "tETH / wstETH Rate Provider",
      "summary": "safe",
      "review": "./ChainLinkRateProvider.md",
      "warnings": ["chainlink"],
      "factory": "0x5DbAd78818D4c8958EfF2d5b95b28385A22113Cd",
      "upgradeableComponents": []
    },
    "0xE3dF105DB16282E5ce5cDa2d15391b04A408BcCf": {
      "asset": "0x4cE13a79f45C1Be00BdABD38B764aC28C082704E",
      "name": "Wrapped Aave Arbitrum WETH",
      "summary": "safe",
      "review": "./statATokenv2RateProvider.md",
      "warnings": [""],
      "factory": "0xe548a29631f9E49830bE8edc22d407b2D2915F31",
      "upgradeableComponents": []
    },
    "0xcdAa68ce322728FE4185a60f103C194F1E2c47BC": {
      "asset": "0xD9E3Ef2c12de90E3b03F7b7E3964956a71920d40",
      "name": "Wrapped Aave Arbitrum weETH",
      "summary": "safe",
      "review": "./MarketRateTransformerRateProviders.md",
      "warnings": [""],
      "factory": "0xeC2C6184761ab7fE061130B4A7e3Da89c72F8395",
      "upgradeableComponents": []
    },
    "0xDEA44786E61fd5475B35869586737D99B5e6dB59": {
      "asset": "0x52Dc1FEeFA4f9a99221F93D79da46Ae89b8c0967",
      "name": "Wrapped Aave Arbitrum WBTC",
      "summary": "safe",
      "review": "./statATokenv2RateProvider.md",
      "warnings": [""],
      "factory": "0xe548a29631f9E49830bE8edc22d407b2D2915F31",
      "upgradeableComponents": []
    },
    "0xDAff80737b23A6E40F77Aa28957a10c9Af5dff45": {
      "asset": "0x7F6501d3B98eE91f9b9535E4b0ac710Fb0f9e0bc",
      "name": "USDCn",
      "summary": "safe",
      "review": "./statATokenv2RateProvider.md",
      "warnings": [""],
      "factory": "0xe548a29631f9E49830bE8edc22d407b2D2915F31",
      "upgradeableComponents": []
    },
    "0x9CC54cb63E61c7D5231c506e4206Eb459250D2A7": {
      "asset": "0xe98fc055c99DECD8Da0c111B090885d5d15C774E",
      "name": "Wrapped Aave Arbitrum wstETH",
      "summary": "safe",
      "review": "./MarketRateTransformerRateProviders.md",
      "warnings": [""],
      "factory": "0xeC2C6184761ab7fE061130B4A7e3Da89c72F8395",
      "upgradeableComponents": []
    },
    "0xc6B25ba4c028Cb238AB7CaC7a2ee59Ed4F1E96d4": {
      "asset": "0xa6D12574eFB239FC1D2099732bd8b5dC6306897F",
      "name": "Wrapped Aave Arbitrum USDT",
      "summary": "safe",
      "review": "./statATokenv2RateProvider.md",
      "warnings": [""],
      "factory": "0xe548a29631f9E49830bE8edc22d407b2D2915F31",
      "upgradeableComponents": []
    },
    "0x957914d31912194911365D644F008E537C0150eb": {
      "asset": "0xEAB84053B99f2ec4433F5121A1CB1524c8c998F8",
      "name": "Wrapped Aave Arbitrum LINK",
      "summary": "safe",
      "review": "./statATokenv2RateProvider.md",
      "warnings": [""],
      "factory": "0xe548a29631f9E49830bE8edc22d407b2D2915F31",
      "upgradeableComponents": []
    },
    "0xc7c5820E210dAc087faCD1692A7E66b5fEdA1C75": {
      "asset": "0xf09EDbF2655B2A56753bD60D22CeAB2AC5D04188",
      "name": "Wrapped Aave Arbitrum ARB",
      "summary": "safe",
      "review": "./statATokenv2RateProvider.md",
      "warnings": [""],
      "factory": "0xe548a29631f9E49830bE8edc22d407b2D2915F31",
      "upgradeableComponents": []
    },
    "0xbB8A61425DFE172AA3a6f882aAFaBA00B32b7d59": {
      "asset": "0xbB8A61425DFE172AA3a6f882aAFaBA00B32b7d59",
      "name": "Wrapped Aave Arbitrum ARB",
      "summary": "safe",
      "review": "./MarketRateTransformerRateProviders.md",
      "warnings": [""],
      "factory": "0xeC2C6184761ab7fE061130B4A7e3Da89c72F8395",
      "upgradeableComponents": []
    },
    "0x788dab521C4607C99F879f327894cC6fAcd217E3": {
      "asset": "0xf253BD61aEd0E9D62523eA76CD6F38B4a51dA145",
      "name": "Wrapped Aave Arbitrum DAI",
      "summary": "safe",
      "review": "./statATokenv2RateProvider.md",
      "warnings": [""],
      "factory": "0xe548a29631f9E49830bE8edc22d407b2D2915F31",
      "upgradeableComponents": []
    },
    "0x30A225b9e9989bEd9C3e473686a29C9106E4393e": {
      "asset": "0xE6D5923281c89DC989D00817387292387552d5C1",
      "name": "Wrapped Aave Arbitrum USDC",
      "summary": "safe",
      "review": "./statATokenv2RateProvider.md",
      "warnings": [""],
      "factory": "0xe548a29631f9E49830bE8edc22d407b2D2915F31",
      "upgradeableComponents": []
    },
    "0xb866b055D0F970FD48DEA5dB28FdEa5BcAE3EA67": {
      "asset": "0xD089B4cb88Dacf4e27be869A00e9f7e2E3C18193",
      "name": "Wrapped Aave Arbitrum GHO",
      "summary": "safe",
      "review": "./statATokenv2RateProvider.md",
      "warnings": [""],
      "factory": "0xe548a29631f9E49830bE8edc22d407b2D2915F31",
      "upgradeableComponents": []
    },
<<<<<<< HEAD
    "0xb1D5c23DbfCb36864f32bc704AE4205BB9720C33": {
      "asset": "0x895e15020C3f52ddD4D8e9514eB83C39F53B1579",
      "name": "YieldFi yUSD Rate Provider",
      "summary": "safe",
      "review": "./yUSDRateProviderArbitrum.md",
      "warnings": [""],
      "factory": "",
      "upgradeableComponents": [
        {
          "entrypoint": "0xE88DA976479461080072D6461128fd401B6D4Dcb",
          "implementationReviewed": "0xfeae389573e64b4ada95a494090f2399415c8b20"
        }
      ]
=======
    "0xfa5D15F15bC1BeBf3B413d9373E27586ac799dB6": {
      "asset": "0x4ff50C17df0D1b788d021ACd85039810a1aA68A1",
      "name": "Wrapped Aave Arbitrum ezETH",
      "summary": "safe",
      "review": "./MarketRateTransformerRateProviders.md",
      "warnings": [""],
      "factory": "0xe548a29631f9E49830bE8edc22d407b2D2915F31",
      "upgradeableComponents": []
    },
    "0x998DE64cB90EdF3d205CFDB864E199fDA4d55710": {
      "asset": "0xd09ACb80C1E8f2291862c4978A008791c9167003",
      "name": "TreeHouseRateProvider",
      "summary": "safe",
      "review": "./ChainLinkRateProvider.md",
      "warnings": [],
      "factory": "0x26dEc0e6a4249F28e0f16A1a79808bF9ba308310",
      "upgradeableComponents": []
>>>>>>> 996a2352
    }
  },
  "avalanche": {
    "0xd6Fd021662B83bb1aAbC2006583A62Ad2Efb8d4A": {
      "asset": "0x12d8ce035c5de3ce39b1fdd4c1d5a745eaba3b8c",
      "name": "AnkrETHRateProvider",
      "summary": "safe",
      "review": "./AnkrETHRateProvider.md",
      "warnings": [],
      "factory": "",
      "upgradeableComponents": [
        {
          "entrypoint": "0x12D8CE035c5DE3Ce39B1fDD4C1d5a745EAbA3b8C",
          "implementationReviewed": "0x4d8798836b630025C5c98FEbd10a90B3D7596777"
        },
        {
          "entrypoint": "0xEf3C162450E1d08804493aA27BE60CDAa054050F",
          "implementationReviewed": "0x8ff4fb91c9FFf1F57310dE52D52d033c00523F81"
        }
      ]
    },
    "0x1bB74eC551cCd9FE416C71F904D64f42079A0a7f": {
      "asset": "0xa25eaf2906fa1a3a13edac9b9657108af7b703e3",
      "name": "GGAVAXRateProvider",
      "summary": "safe",
      "review": "./GGAVAXRateProvider.md",
      "warnings": ["donation"],
      "factory": "",
      "upgradeableComponents": [
        {
          "entrypoint": "0xA25EaF2906FA1a3a13EdAc9B9657108Af7B703e3",
          "implementationReviewed": "0xf80Eb498bBfD45f5E2d123DFBdb752677757843E"
        }
      ]
    },
    "0x13a80aBe608A054059CfB54Ef08809a05Fc07b82": {
      "asset": "0xf7d9281e8e363584973f946201b82ba72c965d27",
      "name": "YyAvaxRateProvider",
      "summary": "safe",
      "review": "./YyAvaxRateProvider.md",
      "warnings": [],
      "factory": "",
      "upgradeableComponents": [
        {
          "entrypoint": "0x4fe8C658f268842445Ae8f95D4D6D8Cfd356a8C8",
          "implementationReviewed": "0x280b6475BE9A67DF23B0EF75D00c876a74Bfc4b7"
        }
      ]
    },
    "0x9693AEea2B32452e0834C860E01C33295d2164a5": {
      "asset": "0xB88a5Ac00917a02d82c7cd6CEBd73E2852d43574",
      "name": "BalancerAMM",
      "summary": "safe",
      "review": "./sweepRateProvider.md",
      "warnings": [],
      "factory": "",
      "upgradeableComponents": [
        {
          "entrypoint": "0xB88a5Ac00917a02d82c7cd6CEBd73E2852d43574",
          "implementationReviewed": "0x8A7d9967A31fe557041519c131B355176734d907"
        }
      ]
    },
    "0x5f8147f9e4fB550C5be815C8a20013171eEFB46D": {
      "asset": "0x2b2C81e08f1Af8835a78Bb2A90AE924ACE0eA4bE",
      "name": "sAVAX Rate Provider",
      "summary": "safe",
      "review": "./LegacyReview.md",
      "warnings": ["legacy"],
      "factory": "",
      "upgradeableComponents": []
    },
    "0xD70C8AaC058E6daFe3446F78091325F9E29bcee4": {
      "asset": "0xc3344870d52688874b06d844E0C36cc39FC727F6",
      "name": "ankrAVAX Rate Provider",
      "summary": "safe",
      "review": "./LegacyReview.md",
      "warnings": ["legacy"],
      "factory": "",
      "upgradeableComponents": []
    },
    "0x484ebac26a05e1feb7909243f293a4f79eef837a": {
      "asset": "0x6A02C7a974F1F13A67980C80F774eC1d2eD8f98d",
      "name": "ERC4626RateProvider",
      "summary": "safe",
      "review": "./statATokenLMRateProvider.md",
      "warnings": [],
      "factory": "",
      "upgradeableComponents": [
        {
          "entrypoint": "0x6A02C7a974F1F13A67980C80F774eC1d2eD8f98d",
          "implementationReviewed": "0xB67347196F551d1f85B7a07e64e0E47E6c9c254a"
        },
        {
          "entrypoint": "0x794a61358D6845594F94dc1DB02A252b5b4814aD",
          "implementationReviewed": "0x1f69d4700B34A1D9F92E55235df414FcC02A8306"
        }
      ]
    },
    "0x7E98951ae90fd1Fd7aF3cfe0ACA2A8a8D0FC5767": {
      "asset": "0xC509aB7bB4eDbF193b82264D499a7Fc526Cd01F4",
      "name": "ERC4626RateProvider",
      "summary": "safe",
      "review": "./statATokenLMRateProvider.md",
      "warnings": [],
      "factory": "0xfCe81cafe4b3F7e2263EFc2d907f488EBF2B238E",
      "upgradeableComponents": [
        {
          "entrypoint": "0xC509aB7bB4eDbF193b82264D499a7Fc526Cd01F4",
          "implementationReviewed": "0xB67347196F551d1f85B7a07e64e0E47E6c9c254a"
        },
        {
          "entrypoint": "0x794a61358D6845594F94dc1DB02A252b5b4814aD",
          "implementationReviewed": "0x5DFb8c777C19d3cEdcDc7398d2EeF1FB0b9b05c9"
        }
      ]
    },
    "0xd0C13867BeA969398370B2A2B9124e3b2E48743C": {
      "asset": "0xb31f66aa3c1e785363f0875a1b74e27b85fd66c7",
      "name": "ConstantRateProvider",
      "summary": "safe",
      "review": "./ConstantRateProvider.md",
      "warnings": [],
      "factory": "",
      "upgradeableComponents": []
    }
  },
  "base": {
    "0x829Be222f36C6B7D48a7e1270b3c070BA2Ee98C4": {
      "asset": "0xe9F2a5F9f3c846f29066d7fB3564F8E6B6b2D65b",
      "name": "Superform USDC Rate Provider",
      "summary": "safe",
      "review": "./SuperformRateProviders.md",
      "warnings": [],
      "factory": "0xEfD3aF73d3359014f3B864d37AC672A6d3D7ff1A",
      "upgradeableComponents": []
    },
    "0xe1b1e024f4Bc01Bdde23e891E081b76a1A914ddd": {
      "asset": "0xd95ca61CE9aAF2143E81Ef5462C0c2325172E028",
      "name": "WrappedUsdPlusRateProvider",
      "summary": "safe",
      "review": "./WrappedUsdPlusRateProvider.md",
      "warnings": [],
      "factory": "",
      "upgradeableComponents": [
        {
          "entrypoint": "0xd95ca61CE9aAF2143E81Ef5462C0c2325172E028",
          "implementationReviewed": "0xE3434045a3bE5376e8d3Cf841981835996561f80"
        },
        {
          "entrypoint": "0xB79DD08EA68A908A97220C76d19A6aA9cBDE4376",
          "implementationReviewed": "0x441Df98011aD427C5692418999ba2150e6d84277"
        },
        {
          "entrypoint": "0x7cb1B38591021309C64f451859d79312d8Ca2789",
          "implementationReviewed": "0x083f016e9928a3eaa3aca0ff9f4e4ded5db3b4b7"
        },
        {
          "entrypoint": "0x8ab9012D1BfF1b62c2ad82AE0106593371e6b247",
          "implementationReviewed": "0x292F13d4BfD6f6aE0Bf8Be981bcC44eC4850e5E9"
        }
      ]
    },
    "0xeC0C14Ea7fF20F104496d960FDEBF5a0a0cC14D0": {
      "asset": "0x99aC4484e8a1dbd6A185380B3A811913Ac884D87",
      "name": "DSRBalancerRateProviderAdapter",
      "summary": "safe",
      "review": "./DSRRateProvider.md",
      "warnings": [],
      "factory": "",
      "upgradeableComponents": []
    },
    "0x4467Ab7BC794bb3929d77e826328BD378bf5392F": {
      "asset": "0x4EA71A20e655794051D1eE8b6e4A3269B13ccaCc",
      "name": "ERC4626RateProvider",
      "summary": "safe",
      "review": "./statATokenLMRateProvider.md",
      "warnings": [],
      "factory": "",
      "upgradeableComponents": [
        {
          "entrypoint": "0x4EA71A20e655794051D1eE8b6e4A3269B13ccaCc",
          "implementationReviewed": "0xF1Cd4193bbc1aD4a23E833170f49d60f3D35a621"
        },
        {
          "entrypoint": "0xA238Dd80C259a72e81d7e4664a9801593F98d1c5",
          "implementationReviewed": "0xE9547fc44C271dBddf94D8E20b46836B87DA6789"
        }
      ]
    },
    "0x3786a6CAAB433f5dfE56503207DF31DF87C5b5C1": {
      "asset": "0x2Ae3F1Ec7F1F5012CFEab0185bfc7aa3cf0DEc22",
      "name": "cbETH Rate Provider",
      "summary": "safe",
      "review": "./ChainLinkRateProvider.md",
      "warnings": ["chainlink"],
      "factory": "0x0A973B6DB16C2ded41dC91691Cc347BEb0e2442B",
      "upgradeableComponents": []
    },
    "0x5a7A419C59eAAdec8Dc00bc93ac95612e6e154Cf": {
      "asset": "0x04C0599Ae5A44757c0af6F9eC3b93da8976c150A",
      "name": "weETH Rate Provider",
      "summary": "safe",
      "review": "./ChainLinkRateProvider.md",
      "warnings": ["chainlink"],
      "factory": "0x0A973B6DB16C2ded41dC91691Cc347BEb0e2442B",
      "upgradeableComponents": []
    },
    "0x039f7205C2cBa4535C2575123Ac3D657263892c4": {
      "asset": "0xB6fe221Fe9EeF5aBa221c348bA20A1Bf5e73624c",
      "name": "rETH RocketPool Rate Provider",
      "summary": "safe",
      "review": "./LegacyReview.md",
      "warnings": ["legacy"],
      "factory": "",
      "upgradeableComponents": []
    },
    "0x5E10C2a55fB6E4C14c50C7f6B82bb28A813a4748": {
      "asset": "0x4200000000000000000000000000000000000006",
      "name": "ConstantRateProvider",
      "summary": "safe",
      "review": "./ConstantRateProvider.md",
      "warnings": [],
      "factory": "",
      "upgradeableComponents": []
    },
    "0x3e89cc86307aF44A77EB29d0c4163d515D348313": {
      "asset": "0x4200000000000000000000000000000000000006",
      "name": "ConstantRateProvider",
      "summary": "safe",
      "review": "./ConstantRateProvider.md",
      "warnings": [],
      "factory": "",
      "upgradeableComponents": []
    },
    "0x3fA516CEB5d068b60FDC0c68a3B793Fc43B88f15": {
      "asset": "0x4200000000000000000000000000000000000006",
      "name": "ConstantRateProvider",
      "summary": "safe",
      "review": "./ConstantRateProvider.md",
      "warnings": [],
      "factory": "",
      "upgradeableComponents": []
    },
    "0xd58338f102e8de2e3d9d54cc043c6d606826a790": {
      "asset": "0xcbb7c0000ab88b473b1f5afd9ef808440eed33bf",
      "name": "ConstantRateProvider",
      "summary": "safe",
      "review": "./ConstantRateProvider.md",
      "warnings": [],
      "factory": "",
      "upgradeableComponents": []
    },
    "0x4a0f0012004bc22d4fdb818b9c539e78adc0c69d": {
      "asset": "0xcbb7c0000ab88b473b1f5afd9ef808440eed33bf",
      "name": "ConstantRateProvider",
      "summary": "safe",
      "review": "./ConstantRateProvider.md",
      "warnings": [],
      "factory": "",
      "upgradeableComponents": []
    },
    "0x3b3dd5f913443bb5E70389F29c83F7DCA460CAe1": {
      "asset": "0xc1cba3fcea344f92d9239c08c0568f6f2f0ee452",
      "name": "wstETH Rate Provider",
      "summary": "safe",
      "review": "./ChainLinkRateProvider.md",
      "warnings": ["chainlink"],
      "factory": "0x0A973B6DB16C2ded41dC91691Cc347BEb0e2442B",
      "upgradeableComponents": []
    },
    "0x6ac3b3BeCE5AA61C6AB5d50ecd2D47b1f18ACe49": {
      "asset": "0x2416092f143378750bb29b79ed961ab195cceea5",
      "name": "ezETH Rate Provider",
      "summary": "safe",
      "review": "./ChainLinkRateProvider.md",
      "warnings": ["chainlink"],
      "factory": "0x0A973B6DB16C2ded41dC91691Cc347BEb0e2442B",
      "upgradeableComponents": []
    },
    "0xc11082BbDBB8AaB12d0947EEAD2c8bc28E1b3B34": {
      "asset": "0x616a4E1db48e22028f6bbf20444Cd3b8e3273738",
      "name": "Seamless USDC Rate Provider",
      "summary": "safe",
      "review": "./MorphoERC4626RateProviders.md",
      "warnings": [],
      "factory": "0xEfD3aF73d3359014f3B864d37AC672A6d3D7ff1A",
      "upgradeableComponents": []
    },
    "0x9e0926C3c5D2F42845Bf4F980F926b60323872d7": {
      "asset": "0x7BfA7C4f149E7415b73bdeDfe609237e29CBF34A",
      "name": "Spark USDC Rate Provider",
      "summary": "safe",
      "review": "./MorphoERC4626RateProviders.md",
      "warnings": [],
      "factory": "0xEfD3aF73d3359014f3B864d37AC672A6d3D7ff1A",
      "upgradeableComponents": []
    },
    "0xdCb03A77bB54E0a05D591e543FA39E9c46E8Febb": {
      "asset": "0x23479229e52Ab6aaD312D0B03DF9F33B46753B5e",
      "name": "Ionic Ecosystem USDC Rate Provider",
      "summary": "safe",
      "review": "./MorphoERC4626RateProviders.md",
      "warnings": [],
      "factory": "0xEfD3aF73d3359014f3B864d37AC672A6d3D7ff1A",
      "upgradeableComponents": []
    },
    "0xcc028cF7F8fA7986001fa7063A2E26b3094b42fd": {
      "asset": "0x5A32099837D89E3a794a44fb131CBbAD41f87a8C",
      "name": "Ionic Ecosystem WETH Rate Provider",
      "summary": "safe",
      "review": "./MorphoERC4626RateProviders.md",
      "warnings": [],
      "factory": "0xEfD3aF73d3359014f3B864d37AC672A6d3D7ff1A",
      "upgradeableComponents": []
    },
    "0x14BD1e9b30007510c2aFE3a7a8053A6DE5605d35": {
      "asset": "0xe298b938631f750DD409fB18227C4a23dCdaab9b",
      "name": "ERC4626RateProvider",
      "summary": "safe",
      "review": "./statATokenLMRateProvider.md",
      "warnings": [""],
      "factory": "0xEfD3aF73d3359014f3B864d37AC672A6d3D7ff1A",
      "upgradeableComponents": []
    },
    "0x0368b79b6A173a5aD589594E3227153D8cC7Cecc": {
      "asset": "0xC768c589647798a6EE01A91FdE98EF2ed046DBD6",
      "name": "ERC4626RateProvider",
      "summary": "safe",
      "review": "./statATokenLMRateProvider.md",
      "warnings": [""],
      "factory": "0xEfD3aF73d3359014f3B864d37AC672A6d3D7ff1A",
      "upgradeableComponents": []
    },
    "0xbF21251c74208771e25De5C08971cE586236EE89": {
      "asset": "0xFA2A03b6f4A65fB1Af64f7d935fDBf78693df9aF",
      "name": "ERC4626RateProvider",
      "summary": "safe",
      "review": "./statATokenLMRateProvider.md",
      "warnings": [],
      "factory": "",
      "upgradeableComponents": []
    },
    "0xcb1f29103F710A0A562de7f0e9DDE223D0860674": {
      "asset": "0x0830820D1A9aa1554364752d6D8F55C836871B74",
      "name": "AaveMarketRateTransformer",
      "summary": "safe",
      "review": "./MarketRateTransformerRateProviders.md",
      "warnings": [],
      "factory": "",
      "upgradeableComponents": []
    },
    "0x940748d30315276362f594ECcCb648A4f9aB7629": {
      "asset": "0x5e8B674127B321DC344c078e58BBACc3f3008962",
      "name": "AaveMarketRateTransformer",
      "summary": "safe",
      "review": "./MarketRateTransformerRateProviders.md",
      "warnings": [],
      "factory": "",
      "upgradeableComponents": []
    },
    "0xBa0Fd0f3B019e8aBA61FEA2ac4Eb56b29F6808c0": {
      "asset": "0x74D4D1D440c9679b1013999Bd91507eAa2fff651",
      "name": "ERC4626RateProvider",
      "summary": "safe",
      "review": "./statATokenLMRateProvider.md",
      "warnings": [],
      "factory": "",
      "upgradeableComponents": []
    },
    "0xFF4B2CE4131E0Fb6b8A40447B4dF96Bdc83f759a": {
      "asset": "0xF8F10f39116716e89498c1c5E94137ADa11b2BC7",
      "name": "AaveMarketRateTransformer",
      "summary": "safe",
      "review": "./MarketRateTransformerRateProviders.md",
      "warnings": [],
      "factory": "",
      "upgradeableComponents": []
    },
<<<<<<< HEAD
    "0xD47c15CDD7c734db321F07CB9AB1f852aE9A0b83": {
      "asset": "0x895e15020C3f52ddD4D8e9514eB83C39F53B1579",
      "name": "YieldFi yUSD Rate Provider",
      "summary": "safe",
      "review": "./yUSDRateProviderBase.md",
      "warnings": [""],
      "factory": "",
      "upgradeableComponents": [
        {
          "entrypoint": "0xE88DA976479461080072D6461128fd401B6D4Dcb",
          "implementationReviewed": "0xfeae389573e64b4ada95a494090f2399415c8b20"
=======
    "0x84394fa6a39bdff63b255622da362b113c690267": {
      "asset": "0x5875eEE11Cf8398102FdAd704C9E96607675467a",
      "name": "SavingsUSDSRateProvider",
      "summary": "safe",
      "review": "./sUSDSBaseRateProvider.md",
      "warnings": [],
      "factory": "",
      "upgradeableComponents": [
        {
          "entrypoint": "0xa3931d71877C0E7a3148CB7Eb4463524FEc27fbD",
          "implementationReviewed": "0x4e7991e5C547ce825BdEb665EE14a3274f9F61e0"
>>>>>>> 996a2352
        }
      ]
    }
  },
  "ethereum": {
    "0x9fA39387D479fd456367190c82739eD6dC86491D": {
      "asset": "0xF7DE3c70F2db39a188A81052d2f3C8e3e217822a",
      "name": "Superform USDC Rate Provider",
      "summary": "safe",
      "review": "./SuperformRateProviders.md",
      "warnings": [],
      "factory": "0xFC541f8d8c5e907E236C8931F0Df9F58e0C259Ec",
      "upgradeableComponents": []
    },
    "0x1aCB59d7c5D23C0310451bcd7bA5AE46d18c108C": {
      "asset": "0xF1617882A71467534D14EEe865922de1395c9E89",
      "name": "asETHRateProvider",
      "summary": "safe",
      "review": "./asETHRateProvider.md",
      "warnings": ["donation"],
      "factory": "0xFC541f8d8c5e907E236C8931F0Df9F58e0C259Ec",
      "upgradeableComponents": [
        {
          "entrypoint": "0xF1617882A71467534D14EEe865922de1395c9E89",
          "implementationReviewed": "0xD9F64Ee3DD6F552c1BcfC8862dbD130bc6697a66"
        },
        {
          "entrypoint": "0xFC87753Df5Ef5C368b5FBA8D4C5043b77e8C5b39",
          "implementationReviewed": "0x5f898DC62d699ecBeD578E4A9bEf46009EA8424b"
        }
      ]
    },
    "0x2c3b8c5e98A6e89AAAF21Deebf5FF9d08c4A9FF7": {
      "asset": "0xF1376bceF0f78459C0Ed0ba5ddce976F1ddF51F4",
      "name": "BalancerRateProxy",
      "summary": "safe",
      "review": "./BalancerRateProxy_uniETH.md",
      "warnings": ["donation"],
      "factory": "",
      "upgradeableComponents": [
        {
          "entrypoint": "0x4beFa2aA9c305238AA3E0b5D17eB20C045269E9d",
          "implementationReviewed": "0x9Ba573D531b45521a4409f3D3e1bC0d7dfF7C757"
        }
      ]
    },
    "0xAAE054B9b822554dd1D9d1F48f892B4585D3bbf0": {
      "asset": "0xA35b1B31Ce002FBF2058D22F30f95D405200A15b",
      "name": "ETHxRateProvider",
      "summary": "safe",
      "review": "./ETHxRateProvider.md",
      "warnings": [],
      "factory": "",
      "upgradeableComponents": [
        {
          "entrypoint": "0xcf5EA1b38380f6aF39068375516Daf40Ed70D299",
          "implementationReviewed": "0x9dceaeB1C035C1427E64E6c6fEC61F816e0d0FF5"
        }
      ]
    },
    "0xA6aeD7922366611953546014A3f9e93f058756a2": {
      "asset": "0x93ef1Ea305D11A9b2a3EbB9bB4FCc34695292E7d",
      "name": "QueenRateProvider",
      "summary": "safe",
      "review": "./QueenRateProvider.md",
      "warnings": ["donation"],
      "factory": "",
      "upgradeableComponents": []
    },
    "0x67560A970FFaB46D65cB520dD3C2fF4E684f29c2": {
      "asset": "0xC4cafEFBc3dfeA629c589728d648CB6111DB3136",
      "name": "TBYRateProvider",
      "summary": "safe",
      "review": "./TBYRateProvider.md",
      "warnings": [],
      "factory": "0x97390050B63eb56C0e39bB0D8d364333Eb3AFD12",
      "upgradeableComponents": []
    },
    "0xDceC4350d189Ea7e1DD2C9BDa63cB0e0Ae34b81F": {
      "asset": "0x8dc5BE35672D650bc8A176A4bafBfC33555D80AC",
      "name": "TBYRateProvider",
      "summary": "safe",
      "review": "./TBYRateProvider.md",
      "warnings": [],
      "factory": "0x97390050B63eb56C0e39bB0D8d364333Eb3AFD12",
      "upgradeableComponents": []
    },
    "0xc7177B6E18c1Abd725F5b75792e5F7A3bA5DBC2c": {
      "asset": "0x83F20F44975D03b1b09e64809B757c47f942BEeA",
      "name": "SavingsDAIRateProvider",
      "summary": "safe",
      "review": "./SavingsDAIRateProvider.md",
      "warnings": [],
      "factory": "",
      "upgradeableComponents": []
    },
    "0xd8689E8740C23d73136744817347fd6aC464E842": {
      "asset": "0xaF4ce7CD4F8891ecf1799878c3e9A35b8BE57E09",
      "name": "wUSDKRateProvider",
      "summary": "safe",
      "review": "./wUSDKRateProvider.md",
      "warnings": ["donation"],
      "factory": "",
      "upgradeableComponents": []
    },
    "0x4b697C8c3220FcBdd02DFFa46db5a896ae7a0843": {
      "asset": "0xf33687811f3ad0cd6b48dd4b39f9f977bd7165a2",
      "name": "TruMaticRateProvider",
      "summary": "safe",
      "review": "./TruMaticRateProvider.md",
      "warnings": ["donation"],
      "factory": "",
      "upgradeableComponents": [
        {
          "entrypoint": "0x4b697C8c3220FcBdd02DFFa46db5a896ae7a0843",
          "implementationReviewed": "0x6e8135b003F288aA4009D948e9646588861C5575"
        },
        {
          "entrypoint": "0xA43A7c62D56dF036C187E1966c03E2799d8987ed",
          "implementationReviewed": "0x2a9fD373Ed3Ce392bb5ad8Ee146CFAB66c9fAEae"
        },
        {
          "entrypoint": "0xeA077b10A0eD33e4F68Edb2655C18FDA38F84712",
          "implementationReviewed": "0xf98864DA30a5bd657B13e70A57f5718aBf7BAB31"
        },
        {
          "entrypoint": "0x5e3Ef299fDDf15eAa0432E6e66473ace8c13D908",
          "implementationReviewed": "0xbA9Ac3C9983a3e967f0f387c75cCbD38Ad484963"
        }
      ]
    },
    "0xf518f2EbeA5df8Ca2B5E9C7996a2A25e8010014b": {
      "asset": "0x24Ae2dA0f361AA4BE46b48EB19C91e02c5e4f27E",
      "name": "MevEthRateProvider",
      "summary": "safe",
      "review": "./MevEthRateProvider.md",
      "warnings": ["donation"],
      "factory": "",
      "upgradeableComponents": []
    },
    "0xCd5fE23C85820F7B72D0926FC9b05b43E359b7ee": {
      "asset": "0xCd5fE23C85820F7B72D0926FC9b05b43E359b7ee",
      "name": "WeETH",
      "summary": "safe",
      "review": "./WeETH.md",
      "warnings": [],
      "factory": "",
      "upgradeableComponents": [
        {
          "entrypoint": "0xCd5fE23C85820F7B72D0926FC9b05b43E359b7ee",
          "implementationReviewed": "0xe629ee84C1Bd9Ea9c677d2D5391919fCf5E7d5D9"
        },
        {
          "entrypoint": "0x308861A430be4cce5502d0A12724771Fc6DaF216",
          "implementationReviewed": "0x4D784Aa9eacc108ea5A326747870897f88d93860"
        },
        {
          "entrypoint": "0x35fA164735182de50811E8e2E824cFb9B6118ac2",
          "implementationReviewed": "0x1B47A665364bC15C28B05f449B53354d0CefF72f"
        },
        {
          "entrypoint": "0x3d320286E014C3e1ce99Af6d6B00f0C1D63E3000",
          "implementationReviewed": "0x047A7749AD683C2Fd8A27C7904Ca8dD128F15889"
        },
        {
          "entrypoint": "0x0EF8fa4760Db8f5Cd4d993f3e3416f30f942D705",
          "implementationReviewed": "0x9D6fC3cBaaD0ef36b2B3a4b4b311C9dd267a4aeA"
        },
        {
          "entrypoint": "0x57AaF0004C716388B21795431CD7D5f9D3Bb6a41",
          "implementationReviewed": "0x698cB4508F13Cc12aAD36D2B64413C302B781d9A"
        }
      ]
    },
    "0x8023518b2192FB5384DAdc596765B3dD1cdFe471": {
      "asset": "0xf1C9acDc66974dFB6dEcB12aA385b9cD01190E38",
      "name": "PriceFeed",
      "summary": "safe",
      "review": "./osEthRateProvider.md",
      "warnings": [],
      "factory": "",
      "upgradeableComponents": []
    },
    "0x387dBc0fB00b26fb085aa658527D5BE98302c84C": {
      "asset": "0xbf5495Efe5DB9ce00f80364C8B423567e58d2110",
      "name": "BalancerRateProvider",
      "summary": "safe",
      "review": "ezETHRateProvider.md",
      "warnings": ["donation"],
      "factory": "",
      "upgradeableComponents": [
        {
          "entrypoint": "0x387dBc0fB00b26fb085aa658527D5BE98302c84C",
          "implementationReviewed": "0x9284cEFf248315377e782df0666EE9832E119508"
        },
        {
          "entrypoint": "0xbf5495Efe5DB9ce00f80364C8B423567e58d2110",
          "implementationReviewed": "0x1e756B7bCca7B26FB9D85344B3525F5559bbacb0"
        },
        {
          "entrypoint": "0x74a09653A083691711cF8215a6ab074BB4e99ef5",
          "implementationReviewed": "0x18Ac4D26ACD4c5C4FE98C9098D2E5e1e501A042a"
        },
        {
          "entrypoint": "0x4994EFc62101A9e3F885d872514c2dC7b3235849",
          "implementationReviewed": "0x09aA40B6e0e768a04d650302e1879DCED6b7666E"
        },
        {
          "entrypoint": "0x5a12796f7e7EBbbc8a402667d266d2e65A814042",
          "implementationReviewed": "0x5a12796f7e7EBbbc8a402667d266d2e65A814042"
        },
        {
          "entrypoint": "0xbAf5f3A05BD7Af6f3a0BBA207803bf77e2657c8F",
          "implementationReviewed": "0xceEa4f26924F2CF55f59A560d6F323241728019a"
        },
        {
          "entrypoint": "0x0B1981a9Fcc24A445dE15141390d3E46DA0e425c",
          "implementationReviewed": "0xceEa4f26924F2CF55f59A560d6F323241728019a"
        }
      ]
    },
    "0x746df66bc1Bb361b9E8E2a794C299c3427976e6C": {
      "asset": "0xA1290d69c65A6Fe4DF752f95823fae25cB99e5A7",
      "name": "RsETHRateProvider",
      "summary": "safe",
      "review": "rsETHRateProvider.md",
      "warnings": ["donation"],
      "factory": "",
      "upgradeableComponents": [
        {
          "entrypoint": "0x349A73444b1a310BAe67ef67973022020d70020d",
          "implementationReviewed": "0xf1bed40dbee8fc0f324fa06322f2bbd62d11c97d"
        },
        {
          "entrypoint": "0x947Cb49334e6571ccBFEF1f1f1178d8469D65ec7",
          "implementationReviewed": "0x8d9cd771c51b7f6217e0000c1c735f05adbe6594"
        },
        {
          "entrypoint": "0xA1290d69c65A6Fe4DF752f95823fae25cB99e5A7",
          "implementationReviewed": "0x8e2fe2f55f295f3f141213789796fa79e709ef23"
        },
        {
          "entrypoint": "0x3D08ccb47ccCde84755924ED6B0642F9aB30dFd2",
          "implementationReviewed": "0x0379e85188bc416a1d43ab04b28f38b5c63f129e"
        },
        {
          "entrypoint": "0x8546A7C8C3C537914C3De24811070334568eF427",
          "implementationReviewed": "0xd7db9604ef925af96cda6b45026be64c691c7704"
        }
      ]
    },
    "0xad4bFaFAe75ECd3fED5cFad4E4E9847Cd47A1879": {
      "asset": "0x6733F0283711F225A447e759D859a70b0c0Fd2bC",
      "name": "svETHRateProvider",
      "summary": "safe",
      "review": "sveth.md",
      "warnings": ["donation"],
      "factory": "",
      "upgradeableComponents": [
        {
          "entrypoint": "0x38D64ce1Bdf1A9f24E0Ec469C9cAde61236fB4a0",
          "implementationReviewed": "0x38D64ce1Bdf1A9f24E0Ec469C9cAde61236fB4a0"
        }
      ]
    },
    "0xFAe103DC9cf190eD75350761e95403b7b8aFa6c0": {
      "asset": "0xFAe103DC9cf190eD75350761e95403b7b8aFa6c0",
      "name": "RswETH",
      "summary": "safe",
      "review": "./rswethRateProvider.md",
      "warnings": [""],
      "factory": "",
      "upgradeableComponents": [
        {
          "entrypoint": "0xFAe103DC9cf190eD75350761e95403b7b8aFa6c0",
          "implementationReviewed": "0xcD284A617b4ED7697c2E455d95049c7Fc538785c"
        },
        {
          "entrypoint": "0xd5A73c748449a45CC7D9f21c7ed3aB9eB3D2e959",
          "implementationReviewed": "0xF00E70450EB294C6fe430c842A09796D73c28977"
        },
        {
          "entrypoint": "0x796592b2092F7E150C48643dA19Dd2F28be3333F",
          "implementationReviewed": "0x527d6db79bFf473B8DD722429bDB3B0C8b855D23"
        }
      ]
    },
    "0xD02011C6C8AEE310D0aA42AA98BFE9DCa547fCc0": {
      "asset": "0xb45ad160634c528Cc3D2926d9807104FA3157305",
      "name": "ERC4626RateProvider",
      "summary": "safe",
      "review": "./sDOLARateProvider.md",
      "warnings": ["donation"],
      "factory": "",
      "upgradeableComponents": []
    },
    "0xe3E123ED9fec48a6f40A8aC7bE9afEDDAD80F146": {
      "asset": "0xB88a5Ac00917a02d82c7cd6CEBd73E2852d43574",
      "name": "BalancerAMM",
      "summary": "safe",
      "review": "./sweepRateProvider.md",
      "warnings": [],
      "factory": "",
      "upgradeableComponents": [
        {
          "entrypoint": "0xB88a5Ac00917a02d82c7cd6CEBd73E2852d43574",
          "implementationReviewed": "0xf0604A1c725F8eeb14FF082F2275AfE0B67A32D5"
        }
      ]
    },
    "0x343281Bb5029C4b698fE736D800115ac64D5De39": {
      "asset": "0x7FA768E035F956c41d6aeaa3Bd857e7E5141CAd5",
      "name": "InstETHRateProvider",
      "summary": "safe",
      "review": "./InceptionLRTRateProvider.md",
      "warnings": ["donation"],
      "factory": "",
      "upgradeableComponents": [
        {
          "entrypoint": "0x814CC6B8fd2555845541FB843f37418b05977d8d",
          "implementationReviewed": "0xbBf7fc7036B60D1E88913bD583dC5E39957F9f17"
        },
        {
          "entrypoint": "0x7FA768E035F956c41d6aeaa3Bd857e7E5141CAd5",
          "implementationReviewed": "0xBAa61A8d8BC52f5a9256612Fab498c542188A132"
        }
      ]
    },
    "0xda3E8CD08753a05Ed4103aF28c69C47e35d6D8Da": {
      "asset": "0x862c57d48becB45583AEbA3f489696D22466Ca1b",
      "name": "ERC4626RateProvider",
      "summary": "safe",
      "review": "./statATokenLMRateProvider.md",
      "warnings": [""],
      "factory": "",
      "upgradeableComponents": [
        {
          "entrypoint": "0x862c57d48becB45583AEbA3f489696D22466Ca1b",
          "implementationReviewed": "0xc026f5dd7869e0ddc44a759ea3dec6d5cd8d996b"
        },
        {
          "entrypoint": "0x87870Bca3F3fD6335C3F4ce8392D69350B4fA4E2",
          "implementationReviewed": "0x5faab9e1adbddad0a08734be8a52185fd6558e14"
        }
      ]
    },
    "0x3fc2eada4FE8ecc835E74D295b9447B4A4475bAE": {
      "asset": "0x848107491E029AFDe0AC543779c7790382f15929",
      "name": "ERC4626RateProvider",
      "summary": "safe",
      "review": "./statATokenLMRateProvider.md",
      "warnings": [""],
      "factory": "https://etherscan.io/address/0xfc541f8d8c5e907e236c8931f0df9f58e0c259ec",
      "upgradeableComponents": [
        {
          "entrypoint": "0x848107491E029AFDe0AC543779c7790382f15929",
          "implementationReviewed": "0xc026f5dd7869e0ddc44a759ea3dec6d5cd8d996b"
        },
        {
          "entrypoint": "0x87870Bca3F3fD6335C3F4ce8392D69350B4fA4E2",
          "implementationReviewed": "0x5faab9e1adbddad0a08734be8a52185fd6558e14"
        }
      ]
    },
    "0x159aa33322918C12a08d8b83a215836781C2682F": {
      "asset": "0xDBf5E36569798D1E39eE9d7B1c61A7409a74F23A",
      "name": "ERC4626RateProvider",
      "summary": "safe",
      "review": "./statATokenLMRateProvider.md",
      "warnings": [""],
      "factory": "0xFC541f8d8c5e907E236C8931F0Df9F58e0C259Ec",
      "upgradeableComponents": [
        {
          "entrypoint": "0xDBf5E36569798D1E39eE9d7B1c61A7409a74F23A",
          "implementationReviewed": "0xc026f5dd7869e0ddc44a759ea3dec6d5cd8d996b"
        },
        {
          "entrypoint": "0x87870Bca3F3fD6335C3F4ce8392D69350B4fA4E2",
          "implementationReviewed": "0x5faab9e1adbddad0a08734be8a52185fd6558e14"
        }
      ]
    },
    "0xC29783738A475112Cafe58433Dd9D19F3a406619": {
      "asset": "0xf073bAC22DAb7FaF4a3Dd6c6189a70D54110525C",
      "name": "GenEthRateProvider",
      "summary": "safe",
      "review": "./genETHRateProvider.md",
      "warnings": [],
      "factory": "",
      "upgradeableComponents": [
        {
          "entrypoint": "0xf073bAC22DAb7FaF4a3Dd6c6189a70D54110525C",
          "implementationReviewed": "0x59114182500d834b8E41A397314C97EeE96Ee9bD"
        },
        {
          "entrypoint": "0x81b98D3a51d4aC35e0ae132b0CF6b50EA1Da2603",
          "implementationReviewed": "0xe99AD80f1367ef20e81Ad72134192358670F7bf9"
        },
        {
          "entrypoint": "0x122ee24Cb3Cc1b6B987800D3B54A68FC16910Dbf",
          "implementationReviewed": "0xB7A63a69cc0e635915e65379D2794f0b687D63EC"
        }
      ]
    },
    "0x72D07D7DcA67b8A406aD1Ec34ce969c90bFEE768": {
      "asset": "0x7f39C581F595B53c5cb19bD0b3f8dA6c935E2Ca0",
      "name": "WstETHRateProvider",
      "summary": "safe",
      "review": "./wstethRateProvider.md",
      "warnings": [],
      "factory": "",
      "upgradeableComponents": []
    },
    "0x71f80e2CfAFA5EC2F0bF12f71FA7Ea57c3D0c7Af": {
      "asset": "0xD9A442856C234a39a81a089C06451EBAa4306a72",
      "name": "pufETHRateProvider",
      "summary": "safe",
      "review": "./PufEthRateProvider.md",
      "warnings": ["donation"],
      "factory": "",
      "upgradeableComponents": [
        {
          "entrypoint": "0x71f80e2CfAFA5EC2F0bF12f71FA7Ea57c3D0c7Af",
          "implementationReviewed": "0x1025aAa9ceB206303984Af4cc831B8A792c363d0"
        },
        {
          "entrypoint": "0xD9A442856C234a39a81a089C06451EBAa4306a72",
          "implementationReviewed": "0x39Ca0a6438B6050ea2aC909Ba65920c7451305C1"
        }
      ]
    },
    "0xB3351000db2A9a3638d6bbf1c229BEFeb98377DB": {
      "asset": "0x32bd822d615A3658A68b6fDD30c2fcb2C996D678",
      "name": "MswETHRateProvider",
      "summary": "safe",
      "review": "./MagpieMswETHRateProvider.md",
      "warnings": [],
      "factory": "",
      "upgradeableComponents": [
        {
          "entrypoint": "0x32bd822d615A3658A68b6fDD30c2fcb2C996D678",
          "implementationReviewed": "0x19513d54df2e0e8432f6053f08e10907a2165d4e"
        },
        {
          "entrypoint": "0x20b70E4A1883b81429533FeD944d7957121c7CAB",
          "implementationReviewed": "0x90790a124c8a598651beb56243e92679bd012761"
        },
        {
          "entrypoint": "0x9daA893D4Dfb96F46eA879f08ca46f39DaC07767",
          "implementationReviewed": "0xfd2145b374cd9f6cc3bcde92b08e0018adc743d0"
        }
      ]
    },
    "0xCC701e2D472dFa2857Bf9AE24c263DAa39fD2C61": {
      "asset": "0x49446A0874197839D15395B908328a74ccc96Bc0",
      "name": "./MagpieMstETHRateProvider.md",
      "summary": "safe",
      "review": "./MagpieMstETHRateProvider.md",
      "warnings": [],
      "factory": "",
      "upgradeableComponents": [
        {
          "entrypoint": "0x49446A0874197839D15395B908328a74ccc96Bc0",
          "implementationReviewed": "0x50e0D2241f45DBfE071B6A05b798B028a39BF0bd"
        },
        {
          "entrypoint": "0x20b70E4A1883b81429533FeD944d7957121c7CAB",
          "implementationReviewed": "0x90790a124c8a598651beb56243e92679bd012761"
        },
        {
          "entrypoint": "0x9daA893D4Dfb96F46eA879f08ca46f39DaC07767",
          "implementationReviewed": "0xfd2145b374cd9f6cc3bcde92b08e0018adc743d0"
        }
      ]
    },
    "0x3A244e6B3cfed21593a5E5B347B593C0B48C7dA1": {
      "asset": "0x9D39A5DE30e57443BfF2A8307A4256c8797A3497",
      "name": "EthenaBalancerRateProvider",
      "summary": "safe",
      "review": "./sUSDERateProviderMainnet.md",
      "warnings": ["donation"],
      "factory": "",
      "upgradeableComponents": []
    },
    "0x033E20068Db853Fa6C077F38faa4670423FC55fF": {
      "asset": "0xA663B02CF0a4b149d2aD41910CB81e23e1c41c32",
      "name": "ERC4626RateProvider",
      "summary": "safe",
      "review": "./sFRAXRateProvider.md",
      "warnings": ["donation"],
      "factory": "",
      "upgradeableComponents": []
    },
    "0x8bC73134A736437da780570308d3b37b67174ddb": {
      "asset": "0xfa2629B9cF3998D52726994E0FcdB750224D8B9D",
      "name": "InankrETHRateProvider",
      "summary": "safe",
      "review": "./InceptionLRTRateProvider.md",
      "warnings": ["donation"],
      "factory": "",
      "upgradeableComponents": [
        {
          "entrypoint": "0x36B429439AB227fAB170A4dFb3321741c8815e55",
          "implementationReviewed": "0x540529f2CF6B0CE1cd39c65815487AfD54B61c2f"
        },
        {
          "entrypoint": "0xfa2629B9cF3998D52726994E0FcdB750224D8B9D",
          "implementationReviewed": "0xf0b06794b6B068f728481b4F44C9AD0bE42fB8aB"
        }
      ]
    },
    "0x1a8F81c256aee9C640e14bB0453ce247ea0DFE6F": {
      "asset": "0xae78736Cd615f374D3085123A210448E74Fc6393",
      "name": "RocketBalancerRETHRateProvider",
      "summary": "safe",
      "review": "./LegacyReview.md",
      "warnings": ["legacy"],
      "factory": "",
      "upgradeableComponents": []
    },
    "0x302013E7936a39c358d07A3Df55dc94EC417E3a1": {
      "asset": "0xac3E018457B222d93114458476f3E3416Abbe38F",
      "name": "sfrxETH ERC4626RateProvider",
      "summary": "safe",
      "review": "./LegacyReview.md",
      "warnings": ["legacy"],
      "factory": "",
      "upgradeableComponents": []
    },
    "0x00F8e64a8651E3479A0B20F46b1D462Fe29D6aBc": {
      "asset": "0xE95A203B1a91a908F9B9CE46459d101078c2c3cb",
      "name": "AnkrETHRateProvider",
      "summary": "safe",
      "review": "./LegacyReview.md",
      "warnings": ["legacy"],
      "factory": "",
      "upgradeableComponents": []
    },
    "0x7311E4BB8a72e7B300c5B8BDE4de6CdaA822a5b1": {
      "asset": "0xBe9895146f7AF43049ca1c1AE358B0541Ea49704",
      "name": "CbEthRateProvider",
      "summary": "safe",
      "review": "./LegacyReview.md",
      "warnings": ["legacy"],
      "factory": "",
      "upgradeableComponents": []
    },
    "0x3D40f9dd83bd404fA4047c15da494E58C3c1f1ac": {
      "asset": "0x9559Aaa82d9649C7A7b220E7c461d2E74c9a3593",
      "name": "Stafi RETHRateProvider",
      "summary": "safe",
      "review": "./LegacyReview.md",
      "warnings": ["legacy"],
      "factory": "",
      "upgradeableComponents": []
    },
    "0x3556F710c165090AAE9f98Eb62F5b04ADeF7Eaea": {
      "asset": "0x198d7387Fa97A73F05b8578CdEFf8F2A1f34Cd1F",
      "name": "wjAuraRateProvider",
      "summary": "safe",
      "review": "./LegacyReview.md",
      "warnings": ["legacy"],
      "factory": "",
      "upgradeableComponents": []
    },
    "0xf951E335afb289353dc249e82926178EaC7DEd78": {
      "asset": "0xf951E335afb289353dc249e82926178EaC7DEd78",
      "name": "swETH Rate Provider TransparentUpgradeableProxy",
      "summary": "safe",
      "review": "./LegacyReview.md",
      "warnings": ["legacy"],
      "factory": "",
      "upgradeableComponents": []
    },
    "0xdE76434352633349f119bcE523d092743fEF20E9": {
      "asset": "0xa2E3356610840701BDf5611a53974510Ae27E2e1",
      "name": "wBETH BinanceBeaconEthRateProvider",
      "summary": "safe",
      "review": "./LegacyReview.md",
      "warnings": ["legacy"],
      "factory": "",
      "upgradeableComponents": []
    },
    "0x12589A727aeFAc3fbE5025F890f1CB97c269BEc2": {
      "asset": "0x4Bc3263Eb5bb2Ef7Ad9aB6FB68be80E43b43801F",
      "name": "Bitfrost vETHRateProvider",
      "summary": "safe",
      "review": "./LegacyReview.md",
      "warnings": ["legacy"],
      "factory": "",
      "upgradeableComponents": []
    },
    "0x5F0A29e479744DcA0D3d912f87F1a6E3237A55D3": {
      "asset": "0x0Ae38f7E10A43B5b2fB064B42a2f4514cbA909ef",
      "name": "unshETHRateProvider",
      "summary": "safe",
      "review": "./LegacyReview.md",
      "warnings": ["legacy"],
      "factory": "",
      "upgradeableComponents": []
    },
    "0xd2C59781F1Db84080A0592CE83Fe265642A4a8Eb": {
      "asset": "0x80ac24aA929eaF5013f6436cdA2a7ba190f5Cc0b",
      "name": "SyrupRateProvider",
      "summary": "safe",
      "review": "./SyrupRateProvider.md",
      "warnings": ["donation"],
      "factory": "",
      "upgradeableComponents": [
        {
          "entrypoint": "0x0055c00ba4Dec5ed545A5419C4d430daDa8cb1CE",
          "implementationReviewed": "0x0055c00ba4Dec5ed545A5419C4d430daDa8cb1CE"
        },
        {
          "entrypoint": "0x804a6F5F667170F545Bf14e5DDB48C70B788390C",
          "implementationReviewed": "0x5A64417823E8382a7e8957E4411873FE758E73a8"
        },
        {
          "entrypoint": "0x6ACEb4cAbA81Fa6a8065059f3A944fb066A10fAc",
          "implementationReviewed": "0xbAD003DA1e107f537Ae2f687f5FE7a7aFFe9B241"
        },
        {
          "entrypoint": "0x4A1c3F0D9aD0b3f9dA085bEBfc22dEA54263371b",
          "implementationReviewed": "0x5b97c9dcce2693844b90cea40ba1fd15bf99eb01"
        }
      ]
    },
    "0x3f032432f239d86D36ccF01Fb0c86399a33BD004": {
      "asset": "0xfe18aE03741a5b84e39C295Ac9C856eD7991C38e",
      "name": "CDCETHBalancerRateProvider",
      "summary": "safe",
      "review": "./cdcEthRateProvider.md",
      "warnings": ["eoaUpgradeable"],
      "factory": "",
      "upgradeableComponents": []
    },
    "0x20EDB9299Ae83D9f22bE16279a4A2B422F34d020": {
      "asset": "0xBEEF69Ac7870777598A04B2bd4771c71212E6aBc",
      "name": "VaultRateOracle",
      "summary": "safe",
      "review": "./MellowRateProviders.md",
      "warnings": [],
      "factory": "",
      "upgradeableComponents": [
        {
          "entrypoint": "0xBEEF69Ac7870777598A04B2bd4771c71212E6aBc",
          "implementationReviewed": "0xaf108ae0AD8700ac41346aCb620e828c03BB8848"
        }
      ]
    },
    "0x9D09c1E832102A23215e27E85B37b139aEe95Ff4": {
      "asset": "0x84631c0d0081FDe56DeB72F6DE77abBbF6A9f93a",
      "name": "VaultRateOracle",
      "summary": "safe",
      "review": "./MellowRateProviders.md",
      "warnings": [],
      "factory": "",
      "upgradeableComponents": [
        {
          "entrypoint": "0x84631c0d0081FDe56DeB72F6DE77abBbF6A9f93a",
          "implementationReviewed": "0xaf108ae0AD8700ac41346aCb620e828c03BB8848"
        }
      ]
    },
    "0x6984F8E8ce474B69A2F32bE7dEc4d003d644B4B7": {
      "asset": "0x7a4EffD87C2f3C55CA251080b1343b605f327E3a",
      "name": "VaultRateOracle",
      "summary": "safe",
      "review": "./MellowRateProviders.md",
      "warnings": [],
      "factory": "",
      "upgradeableComponents": [
        {
          "entrypoint": "0x7a4EffD87C2f3C55CA251080b1343b605f327E3a",
          "implementationReviewed": "0xaf108ae0AD8700ac41346aCb620e828c03BB8848"
        }
      ]
    },
    "0x3A2228C7B3Bc3A32AEa9338d0A890A5EbD7bc977": {
      "asset": "0x5fD13359Ba15A84B76f7F87568309040176167cd",
      "name": "VaultRateOracle",
      "summary": "safe",
      "review": "./MellowRateProviders.md",
      "warnings": [],
      "factory": "",
      "upgradeableComponents": [
        {
          "entrypoint": "0x5fD13359Ba15A84B76f7F87568309040176167cd",
          "implementationReviewed": "0xaf108ae0AD8700ac41346aCb620e828c03BB8848"
        }
      ]
    },
    "0x34406A8Ee75B5af34F8920D1960AC6a5B33A47b6": {
      "asset": "0x8c9532a60E0E7C6BbD2B2c1303F63aCE1c3E9811",
      "name": "VaultRateOracle",
      "summary": "safe",
      "review": "./MellowRateProviders.md",
      "warnings": ["donation"],
      "factory": "",
      "upgradeableComponents": [
        {
          "entrypoint": "0x8c9532a60E0E7C6BbD2B2c1303F63aCE1c3E9811",
          "implementationReviewed": "0xaf108ae0AD8700ac41346aCb620e828c03BB8848"
        },
        {
          "entrypoint": "0x9C49a829F1D726679cB505439BbF3ed018A7e9c6",
          "implementationReviewed": "0x9C49a829F1D726679cB505439BbF3ed018A7e9c6"
        }
      ]
    },
    "0x2A2f1b8c02Dafc5359B8E0e8BFc138400CB6d3a1": {
      "asset": "0x49cd586dd9BA227Be9654C735A659a1dB08232a9",
      "name": "VaultRateOracle",
      "summary": "safe",
      "review": "./MellowRateProviders.md",
      "warnings": ["donation"],
      "factory": "",
      "upgradeableComponents": [
        {
          "entrypoint": "0x49cd586dd9BA227Be9654C735A659a1dB08232a9",
          "implementationReviewed": "0xaf108ae0AD8700ac41346aCb620e828c03BB8848"
        },
        {
          "entrypoint": "0x9C49a829F1D726679cB505439BbF3ed018A7e9c6",
          "implementationReviewed": "0x9C49a829F1D726679cB505439BbF3ed018A7e9c6"
        }
      ]
    },
    "0xEd29fBe335A0602Bf100825b533B12133FE523A3": {
      "asset": "0x68749665FF8D2d112Fa859AA293F07A622782F38",
      "name": "XAUt Tether Gold Rate Provider",
      "summary": "safe",
      "review": "./ChainLinkRateProvider.md",
      "warnings": ["chainlink"],
      "factory": "0x1311Fbc9F60359639174c1e7cC2032DbDb5Cc4d1",
      "upgradeableComponents": []
    },
    "0xc497F11326c3DE5086710EDa43354697b32c1541": {
      "asset": "0xbC404429558292eE2D769E57d57D6E74bbd2792d",
      "name": "ERC4626RateProvider",
      "summary": "safe",
      "review": "./sUSXRateProvider.md",
      "warnings": [],
      "factory": "0xFC541f8d8c5e907E236C8931F0Df9F58e0C259Ec",
      "upgradeableComponents": [
        {
          "entrypoint": "0xbC404429558292eE2D769E57d57D6E74bbd2792d",
          "implementationReviewed": "0xC80aD49191113d31fe52427c01A197106ef5EB5b"
        }
      ]
    },
    "0xF0207Ffa0b793E009DF9Df62fEE95B8FC6c93EcF": {
      "asset": "0x09db87A538BD693E9d08544577d5cCfAA6373A48",
      "name": "ynViewer",
      "summary": "safe",
      "review": "./YieldNestRateProvider.md",
      "warnings": [],
      "factory": "",
      "upgradeableComponents": [
        {
          "entrypoint": "0xF0207Ffa0b793E009DF9Df62fEE95B8FC6c93EcF",
          "implementationReviewed": "0x0365a6eF790e05EEe386B57326e5Ceaf5B10899e"
        },
        {
          "entrypoint": "0x09db87A538BD693E9d08544577d5cCfAA6373A48",
          "implementationReviewed": "0x14dc3d915107dca9ed39e29e14fbdfe4358a1346"
        },
        {
          "entrypoint": "0x8C33A1d6d062dB7b51f79702355771d44359cD7d",
          "implementationReviewed": "0xabd3a755e4eef24f862c268d21fd5235904cc811"
        },
        {
          "entrypoint": "0x144dA5E59228E9C558B8F692Dde6c48f890D0d96",
          "implementationReviewed": "0xF8A37F34a427611C4c54F82bF43230FA041d237B"
        }
      ]
    },
    "0x414aB7081D3C2d0BA75703A465744DF99c9f9B22": {
      "asset": "0x5C5b196aBE0d54485975D1Ec29617D42D9198326",
      "name": "ERC4626RateProvider",
      "summary": "safe",
      "review": "./sdeUSDRateProvider.md",
      "warnings": ["donation"],
      "factory": "0xFC541f8d8c5e907E236C8931F0Df9F58e0C259Ec",
      "upgradeableComponents": [
        {
          "entrypoint": "0x5C5b196aBE0d54485975D1Ec29617D42D9198326",
          "implementationReviewed": "0x2DA7E2D2C22338874A421BFbb76278f0a64Df746"
        }
      ]
    },
    "0x748d749c6Cd0cCA8f53F66A3A0D75a91E2978d65": {
      "asset": "0x583019fF0f430721aDa9cfb4fac8F06cA104d0B4",
      "name": "styETHRateProvider",
      "summary": "safe",
      "review": "./st-yETHRateProvider.md",
      "warnings": ["donation"],
      "factory": "",
      "upgradeableComponents": []
    },
    "0x47657094e3AF11c47d5eF4D3598A1536B394EEc4": {
      "asset": "0x47657094e3AF11c47d5eF4D3598A1536B394EEc4",
      "name": "UltraLRT",
      "summary": "safe",
      "review": "./AffineLiquidRestakingRateProvider.md",
      "warnings": ["donation"],
      "factory": "",
      "upgradeableComponents": [
        {
          "entrypoint": "0x47657094e3AF11c47d5eF4D3598A1536B394EEc4",
          "implementationReviewed": "0x0b75F2B048CA8517f6476316F872903920DCC8ef"
        }
      ]
    },
    "0x0D53bc2BA508dFdf47084d511F13Bb2eb3f8317B": {
      "asset": "0x0D53bc2BA508dFdf47084d511F13Bb2eb3f8317B",
      "name": "UltraLRT",
      "summary": "safe",
      "review": "./AffineLiquidRestakingRateProvider.md",
      "warnings": ["donation"],
      "factory": "",
      "upgradeableComponents": [
        {
          "entrypoint": "0x0D53bc2BA508dFdf47084d511F13Bb2eb3f8317B",
          "implementationReviewed": "0x0b75F2B048CA8517f6476316F872903920DCC8ef"
        }
      ]
    },
    "0x1a9DBa2dC3E82F53d040701F97DC0438d26A4320": {
      "asset": "0x5E362eb2c0706Bd1d134689eC75176018385430B",
      "name": "VaultRateOracle",
      "summary": "safe",
      "review": "./MellowRateProviders.md",
      "warnings": ["donation"],
      "factory": "",
      "upgradeableComponents": [
        {
          "entrypoint": "0x5E362eb2c0706Bd1d134689eC75176018385430B",
          "implementationReviewed": "0xe2D2E90122cb203CF1565a37ef90a256843A825A"
        }
      ]
    },
    "0x479306411084bD75b8Ce9Dd488e64f212b8336b2": {
      "asset": "0xdF217EFD8f3ecb5E837aedF203C28c1f06854017",
      "name": "ERC4626RateProvider",
      "summary": "safe",
      "review": "./stBTCRateProvider.md",
      "warnings": ["donation"],
      "factory": "0xFC541f8d8c5e907E236C8931F0Df9F58e0C259Ec",
      "upgradeableComponents": [
        {
          "entrypoint": "0xdF217EFD8f3ecb5E837aedF203C28c1f06854017",
          "implementationReviewed": "0xef96b93db617f3db5b2cf2df9aa50bd7f5cb22c4"
        },
        {
          "entrypoint": "0xAB13B8eecf5AA2460841d75da5d5D861fD5B8A39",
          "implementationReviewed": "0xd7097af27b14e204564c057c636022fae346fe60"
        }
      ]
    },
    "0xD43F5a722e8e7355D790adda4642f392Dfb820a1": {
      "asset": "0xe07f9d810a48ab5c3c914ba3ca53af14e4491e8a",
      "name": "ConstantRateProvider",
      "summary": "safe",
      "review": "./ConstantRateProvider.md",
      "warnings": [],
      "factory": "",
      "upgradeableComponents": []
    },
    "0xd4580a56e715F14Ed9d340Ff30147d66230d44Ba": {
      "asset": "0x6dC3ce9C57b20131347FDc9089D740DAf6eB34c5",
      "name": "ERC4626RateProvider",
      "summary": "safe",
      "review": "./TokemakRateProvider.md",
      "warnings": [],
      "factory": "",
      "upgradeableComponents": []
    },
    "0x4E4C0ea425bacc68cD2Acbf1cdaa234bE9Dd8742": {
      "asset": "0xF0a949B935e367A94cDFe0F2A54892C2BC7b2131",
      "name": "PriceFeed",
      "summary": "safe",
      "review": "./AffineLiquidRestakingRateProviders.md",
      "warnings": [],
      "factory": "",
      "upgradeableComponents": [
        {
          "entrypoint": "0x4E4C0ea425bacc68cD2Acbf1cdaa234bE9Dd8742",
          "implementationReviewed": "0x8022d3b6928cBA328899C8fD29734655aDafb0f4"
        },
        {
          "entrypoint": "0xF0a949B935e367A94cDFe0F2A54892C2BC7b2131",
          "implementationReviewed": "0xCee23c4724D70Ad9F327Cc86947f690494c15D48"
        }
      ]
    },
    "0x3e47F17725628Fde5330C2310B799545ef40C93e": {
      "asset": "0xcbC632833687DacDcc7DfaC96F6c5989381f4B47",
      "name": "PriceFeed",
      "summary": "safe",
      "review": "./AffineLiquidRestakingRateProviders.md",
      "warnings": [],
      "factory": "",
      "upgradeableComponents": [
        {
          "entrypoint": "0x3e47F17725628Fde5330C2310B799545ef40C93e",
          "implementationReviewed": "0x8022d3b6928cba328899c8fd29734655adafb0f4"
        },
        {
          "entrypoint": "0xcbC632833687DacDcc7DfaC96F6c5989381f4B47",
          "implementationReviewed": "0xcee23c4724d70ad9f327cc86947f690494c15d48"
        }
      ]
    },
    "0xd4fcde9bb1d746Dd7e5463b01Dd819EE06aF25db": {
      "asset": "0xd4fcde9bb1d746Dd7e5463b01Dd819EE06aF25db",
      "name": "EzRVault",
      "summary": "safe",
      "review": "./ezEigenRateProvider.md",
      "warnings": ["eoaUpgradeable"],
      "factory": "",
      "upgradeableComponents": [
        {
          "entrypoint": "0xD1e6626310fD54Eceb5b9a51dA2eC329D6D4B68A",
          "implementationReviewed": "0xd9Db270c1B5E3Bd161E8c8503c55cEABeE709552"
        },
        {
          "entrypoint": "0xaCB55C530Acdb2849e6d4f36992Cd8c9D50ED8F7",
          "implementationReviewed": "0x27e7a3A81741B9fcc5Ad7edCBf9F8a72a5c00428"
        },
        {
          "entrypoint": "0x858646372CC42E1A627fcE94aa7A7033e7CF075A",
          "implementationReviewed": "0x70f44C13944d49a236E3cD7a94f48f5daB6C619b"
        }
      ]
    },
    "0x388BeD0F17Ad5752EBC5b4034226D4c5D33bAA9e": {
      "asset": "0x270B7748CdF8243bFe68FaCE7230ef0fCE695389",
      "name": "hTokenOracleBalancerAdaptor",
      "summary": "safe",
      "review": "./HinkalEthRateProvider.md",
      "warnings": [""],
      "factory": "",
      "upgradeableComponents": [
        {
          "entrypoint": "0x270B7748CdF8243bFe68FaCE7230ef0fCE695389",
          "implementationReviewed": "0x270B7748CdF8243bFe68FaCE7230ef0fCE695389"
        }
      ]
    },
    "0x7C53f86d9a6B01821F916802A7606E9255DfE4e2": {
      "asset": "0xD11c452fc99cF405034ee446803b6F6c1F6d5ED8",
      "name": "ERC4626RateProvider",
      "summary": "safe",
      "review": "./TreehouseRateProvider.md",
      "warnings": [""],
      "factory": "",
      "upgradeableComponents": [
        {
          "entrypoint": "0xD11c452fc99cF405034ee446803b6F6c1F6d5ED8",
          "implementationReviewed": "0xD1A622566F277AA76c3C47A30469432AAec95E38"
        }
      ]
    },
    "0xEE246a8a09a055e60b4EF38DEF201e10bcf82644": {
      "asset": "0xf02C96DbbB92DC0325AD52B3f9F2b951f972bf00",
      "name": "krETHRateProvider",
      "summary": "safe",
      "review": "./KernelRateProviders.md",
      "warnings": [""],
      "factory": "",
      "upgradeableComponents": [
        {
          "entrypoint": "0xf02C96DbbB92DC0325AD52B3f9F2b951f972bf00",
          "implementationReviewed": "0xf02C96DbbB92DC0325AD52B3f9F2b951f972bf00"
        }
      ]
    },
    "0x094C9b71ad7b6C09fe592F2aE10dFb1dc2B73623": {
      "asset": "0x513D27c94C0D81eeD9DC2a88b4531a69993187cF",
      "name": "ksETHRateProvider",
      "summary": "safe",
      "review": "./KernelRateProviders.md",
      "warnings": [""],
      "factory": "",
      "upgradeableComponents": [
        {
          "entrypoint": "0x513D27c94C0D81eeD9DC2a88b4531a69993187cF",
          "implementationReviewed": "0x513D27c94C0D81eeD9DC2a88b4531a69993187cF"
        }
      ]
    },
    "0x64C04442C4Bc85C49782525AbE92c8a6fB714b50": {
      "asset": "0x917ceE801a67f933F2e6b33fC0cD1ED2d5909D88",
      "name": "AccountantWithRateProviders",
      "summary": "safe",
      "review": "./WeETHs.md",
      "warnings": [],
      "factory": "",
      "upgradeableComponents": []
    },
    "0xBe7bE04807762Bc433911dD927fD54a385Fa91d6": {
      "asset": "0x0bfc9d54Fc184518A81162F8fB99c2eACa081202",
      "name": "ERC4626RateProvider",
      "summary": "safe",
      "review": "./statATokenv2RateProvider.md",
      "warnings": [""],
      "factory": "0xFC541f8d8c5e907E236C8931F0Df9F58e0C259Ec",
      "upgradeableComponents": [
        {
          "entrypoint": "0x0bfc9d54Fc184518A81162F8fB99c2eACa081202",
          "implementationReviewed": "0x487c2C53c0866F0A73ae317bD1A28F63ADcD9aD1"
        },
        {
          "entrypoint": "0x87870Bca3F3fD6335C3F4ce8392D69350B4fA4E2",
          "implementationReviewed": "0xeF434E4573b90b6ECd4a00f4888381e4D0CC5Ccd"
        }
      ]
    },
    "0x8f4E8439b970363648421C692dd897Fb9c0Bd1D9": {
      "asset": "0xD4fa2D31b7968E448877f69A96DE69f5de8cD23E",
      "name": "ERC4626RateProvider",
      "summary": "safe",
      "review": "./statATokenv2RateProvider.md",
      "warnings": [""],
      "factory": "0xFC541f8d8c5e907E236C8931F0Df9F58e0C259Ec",
      "upgradeableComponents": [
        {
          "entrypoint": "0xD4fa2D31b7968E448877f69A96DE69f5de8cD23E",
          "implementationReviewed": "0x487c2C53c0866F0A73ae317bD1A28F63ADcD9aD1"
        },
        {
          "entrypoint": "0x87870Bca3F3fD6335C3F4ce8392D69350B4fA4E2",
          "implementationReviewed": "0xeF434E4573b90b6ECd4a00f4888381e4D0CC5Ccd"
        }
      ]
    },
    "0xEdf63cce4bA70cbE74064b7687882E71ebB0e988": {
      "asset": "0x7Bc3485026Ac48b6cf9BaF0A377477Fff5703Af8",
      "name": "ERC4626RateProvider",
      "summary": "safe",
      "review": "./statATokenv2RateProvider.md",
      "warnings": [""],
      "factory": "0xFC541f8d8c5e907E236C8931F0Df9F58e0C259Ec",
      "upgradeableComponents": [
        {
          "entrypoint": "0x7Bc3485026Ac48b6cf9BaF0A377477Fff5703Af8",
          "implementationReviewed": "0x487c2C53c0866F0A73ae317bD1A28F63ADcD9aD1"
        },
        {
          "entrypoint": "0x87870Bca3F3fD6335C3F4ce8392D69350B4fA4E2",
          "implementationReviewed": "0xeF434E4573b90b6ECd4a00f4888381e4D0CC5Ccd"
        }
      ]
    },
    "0xf4b5D1C22F35a460b91edD7F33Cefe619E2fAaF4": {
      "asset": "0x0FE906e030a44eF24CA8c7dC7B7c53A6C4F00ce9",
      "name": "ERC4626RateProvider",
      "summary": "safe",
      "review": "./statATokenv2RateProvider.md",
      "warnings": [""],
      "factory": "0xFC541f8d8c5e907E236C8931F0Df9F58e0C259Ec",
      "upgradeableComponents": [
        {
          "entrypoint": "0x0FE906e030a44eF24CA8c7dC7B7c53A6C4F00ce9",
          "implementationReviewed": "0x487c2C53c0866F0A73ae317bD1A28F63ADcD9aD1"
        },
        {
          "entrypoint": "0x87870Bca3F3fD6335C3F4ce8392D69350B4fA4E2",
          "implementationReviewed": "0xeF434E4573b90b6ECd4a00f4888381e4D0CC5Ccd"
        }
      ]
    },
    "0xdDDF909076B641C51f22ACD4b134C54adad51e68": {
      "asset": "0x657e8C867D8B37dCC18fA4Caead9C45EB088C642",
      "name": "eBtcRateProvider",
      "summary": "safe",
      "review": "./eBTCRateProvider.md",
      "warnings": [""],
      "factory": "0x467665D4ae90e7A99c9C9AF785791058426d6eA0",
      "upgradeableComponents": []
    },
    "0xf47c506C293319B3bC517Acc371F86B87B03DD5D": {
      "asset": "0xc824A08dB624942c5E5F330d56530cD1598859fD",
      "name": "ERC4626RateProvider",
      "summary": "safe",
      "review": "./HighGrowthEthRateProvider.md",
      "warnings": ["donation", "unverified-contracts"],
      "factory": "0xFC541f8d8c5e907E236C8931F0Df9F58e0C259Ec",
      "upgradeableComponents": [
        {
          "entrypoint": "0xB185D98056419029daE7120EcBeFa0DbC12c283A",
          "implementationReviewed": "0x3151293F241bd7391f4ecAeF206607b59f424417"
        },
        {
          "entrypoint": "0xc824A08dB624942c5E5F330d56530cD1598859fD",
          "implementationReviewed": "0xed5c8c80a29e541b8781e0e729d9af597a368589"
        },
        {
          "entrypoint": "0x3D08ccb47ccCde84755924ED6B0642F9aB30dFd2",
          "implementationReviewed": "0x3f258821a5ad28391e9Bb0B69A705fdf545BCab0"
        }
      ]
    },
    "0xc81D60E39e065146c6dE186fFC5B39e4CA2189Cf": {
      "asset": "0xBEEF01735c132Ada46AA9aA4c54623cAA92A64CB",
      "name": "ERC4626RateProvider",
      "summary": "unsafe",
      "review": "./MorphoERC4626RateProviders.md",
      "warnings": ["eoaUpgradeable"],
      "factory": "0xFC541f8d8c5e907E236C8931F0Df9F58e0C259Ec",
      "upgradeableComponents": [
        {
          "entrypoint": "0xBEEF01735c132Ada46AA9aA4c54623cAA92A64CB",
          "implementationReviewed": "0xBEEF01735c132Ada46AA9aA4c54623cAA92A64CB"
        }
      ]
    },
    "0x50A72232c5370321aa78036BaDe8e9d5eB89cbAF": {
      "asset": "0xbEef047a543E45807105E51A8BBEFCc5950fcfBa",
      "name": "ERC4626RateProvider",
      "summary": "unsafe",
      "review": "./MorphoERC4626RateProviders.md",
      "warnings": ["eoaUpgradeable"],
      "factory": "0xFC541f8d8c5e907E236C8931F0Df9F58e0C259Ec",
      "upgradeableComponents": [
        {
          "entrypoint": "0xbEef047a543E45807105E51A8BBEFCc5950fcfBa",
          "implementationReviewed": "0xbEef047a543E45807105E51A8BBEFCc5950fcfBa"
        }
      ]
    },
    "0x0A25a2C62e3bA90F1e6F08666862df50cdAAB1F5": {
      "asset": "0x2371e134e3455e0593363cBF89d3b6cf53740618",
      "name": "ERC4626RateProvider",
      "summary": "unsafe",
      "review": "./MorphoERC4626RateProviders.md",
      "warnings": ["eoaUpgradeable"],
      "factory": "0xFC541f8d8c5e907E236C8931F0Df9F58e0C259Ec",
      "upgradeableComponents": [
        {
          "entrypoint": "0x2371e134e3455e0593363cBF89d3b6cf53740618",
          "implementationReviewed": "0x2371e134e3455e0593363cBF89d3b6cf53740618"
        }
      ]
    },
    "0xB0926Cfc3aC047035b11d9afB85DC782E6D9d76A": {
      "asset": "0x7204B7Dbf9412567835633B6F00C3Edc3a8D6330",
      "name": "ERC4626RateProvider",
      "summary": "safe",
      "review": "./MorphoERC4626RateProviders.md",
      "warnings": ["eoaUpgradeable"],
      "factory": "0xFC541f8d8c5e907E236C8931F0Df9F58e0C259Ec",
      "upgradeableComponents": [
        {
          "entrypoint": "0x7204B7Dbf9412567835633B6F00C3Edc3a8D6330",
          "implementationReviewed": "0x7204B7Dbf9412567835633B6F00C3Edc3a8D6330"
        }
      ]
    },
    "0x51b7F50044a2a1A9A846575Be33c00A68e0172DF": {
      "asset": "0x7751E2F4b8ae93EF6B79d86419d42FE3295A4559",
      "name": "ERC4626RateProvider",
      "summary": "safe",
      "review": "./wUSDLPaxosRateProvider.md",
      "warnings": [],
      "factory": "0xe548a29631f9e49830be8edc22d407b2d2915f31",
      "upgradeableComponents": [
        {
          "entrypoint": "0x7751E2F4b8ae93EF6B79d86419d42FE3295A4559",
          "implementationReviewed": "0x2954c85e7e2b841d0e9a9fdcc09dac1274057d71"
        },
        {
          "entrypoint": "0xbdC7c08592Ee4aa51D06C27Ee23D5087D65aDbcD",
          "implementationReviewed": "0x752d55d62a94658eac08eae42deda902b69b0e76"
        }
      ]
    },
    "0xcdAa68ce322728FE4185a60f103C194F1E2c47BC": {
      "asset": "0x775F661b0bD1739349b9A2A3EF60be277c5d2D29",
      "name": "ERC4626RateProvider",
      "summary": "safe",
      "review": "./MarketRateTransformerRateProviders.md",
      "warnings": [""],
      "factory": "0xeC2C6184761ab7fE061130B4A7e3Da89c72F8395",
      "upgradeableComponents": [
        {
          "entrypoint": "0x775F661b0bD1739349b9A2A3EF60be277c5d2D29",
          "implementationReviewed": "0x23db508559ca053eee7f21b94dac803353560b4f"
        },
        {
          "entrypoint": "0x87870Bca3F3fD6335C3F4ce8392D69350B4fA4E2",
          "implementationReviewed": "0xeF434E4573b90b6ECd4a00f4888381e4D0CC5Ccd"
        }
      ]
    },
    "0x9CC54cb63E61c7D5231c506e4206Eb459250D2A7": {
      "asset": "0xbEEFC01767ed5086f35deCb6C00e6C12bc7476C1",
      "name": "ERC4626RateProvider",
      "summary": "safe",
      "review": "./MarketRateTransformerRateProviders.md",
      "warnings": [""],
      "factory": "0xeC2C6184761ab7fE061130B4A7e3Da89c72F8395",
      "upgradeableComponents": [
        {
          "entrypoint": "0x7751E2F4b8ae93EF6B79d86419d42FE3295A4559",
          "implementationReviewed": "0x2954c85e7e2b841d0e9a9fdcc09dac1274057d71"
        },
        {
          "entrypoint": "0xbdC7c08592Ee4aa51D06C27Ee23D5087D65aDbcD",
          "implementationReviewed": "0x752d55d62a94658eac08eae42deda902b69b0e76"
        }
      ]
    },
    "0xdB44A0223604ABAD704C4bCDDAAd88b101953246": {
      "asset": "0x5F9D59db355b4A60501544637b00e94082cA575b",
      "name": "ERC4626RateProvider",
      "summary": "safe",
      "review": "./statATokenv2RateProvider.md",
      "warnings": [""],
      "factory": "0xFC541f8d8c5e907E236C8931F0Df9F58e0C259Ec",
      "upgradeableComponents": [
        {
          "entrypoint": "0x5F9D59db355b4A60501544637b00e94082cA575b",
          "implementationReviewed": "0x487c2C53c0866F0A73ae317bD1A28F63ADcD9aD1"
        },
        {
          "entrypoint": "0x87870Bca3F3fD6335C3F4ce8392D69350B4fA4E2",
          "implementationReviewed": "0xeF434E4573b90b6ECd4a00f4888381e4D0CC5Ccd"
        }
      ]
    },
    "0x851b73c4BFd5275D47FFf082F9e8B4997dCCB253": {
      "asset": "0xC71Ea051a5F82c67ADcF634c36FFE6334793D24C",
      "name": "ERC4626RateProvider",
      "summary": "safe",
      "review": "./statATokenv2RateProvider.md",
      "warnings": [""],
      "factory": "0xFC541f8d8c5e907E236C8931F0Df9F58e0C259Ec",
      "upgradeableComponents": [
        {
          "entrypoint": "0xC71Ea051a5F82c67ADcF634c36FFE6334793D24C",
          "implementationReviewed": "0x487c2C53c0866F0A73ae317bD1A28F63ADcD9aD1"
        },
        {
          "entrypoint": "0x87870Bca3F3fD6335C3F4ce8392D69350B4fA4E2",
          "implementationReviewed": "0xeF434E4573b90b6ECd4a00f4888381e4D0CC5Ccd"
        }
      ]
    },
    "0x1DB1Afd9552eeB28e2e36597082440598B7F1320": {
      "asset": "0x1DB1Afd9552eeB28e2e36597082440598B7F1320",
      "name": "RPLVault",
      "summary": "safe",
      "review": "./GravitaRateProviders.md",
      "warnings": ["donation"],
      "factory": "",
      "upgradeableComponents": [
        {
          "entrypoint": "0xBB22d59B73D7a6F3A8a83A214BECc67Eb3b511fE",
          "implementationReviewed": "0x767b901B7Eb64133e82F6531614b66cb235E4c71"
        },
        {
          "entrypoint": "0x4343743dBc46F67D3340b45286D8cdC13c8575DE",
          "implementationReviewed": "0x9c9001E0ff0D8C5c535252E883B7D0Ca2BE68Eef"
        },
        {
          "entrypoint": "0x102809fE582ecaa527bB316DCc4E99fc35FBAbb9",
          "implementationReviewed": "0x1044958261F0a3DFf363313FC94f7eA69aC935A1"
        },
        {
          "entrypoint": "0x312717E67b9a12402fB8d2DB031aC9C84665a04e",
          "implementationReviewed": "0x4A878c581C9542ebC467d1Ce5CB86C3Cf25603ab"
        }
      ]
    },
    "0xBB22d59B73D7a6F3A8a83A214BECc67Eb3b511fE": {
      "asset": "0xBB22d59B73D7a6F3A8a83A214BECc67Eb3b511fE",
      "name": "WETHVault",
      "summary": "safe",
      "review": "./GravitaRateProviders.md",
      "warnings": ["donation", "eoaUpgradeable"],
      "factory": "",
      "upgradeableComponents": [
        {
          "entrypoint": "0xBB22d59B73D7a6F3A8a83A214BECc67Eb3b511fE",
          "implementationReviewed": "0x767b901B7Eb64133e82F6531614b66cb235E4c71"
        },
        {
          "entrypoint": "0x4343743dBc46F67D3340b45286D8cdC13c8575DE",
          "implementationReviewed": "0x9c9001E0ff0D8C5c535252E883B7D0Ca2BE68Eef"
        },
        {
          "entrypoint": "0x102809fE582ecaa527bB316DCc4E99fc35FBAbb9",
          "implementationReviewed": "0x1044958261F0a3DFf363313FC94f7eA69aC935A1"
        },
        {
          "entrypoint": "0x81C1001e1621d05bE250814123CC81BBb244Cb07",
          "implementationReviewed": "0x9c778410221841A35e0EEa0e82E27ccE78Ee3C27"
        },
        {
          "entrypoint": "0x312717E67b9a12402fB8d2DB031aC9C84665a04e",
          "implementationReviewed": "0x4A878c581C9542ebC467d1Ce5CB86C3Cf25603ab"
        }
      ]
    },
    "0x9062a576D3e6Cf6999e99e405608063033c4CFF6": {
      "asset": "0xbEeFc011e94f43b8B7b455eBaB290C7Ab4E216f1",
      "name": "csUSDL-MORPHOv1.1",
      "summary": "safe",
      "review": "./MarketRateTransformerRateProviders.md",
      "warnings": [""],
      "factory": "0xeC2C6184761ab7fE061130B4A7e3Da89c72F8395",
      "upgradeableComponents": [
        {
          "entrypoint": "0x7751E2F4b8ae93EF6B79d86419d42FE3295A4559",
          "implementationReviewed": "0x2954c85e7e2b841d0e9a9fdcc09dac1274057d71"
        },
        {
          "entrypoint": "0xbdC7c08592Ee4aa51D06C27Ee23D5087D65aDbcD",
          "implementationReviewed": "0x752d55d62a94658eac08eae42deda902b69b0e76"
        }
      ]
    },
    "0xD231564648C94542C01e9a528c9cAa033bbf274C": {
      "asset": "0x1e6ffa4e9F63d10B8820A3ab52566Af881Dab53c",
      "name": "Gauntlet wETH Ecosystem v1.1",
      "summary": "safe",
      "review": "./MorphoERC4626RateProviders.md",
      "warnings": ["eoaUpgradeable"],
      "factory": "0xFC541f8d8c5e907E236C8931F0Df9F58e0C259Ec",
      "upgradeableComponents": [
        {
          "entrypoint": "0x1e6ffa4e9F63d10B8820A3ab52566Af881Dab53c",
          "implementationReviewed": "0x1e6ffa4e9F63d10B8820A3ab52566Af881Dab53c"
        }
      ]
    },
    "0x3BD4B2174498b3Aa01be0acFa0F775472b2dC30b": {
      "asset": "0x701907283a57FF77E255C3f1aAD790466B8CE4ef",
      "name": "IndexCoop mhyETH v1.1",
      "summary": "safe",
      "review": "./MorphoERC4626RateProviders.md",
      "warnings": ["eoaUpgradeable"],
      "factory": "0xFC541f8d8c5e907E236C8931F0Df9F58e0C259Ec",
      "upgradeableComponents": [
        {
          "entrypoint": "0x701907283a57FF77E255C3f1aAD790466B8CE4ef",
          "implementationReviewed": "0x701907283a57FF77E255C3f1aAD790466B8CE4ef"
        }
      ]
    },
    "0x09000d689fb2b210c65d9f8adc620f6f2d7d6836": {
      "asset": "0x7a4EffD87C2f3C55CA251080b1343b605f327E3a",
      "name": "VaultRateOracle",
      "summary": "safe",
      "review": "./MellowRateProviders.md",
      "warnings": ["donation"],
      "factory": "",
      "upgradeableComponents": [
        {
          "entrypoint": "0x7a4EffD87C2f3C55CA251080b1343b605f327E3a",
          "implementationReviewed": "0xaf108ae0AD8700ac41346aCb620e828c03BB8848"
        }
      ]
    },
    "0x14BD1e9b30007510c2aFE3a7a8053A6DE5605d35": {
      "asset": "0x6acD0a165fD70A84b6b50d955ff3628700bAAf4b",
      "name": "AaveMarketRateTransformer",
      "summary": "safe",
      "review": "./MarketRateTransformerRateProviders.md",
      "warnings": [""],
      "factory": "0x4E185b1502Fea7a06B63fDdA6de38F92C9528566",
      "upgradeableComponents": []
    },
    "0xdd8AEBC13B3DFaF85e3B512d26681987aD2c43b2": {
      "asset": "0xb51EDdDD8c47856D81C8681EA71404Cec93E92c6",
      "name": "ERC4626RateProvider",
      "summary": "safe",
      "review": "./statATokenv2RateProvider.md",
      "warnings": [""],
      "factory": "0xFC541f8d8c5e907E236C8931F0Df9F58e0C259Ec",
      "upgradeableComponents": [
        {
          "entrypoint": "0xb51EDdDD8c47856D81C8681EA71404Cec93E92c6",
          "implementationReviewed": "0x487c2C53c0866F0A73ae317bD1A28F63ADcD9aD1"
        },
        {
          "entrypoint": "0x87870Bca3F3fD6335C3F4ce8392D69350B4fA4E2",
          "implementationReviewed": "0xeF434E4573b90b6ECd4a00f4888381e4D0CC5Ccd"
        }
      ]
    },
    "0x1f037c849CF2448d67A120543EA4ec3CE5A95FcA": {
      "asset": "0x3976d71e7DdFBaB9bD120Ec281B7d35fa0F28528",
      "name": "ERC4626RateProvider",
      "summary": "safe",
      "review": "./LoopRateProvider.md",
      "warnings": ["donation"],
      "factory": "0xFC541f8d8c5e907E236C8931F0Df9F58e0C259Ec",
      "upgradeableComponents": []
    },
    "0xb42Ecf39FC9251f2B2F094e02e6cE4557f364436": {
      "asset": "0xA1b60d96e5C50dA627095B9381dc5a46AF1a9a42",
      "name": "Steakhouse USDQ Rate Provider",
      "summary": "safe",
      "review": "./MorphoERC4626RateProviders.md",
      "warnings": [],
      "factory": "0xFC541f8d8c5e907E236C8931F0Df9F58e0C259Ec",
      "upgradeableComponents": [
        {
          "entrypoint": "0xc83e27f270cce0A3A3A29521173a83F402c1768b",
          "implementationReviewed": "0xbae166f5e8b4b6735341446b1405fa779a92d7c7"
        }
      ]
    },
    "0xc6465F11D8Db8DAcB5c94729c4F2b3Bd725a2392": {
      "asset": "0x30881Baa943777f92DC934d53D3bFdF33382cab3",
      "name": "Steakhouse USDR Rate Provider",
      "summary": "safe",
      "review": "./MorphoERC4626RateProviders.md",
      "warnings": [],
      "factory": "0xFC541f8d8c5e907E236C8931F0Df9F58e0C259Ec",
      "upgradeableComponents": [
        {
          "entrypoint": "0x7B43E3875440B44613DC3bC08E7763e6Da63C8f8",
          "implementationReviewed": "0x8b98bcd9b1f8ae112fb2b58b45c3bc9a75cc4d0e"
        }
      ]
    },
    "0x23B315083e80804A696b26093974c61eBC78CC9a": {
      "asset": "0x097FFEDb80d4b2Ca6105a07a4D90eB739C45A666",
      "name": "Steakhouse USDT-Lite Rate Provider",
      "summary": "safe",
      "review": "./MorphoERC4626RateProviders.md",
      "warnings": [],
      "factory": "0xFC541f8d8c5e907E236C8931F0Df9F58e0C259Ec",
      "upgradeableComponents": []
    },
    "0x9CB622FC4757386dc8e79d1cC66FC912dD4bBf57": {
      "asset": "0x5E362eb2c0706Bd1d134689eC75176018385430B",
      "name": "VaultRateOracle",
      "summary": "safe",
      "review": "./MellowRateProviders.md",
      "warnings": ["donation"],
      "factory": "",
      "upgradeableComponents": [
        {
          "entrypoint": "0x5E362eb2c0706Bd1d134689eC75176018385430B",
          "implementationReviewed": "0xe2D2E90122cb203CF1565a37ef90a256843A825A"
        }
      ]
    },
    "0xa65ffBa1CD05414df3fD24Bf5dc319B47450Fbf4": {
      "asset": "0x1CE7D9942ff78c328A4181b9F3826fEE6D845A97",
      "name": "YieldFi yUSD Rate Provider",
      "summary": "safe",
      "review": "./yUSDRateProvider.md",
      "warnings": [""],
      "factory": "",
      "upgradeableComponents": [
        {
          "entrypoint": "0x1CE7D9942ff78c328A4181b9F3826fEE6D845A97",
          "implementationReviewed": "0x79E243f6504615497c1374Ea0B6365Dd1Ef82C8d"
        },
        {
          "entrypoint": "0x9305a0cc13293b69deE0B9d281D21144b029BdFf",
          "implementationReviewed": "0xf2De8048f002b70202D05249810E72914651Aa26"
        },
        {
          "entrypoint": "0xf4eF3ba63593dfD0967577B2bb3C9ba51D78427b",
          "implementationReviewed": "0xa52BC229C750b35C10d54F23aD3cb6E8155df01a"
        }
      ]
    }
  },
  "fantom": {
    "0x629d4c27057915e59dd94bca8d48c6d80735b521": {
      "asset": "0xd7028092c830b5c8fce061af2e593413ebbc1fc1",
      "name": "sFTMx Rateprovider",
      "summary": "safe",
      "review": "./LegacyReview.md",
      "warnings": ["legacy"],
      "factory": "",
      "upgradeableComponents": [
        {
          "entrypoint": "0x513D27c94C0D81eeD9DC2a88b4531a69993187cF",
          "implementationReviewed": "0x513D27c94C0D81eeD9DC2a88b4531a69993187cF"
        }
      ]
    }
  },
  "fraxtal": {
    "0x3893E8e1584fF73188034D37Fc6B7d41A255E570": {
      "asset": "0xfc00000000000000000000000000000000000008",
      "name": "ChainlinkRateProvider",
      "summary": "safe",
      "review": "./FraxtalPriceFeedProvider.md",
      "warnings": [],
      "factory": "0x3f170631ed9821Ca51A59D996aB095162438DC10",
      "upgradeableComponents": [
        {
          "entrypoint": "0x1B680F4385f24420D264D78cab7C58365ED3F1FF",
          "implementationReviewed": "0x1B680F4385f24420D264D78cab7C58365ED3F1FF"
        }
      ]
    },
    "0x95eedc9d10B6964a579948Fd717D34F45E15C0C6": {
      "asset": "0x09eadcbaa812a4c076c3a6cde765dc4a22e0d775",
      "name": "ChainlinkRateProvider",
      "summary": "safe",
      "review": "./FraxtalPriceFeedProvider.md",
      "warnings": [],
      "factory": "0x3f170631ed9821Ca51A59D996aB095162438DC10",
      "upgradeableComponents": [
        {
          "entrypoint": "0xfdE8C36F32Bf32e73A1bdeb4ef3E17709674a838",
          "implementationReviewed": "0xfdE8C36F32Bf32e73A1bdeb4ef3E17709674a838"
        }
      ]
    },
    "0x761efEF0347E23e2e75907A6e2df0Bbc6d3A3F38": {
      "asset": "0xfc00000000000000000000000000000000000005",
      "name": "ChainlinkRateProvider",
      "summary": "safe",
      "review": "./FraxtalPriceFeedProvider.md",
      "warnings": [],
      "factory": "0x3f170631ed9821Ca51A59D996aB095162438DC10",
      "upgradeableComponents": [
        {
          "entrypoint": "0xEE095b7d9191603126Da584a1179BB403a027c3A",
          "implementationReviewed": "0xEE095b7d9191603126Da584a1179BB403a027c3A"
        }
      ]
    },
    "0x99D033888aCe9d8E01F793Cf85AE7d4EA56494F9": {
      "asset": "0x211cc4dd073734da055fbf44a2b4667d5e5fe5d2",
      "name": "ChainlinkRateProvider",
      "summary": "safe",
      "review": "./FraxtalPriceFeedProvider.md",
      "warnings": [],
      "factory": "0x3f170631ed9821Ca51A59D996aB095162438DC10",
      "upgradeableComponents": [
        {
          "entrypoint": "0xd295936C8Bb465ADd1eC756a51698127CB4F4910",
          "implementationReviewed": "0xd295936C8Bb465ADd1eC756a51698127CB4F4910"
        }
      ]
    },
    "0x08e12d1a6d0F47518f05b009Bb4A24113D82f33d": {
      "asset": "0x748e54072189Ec8540cD58A078404ebFDc2aACeA",
      "name": "Api3AggregatorAdaptor",
      "summary": "safe",
      "review": "./API3RateProvider.md",
      "warnings": [],
      "factory": "",
      "upgradeableComponents": []
    }
  },
  "gnosis": {
    "0x89C80A4540A00b5270347E02e2E144c71da2EceD": {
      "asset": "0xaf204776c7245bF4147c2612BF6e5972Ee483701",
      "name": "ERC4626RateProvider",
      "summary": "safe",
      "review": "./SavingsDAIRateProviderGnosis.md",
      "warnings": ["donation", "only18decimals"],
      "factory": "",
      "upgradeableComponents": []
    },
    "0xff315299C4d3FB984b67e31F028724b6a9aEb077": {
      "asset": "0x004626A008B1aCdC4c74ab51644093b155e59A23",
      "name": "ERC4626RateProvider",
      "summary": "safe",
      "review": "./stAgEurRateProvider.md",
      "warnings": ["donation", "only18decimals"],
      "factory": "",
      "upgradeableComponents": [
        {
          "entrypoint": "0x004626A008B1aCdC4c74ab51644093b155e59A23",
          "implementationReviewed": "0x6C04c39B9E73aC91106D12F828e2E29Fd8ef1024"
        },
        {
          "entrypoint": "0x4b1E2c2762667331Bc91648052F646d1b0d35984",
          "implementationReviewed": "0x59153e939c5b4721543251ff3049Ea04c755373B"
        }
      ]
    },
    "0x09f9611FE9d24c6A518f656E925e3628A2ECDE3b": {
      "asset": "0x6C76971f98945AE98dD7d4DFcA8711ebea946eA6",
      "name": "wstETH Rate Provider",
      "summary": "safe",
      "review": "./ChainLinkRateProvider.md",
      "warnings": ["chainlink"],
      "factory": "",
      "upgradeableComponents": []
    },
    "0xE7511f6e5C593007eA8A7F52af4B066333765e03": {
      "asset": "0xcB444e90D8198415266c6a2724b7900fb12FC56E",
      "name": "EURe Rate Provider",
      "summary": "safe",
      "review": "./ChainLinkRateProvider.md",
      "warnings": ["chainlink"],
      "factory": "",
      "upgradeableComponents": []
    },
    "0x821aFE819450A359E29a5209C48f2Fa3321C8AD2": {
      "asset": "0x270bA1f35D8b87510D24F693fcCc0da02e6E4EeB",
      "name": "ERC4626RateProvider",
      "summary": "safe",
      "review": "./statATokenLMRateProvider.md",
      "warnings": [],
      "factory": "",
      "upgradeableComponents": [
        {
          "entrypoint": "0x270bA1f35D8b87510D24F693fcCc0da02e6E4EeB",
          "implementationReviewed": "0x8be473dCfA93132658821E67CbEB684ec8Ea2E74"
        },
        {
          "entrypoint": "0xb50201558B00496A145fE76f7424749556E326D8",
          "implementationReviewed": "0x5b522140fabeB6b6232336295581e63902e9b4ad"
        }
      ]
    },
    "0xdc90e2680094314CEaB45CE15100F6e02cEB7ceD": {
      "asset": "0xc791240d1f2def5938e2031364ff4ed887133c3d",
      "name": "TollgateChronicleRateProvider",
      "summary": "safe",
      "review": "./TollgateChronicleRateProvider.md",
      "warnings": [],
      "factory": "",
      "upgradeableComponents": []
    },
    "0x92320D3C8Fd6BE59b22eB0eEe330901Fe4617f33": {
      "asset": "0x5Cb9073902F2035222B9749F8fB0c9BFe5527108",
      "name": "TollgateChronicleRateProvider",
      "summary": "safe",
      "review": "./TollgateChronicleRateProvider.md",
      "warnings": [],
      "factory": "",
      "upgradeableComponents": []
    },
    "0x9B1b13afA6a57e54C03AD0428a4766C39707D272": {
      "asset": "0xF490c80aAE5f2616d3e3BDa2483E30C4CB21d1A0",
      "name": "PriceFeed",
      "summary": "safe",
      "review": "./StakewiseOsTokenRateProviders.md",
      "warnings": [],
      "factory": "",
      "upgradeableComponents": []
    },
    "0x5F62fd24941B585b91EB059E0ea1a7e729357511": {
      "asset": "0xf0E7eC247b918311afa054E0AEdb99d74c31b809",
      "name": "ERC4626RateProvider",
      "summary": "safe",
      "review": "./statATokenLMRateProvider.md",
      "warnings": [],
      "factory": "0x15e86be6084c6a5a8c17732d398dfbc2ec574cec",
      "upgradeableComponents": []
    },
    "0xCCfE43E5853C87225948317379ffD910039f6A14": {
      "asset": "0xFECB3F7c54E2CAAE9dC6Ac9060A822D47E053760",
      "name": "BlraSdaiRateProvider",
      "summary": "safe",
      "review": "./BlraSdaiRateProvider.md",
      "warnings": ["donation"],
      "factory": "",
      "upgradeableComponents": []
    },
    "0x0008A59C1d2E5922790C929ea432ed02D4D3323A": {
      "asset": "0x57f664882F762FA37903FC864e2B633D384B411A",
      "name": "ERC4626RateProvider",
      "summary": "safe",
      "review": "./statATokenv2RateProvider.md",
      "warnings": [],
      "factory": "",
      "upgradeableComponents": [
        {
          "entrypoint": "0x57f664882F762FA37903FC864e2B633D384B411A",
          "implementationReviewed": "0x7CB7fdeEB5E71f322F8E39Be67959C32a6A3aAA3"
        },
        {
          "entrypoint": "0xb50201558B00496A145fE76f7424749556E326D8",
          "implementationReviewed": "0xF2C312BfAF4CF0429DB4DA15a0cf5F770Ea3E770"
        }
      ]
    },
    "0xbbb4966335677Ea24F7B86DC19a423412390e1fb": {
      "asset": "0x7c16F0185A26Db0AE7a9377f23BC18ea7ce5d644",
      "name": "ERC4626RateProvider",
      "summary": "safe",
      "review": "./statATokenv2RateProvider.md",
      "warnings": [],
      "factory": "",
      "upgradeableComponents": [
        {
          "entrypoint": "0x7c16F0185A26Db0AE7a9377f23BC18ea7ce5d644",
          "implementationReviewed": "0x7CB7fdeEB5E71f322F8E39Be67959C32a6A3aAA3"
        },
        {
          "entrypoint": "0xb50201558B00496A145fE76f7424749556E326D8",
          "implementationReviewed": "0xF2C312BfAF4CF0429DB4DA15a0cf5F770Ea3E770"
        }
      ]
    },
    "0x1529f6Af353E180867F257820843425B49B1b478": {
      "asset": "0x51350d88c1bd32Cc6A79368c9Fb70373Fb71F375",
      "name": "ERC4626RateProvider",
      "summary": "safe",
      "review": "./statATokenv2RateProvider.md",
      "warnings": [],
      "factory": "",
      "upgradeableComponents": [
        {
          "entrypoint": "0x51350d88c1bd32Cc6A79368c9Fb70373Fb71F375",
          "implementationReviewed": "0x7CB7fdeEB5E71f322F8E39Be67959C32a6A3aAA3"
        },
        {
          "entrypoint": "0xb50201558B00496A145fE76f7424749556E326D8",
          "implementationReviewed": "0xF2C312BfAF4CF0429DB4DA15a0cf5F770Ea3E770"
        }
      ]
    },
    "0x30EAcEC6BD250589043De026e45dc9A158C65a1F": {
      "asset": "0x773CDA0CADe2A3d86E6D4e30699d40bB95174ff2",
      "name": "ERC4626RateProvider",
      "summary": "safe",
      "review": "./MarketRateTransformerRateProviders.md",
      "warnings": [""],
      "factory": "0x03362f847b4fabc12e1ce98b6b59f94401e4588e",
      "upgradeableComponents": [
        {
          "entrypoint": "0x773CDA0CADe2A3d86E6D4e30699d40bB95174ff2",
          "implementationReviewed": "0x7CB7fdeEB5E71f322F8E39Be67959C32a6A3aAA3"
        },
        {
          "entrypoint": "0xb50201558B00496A145fE76f7424749556E326D8",
          "implementationReviewed": "0xF2C312BfAF4CF0429DB4DA15a0cf5F770Ea3E770"
        }
      ]
    }
  },
  "mode": {
    "0x054Ca7F10D555A0A34E35E6d95af9569468E40c0": {
      "asset": "0x2416092f143378750bb29b79eD961ab195CcEea5",
      "name": "Api3AggregatorAdaptor",
      "summary": "safe",
      "review": "./ezETHRateProviderMode.md",
      "warnings": [],
      "factory": "",
      "upgradeableComponents": []
    },
    "0x97e0E416dA48a0592E6ea8ac0dfD26D410Ba5C22": {
      "asset": "0x3f51c6c5927b88cdec4b61e2787f9bd0f5249138",
      "name": "Api3AggregatorAdaptor",
      "summary": "safe",
      "review": "./API3RateProvider.md",
      "warnings": [],
      "factory": "",
      "upgradeableComponents": []
    },
    "0xE91237236Bab7b39CA5CEE86F339a18C6C91F25c": {
      "asset": "0x98f96A4B34D03a2E6f225B28b8f8Cb1279562d81",
      "name": "Api3AggregatorAdaptor",
      "summary": "safe",
      "review": "./API3RateProvider.md",
      "warnings": [],
      "factory": "",
      "upgradeableComponents": []
    },
    "0x6Ad582604472DAdB4Af7B955388cAc6aDD6D511B": {
      "asset": "0x5A7a183B6B44Dc4EC2E3d2eF43F98C5152b1d76d",
      "name": "Api3AggregatorAdaptor",
      "summary": "safe",
      "review": "./API3RateProvider.md",
      "warnings": [],
      "factory": "",
      "upgradeableComponents": []
    },
    "0xac8fae65008cbb22a27103160452418aa3c84128": {
      "asset": "0x0022228a2cc5E7eF0274A7Baa600d44da5aB5776",
      "name": "ERC4626RateProvider",
      "summary": "safe",
      "review": "./AngleStakedUSDARateProvider.md",
      "warnings": [],
      "factory": "0x0767bECE12a327A1eD896c48E843AE53a0c313E9",
      "upgradeableComponents": [
        {
          "entrypoint": "0xA61BeB4A3d02decb01039e378237032B351125B4",
          "implementationReviewed": "0x5adDc89785D75C86aB939E9e15bfBBb7Fc086A87"
        }
      ]
    },
    "0xFE1862BdCAf17ADf2D83eEb0Da98dAE04492F4f7": {
      "asset": "0x90993Ac1734b023dEEc548b87B11F5d2dcD3818E",
      "name": "ChainlinkRateProvider",
      "summary": "safe",
      "review": "./wUSDMRateProviderPyth.md",
      "warnings": [],
      "factory": "",
      "upgradeableComponents": [
        {
          "entrypoint": "0xA2aa501b19aff244D90cc15a4Cf739D2725B5729",
          "implementationReviewed": "0xEbe57e8045F2F230872523bbff7374986E45C486"
        }
      ]
    },
    "0xFAD2f1b6B24d475BAA79DfA625073981bCD82A0e": {
      "asset": "0x80137510979822322193FC997d400D5A6C747bf7",
      "name": "ChainlinkRateProvider",
      "summary": "safe",
      "review": "./PythAggregatorRateProvider.md",
      "warnings": [],
      "factory": "",
      "upgradeableComponents": [
        {
          "entrypoint": "0xA2aa501b19aff244D90cc15a4Cf739D2725B5729",
          "implementationReviewed": "0xEbe57e8045F2F230872523bbff7374986E45C486"
        }
      ]
    }
  },
  "optimism": {
    "0x210ABdFD989f3eE5C08614a8f4e096Cf8408f5DF": {
      "asset": "0x5A7a183B6B44Dc4EC2E3d2eF43F98C5152b1d76d",
      "name": "inETH Rate Provider",
      "summary": "safe",
      "review": "./ChainLinkRateProvider.md",
      "warnings": ["chainlink"],
      "factory": "0x83E443EF4f9963C77bd860f94500075556668cb8",
      "upgradeableComponents": []
    },
    "0xC092E0a4f5a2AdF3CF91E27cf4B7d7917D12CA2B": {
      "asset": "0xd08C3F25862077056cb1b710937576Af899a4959",
      "name": "instETH Rate Provider",
      "summary": "safe",
      "review": "./ChainLinkRateProvider.md",
      "warnings": ["chainlink"],
      "factory": "0x83E443EF4f9963C77bd860f94500075556668cb8",
      "upgradeableComponents": []
    },
    "0xe561451322a5efC51E6f8ffa558C7482c892Bc1A": {
      "asset": "0xA348700745D249c3b49D2c2AcAC9A5AE8155F826",
      "name": "WrappedUsdPlusRateProvider",
      "summary": "safe",
      "review": "./WrappedUsdPlusRateProvider.md",
      "warnings": [],
      "factory": "",
      "upgradeableComponents": [
        {
          "entrypoint": "0xA348700745D249c3b49D2c2AcAC9A5AE8155F826",
          "implementationReviewed": "0x52A8F84672B9778632F98478B4DCfa2Efb7E3247"
        },
        {
          "entrypoint": "0x73cb180bf0521828d8849bc8CF2B920918e23032",
          "implementationReviewed": "0xB79DD08EA68A908A97220C76d19A6aA9cBDE4376"
        },
        {
          "entrypoint": "0xe80772Eaf6e2E18B651F160Bc9158b2A5caFCA65",
          "implementationReviewed": "0xcf02cf91b5ec8230d6bd26c48a8b762ce6081c0f"
        },
        {
          "entrypoint": "0xBf3FCee0E856c2aa89dc022f00D6D8159A80F011",
          "implementationReviewed": "0x98ae7F3fD47100b174014dCD143Eb43AD7acd79A"
        }
      ]
    },
    "0xBCEBb4dcdEc1c12bf7eB31bd26bc9C3b8F55C966": {
      "asset": "0x3eE6107d9C93955acBb3f39871D32B02F82B78AB",
      "name": "StErnRateProvider",
      "summary": "safe",
      "review": "./stERNRateProvider.md",
      "warnings": ["donation"],
      "factory": "",
      "upgradeableComponents": [
        {
          "entrypoint": "0xFBD08A6869D3e4EC8A21895c1e269f4b980813f0",
          "implementationReviewed": "0xfA097bD1E57d720C2f884C3DFF0B5FCE23A2B09e"
        },
        {
          "entrypoint": "0x3eE6107d9C93955acBb3f39871D32B02F82B78AB",
          "implementationReviewed": "0x3eE6107d9C93955acBb3f39871D32B02F82B78AB"
        }
      ]
    },
    "0xff368E106EA8782FaB6B2D4AD69739a60C66400E": {
      "asset": "0xB88a5Ac00917a02d82c7cd6CEBd73E2852d43574",
      "name": "BalancerAMM",
      "summary": "safe",
      "review": "./sweepRateProvider.md",
      "warnings": [],
      "factory": "",
      "upgradeableComponents": [
        {
          "entrypoint": "0xB88a5Ac00917a02d82c7cd6CEBd73E2852d43574",
          "implementationReviewed": "0x8adEa764cabd2C61E51cEb6937Fd026fA39d8E64"
        }
      ]
    },
    "0xdFa8d2b3c146b8a10B5d63CA0306AEa84B602cfb": {
      "asset": "0x4DD03dfD36548C840B563745e3FBeC320F37BA7e",
      "name": "ERC4626RateProvider",
      "summary": "safe",
      "review": "./statATokenLMRateProvider.md",
      "warnings": [],
      "factory": "",
      "upgradeableComponents": [
        {
          "entrypoint": "0x4DD03dfD36548C840B563745e3FBeC320F37BA7e",
          "implementationReviewed": "0xD792a3779D3C80bAEe8CF3304D6aEAc74bC432BE"
        },
        {
          "entrypoint": "0x794a61358D6845594F94dc1DB02A252b5b4814aD",
          "implementationReviewed": "0x03e8C5Cd5E194659b16456bb43Dd5D38886FE541"
        }
      ]
    },
    "0x3f921Ebabab0703BC06d1828D09a245e8390c263": {
      "asset": "0x035c93db04E5aAea54E6cd0261C492a3e0638b37",
      "name": "ERC4626RateProvider",
      "summary": "safe",
      "review": "./statATokenLMRateProvider.md",
      "warnings": [],
      "factory": "",
      "upgradeableComponents": [
        {
          "entrypoint": "0x035c93db04E5aAea54E6cd0261C492a3e0638b37",
          "implementationReviewed": "0xD792a3779D3C80bAEe8CF3304D6aEAc74bC432BE"
        },
        {
          "entrypoint": "0x794a61358D6845594F94dc1DB02A252b5b4814aD",
          "implementationReviewed": "0x03e8C5Cd5E194659b16456bb43Dd5D38886FE541"
        }
      ]
    },
    "0x15ACEE5F73b36762Ab1a6b7C98787b8148447898": {
      "asset": "0x2218a117083f5B482B0bB821d27056Ba9c04b1D3",
      "name": "DSRBalancerRateProviderAdapter",
      "summary": "safe",
      "review": "./DSRRateProvider.md",
      "warnings": [],
      "factory": "",
      "upgradeableComponents": []
    },
    "0x9aa3cd420f830E049e2b223D0b07D8c809C94d15": {
      "asset": "0x1F32b1c2345538c0c6f582fCB022739c4A194Ebb",
      "name": "wstETH Rate Provider",
      "summary": "safe",
      "review": "./ChainLinkRateProvider.md",
      "warnings": ["chainlink"],
      "factory": "0x83E443EF4f9963C77bd860f94500075556668cb8",
      "upgradeableComponents": []
    },
    "0xf752dd899F87a91370C1C8ac1488Aef6be687505": {
      "asset": "0x484c2D6e3cDd945a8B2DF735e079178C1036578c",
      "name": "sfrxETH Rate Provider",
      "summary": "safe",
      "review": "./ChainLinkRateProvider.md",
      "warnings": ["chainlink"],
      "factory": "0x83E443EF4f9963C77bd860f94500075556668cb8",
      "upgradeableComponents": []
    },
    "0xDe3B7eC86B67B05D312ac8FD935B6F59836F2c41": {
      "asset": "0x2Dd1B4D4548aCCeA497050619965f91f78b3b532",
      "name": "sFRAX Rate Provider",
      "summary": "safe",
      "review": "./ChainLinkRateProvider.md",
      "warnings": ["chainlink"],
      "factory": "0x83E443EF4f9963C77bd860f94500075556668cb8",
      "upgradeableComponents": []
    },
    "0x7E13b8b95d887c2326C25e71815F33Ea10A2674e": {
      "asset": "0x2Dd1B4D4548aCCeA497050619965f91f78b3b532",
      "name": "sFRAX Rate Provider Duplicate",
      "summary": "safe",
      "review": "./ChainLinkRateProvider.md",
      "warnings": ["chainlink"],
      "factory": "0x83E443EF4f9963C77bd860f94500075556668cb8",
      "upgradeableComponents": []
    },
    "0x658843BB859B7b85cEAb5cF77167e3F0a78dFE7f": {
      "asset": "0x9Bcef72be871e61ED4fBbc7630889beE758eb81D",
      "name": "rETH RocketPool Rate Provider",
      "summary": "safe",
      "review": "./LegacyReview.md",
      "warnings": ["legacy"],
      "factory": "",
      "upgradeableComponents": []
    },
    "0x97b323fc033323B66159402bcDb9D7B9DC604235": {
      "asset": "0xe05A08226c49b636ACf99c40Da8DC6aF83CE5bB3",
      "name": "ankrETH Staking Rate Provider",
      "summary": "safe",
      "review": "./LegacyReview.md",
      "warnings": ["legacy"],
      "factory": "",
      "upgradeableComponents": []
    },
    "0xef42D000a3e85C4e71C57e2C6A1E600e86f5a91B": {
      "asset": "0x5A7fACB970D094B6C7FF1df0eA68D99E6e73CBFF",
      "name": "weETH Rate Provider",
      "summary": "safe",
      "review": "./ChainLinkRateProvider.md",
      "warnings": ["chainlink"],
      "factory": "0x83E443EF4f9963C77bd860f94500075556668cb8",
      "upgradeableComponents": []
    },
    "0x1373A61449C26CC3F48C1B4c547322eDAa36eB12": {
      "asset": "0x4186BFC76E2E237523CBC30FD220FE055156b41F",
      "name": "RSETHRateReceiver",
      "summary": "safe",
      "review": "./rsETHRateProviderOptimism.md",
      "warnings": [],
      "factory": "",
      "upgradeableComponents": [
        {
          "entrypoint": "0x1373A61449C26CC3F48C1B4c547322eDAa36eB12",
          "implementationReviewed": "0x1373A61449C26CC3F48C1B4c547322eDAa36eB12"
        }
      ]
    },
    "0x52cdf016439Cf36b1c7655740BAa8216977F6487": {
      "asset": "0x57F5E098CaD7A3D1Eed53991D4d66C45C9AF7812",
      "name": "ERC4626RateProvider",
      "summary": "safe",
      "review": "./wUSDMRateProvider.md",
      "warnings": ["eoaUpgradeable"],
      "factory": "0x02a569eea6f85736E2D63C59E60d27d075E75c33",
      "upgradeableComponents": []
    }
  },
  "polygon": {
    "0x76D8B79Fb9afD4dA89913458C90B6C09676628E2": {
      "asset": "0x01d1a890D40d890d59795aFCce22F5AdbB511A3a",
      "name": "RateProvider",
      "summary": "safe",
      "review": "./RateProvider_wFRK.md",
      "warnings": ["donation"],
      "factory": "",
      "upgradeableComponents": [
        {
          "entrypoint": "0x2cb7285733A30BB08303B917A7a519C88146C6Eb",
          "implementationReviewed": "0xEdb20e3cD8C7c149Ea57fe470fb9685c4b1B8703"
        },
        {
          "entrypoint": "0x4dBA794671B891D2Ee2E3E7eA9E993026219941C",
          "implementationReviewed": "0x7714fcFe0d9C4726F6C1E3B1275C2951B9B54F65"
        },
        {
          "entrypoint": "0x0aC2E3Cd1E9b2DA91972d2363e76B5A0cE514e73",
          "implementationReviewed": "0x41d4D26F70951a2134DC862ea6248fFBE2a516bb"
        },
        {
          "entrypoint": "0x173EB1d561CcEFd8e83a3741483a8Bd76dF827Ef",
          "implementationReviewed": "0x72e923047245D2B58D87f311a2b5b487620EE60A"
        }
      ]
    },
    "0x7d10050F608c8EFFf118eDd1416D82a0EF2d7531": {
      "asset": "0x2dCa80061632f3F87c9cA28364d1d0c30cD79a19",
      "name": "ERC4626RateProvider",
      "summary": "safe",
      "review": "./statATokenLMRateProvider.md",
      "warnings": [""],
      "factory": "",
      "upgradeableComponents": [
        {
          "entrypoint": "0x2dCa80061632f3F87c9cA28364d1d0c30cD79a19",
          "implementationReviewed": "0x6a7192c55e9298874e49675a63d5ebb11ed99a66"
        },
        {
          "entrypoint": "0x794a61358D6845594F94dc1DB02A252b5b4814aD",
          "implementationReviewed": "0x1ed647b250e5b6d71dc7b25806f44c33f5658f71"
        }
      ]
    },
    "0x9977a61a6aa950044d4dcD8aA0cAb76F84ea5aCd": {
      "asset": "0x87A1fdc4C726c459f597282be639a045062c0E46",
      "name": "ERC4626RateProvider",
      "summary": "safe",
      "review": "./statATokenLMRateProvider.md",
      "warnings": [""],
      "factory": "",
      "upgradeableComponents": [
        {
          "entrypoint": "0x87A1fdc4C726c459f597282be639a045062c0E46",
          "implementationReviewed": "0x6a7192c55e9298874e49675a63d5ebb11ed99a66"
        },
        {
          "entrypoint": "0x794a61358D6845594F94dc1DB02A252b5b4814aD",
          "implementationReviewed": "0x1ed647b250e5b6d71dc7b25806f44c33f5658f71"
        }
      ]
    },
    "0x8c1944E305c590FaDAf0aDe4f737f5f95a4971B6": {
      "asset": "0x03b54A6e9a984069379fae1a4fC4dBAE93B3bCCD",
      "name": "wstETH / ETH Rate Provider",
      "summary": "unsafe",
      "review": "./ChainLinkRateProvider.md",
      "warnings": ["chainlink"],
      "factory": "0xa3b370092aeb56770B23315252aB5E16DAcBF62B",
      "upgradeableComponents": []
    },
    "0x693A9Aca2f7b699BBd3d55d980Ac8a5D7a66868B": {
      "asset": "0x03b54A6e9a984069379fae1a4fC4dBAE93B3bCCD",
      "name": "wstETH Rate Provider Duplicate",
      "summary": "safe",
      "review": "./ChainLinkRateProvider.md",
      "warnings": ["chainlink"],
      "factory": "0xa3b370092aeb56770B23315252aB5E16DAcBF62B",
      "upgradeableComponents": []
    },
    "0xeE652bbF72689AA59F0B8F981c9c90e2A8Af8d8f": {
      "asset": "0xfa68FB4628DFF1028CFEc22b4162FCcd0d45efb6",
      "name": "MaticX Rate Provider",
      "summary": "safe",
      "review": "./LegacyReview.md",
      "warnings": ["legacy"],
      "factory": "",
      "upgradeableComponents": []
    },
    "0xdEd6C522d803E35f65318a9a4d7333a22d582199": {
      "asset": "0x3A58a54C066FdC0f2D55FC9C89F0415C92eBf3C4",
      "name": "stMATIC Rate Provider",
      "summary": "safe",
      "review": "./LegacyReview.md",
      "warnings": ["legacy"],
      "factory": "",
      "upgradeableComponents": []
    },
    "0x87393BE8ac323F2E63520A6184e5A8A9CC9fC051": {
      "asset": "0xFcBB00dF1d663eeE58123946A30AB2138bF9eb2A",
      "name": "csMATIC Clay Stack Tunnel Rate Provider",
      "summary": "safe",
      "review": "./LegacyReview.md",
      "warnings": ["legacy"],
      "factory": "",
      "upgradeableComponents": []
    },
    "0x737b6ea575AD54e0c4F45c7A36Ad8c0e730aAD74": {
      "asset": "0xAF0D9D65fC54de245cdA37af3d18cbEc860A4D4b",
      "name": "wUSDR Rate Provider",
      "summary": "safe",
      "review": "./LegacyReview.md",
      "warnings": ["legacy"],
      "factory": "",
      "upgradeableComponents": []
    }
  },
  "zkevm": {
    "0xFC8d81A01deD207aD3DEB4FE91437CAe52deD0b5": {
      "asset": "0x12D8CE035c5DE3Ce39B1fDD4C1d5a745EAbA3b8C",
      "name": "AnkrETHRateProvider",
      "summary": "safe",
      "review": "./AnkrETHRateProvider.md",
      "warnings": [],
      "factory": "",
      "upgradeableComponents": [
        {
          "entrypoint": "0x12D8CE035c5DE3Ce39B1fDD4C1d5a745EAbA3b8C",
          "implementationReviewed": "0x8d98D8ec0D930078a083C7be54430D2093d3D4aB"
        },
        {
          "entrypoint": "0xEf3C162450E1d08804493aA27BE60CDAa054050F",
          "implementationReviewed": "0xd00b967296B6d8Ec266E4BA64594f892D03A4d0a"
        }
      ]
    },
    "0x4186BFC76E2E237523CBC30FD220FE055156b41F": {
      "asset": "0x8C7D118B5c47a5BCBD47cc51789558B98dAD17c5",
      "name": "RSETHRateReceiver",
      "summary": "safe",
      "review": "./rsEthRateProviderPolygonZKEVM.md",
      "warnings": ["donation"],
      "factory": "",
      "upgradeableComponents": [
        {
          "entrypoint": "0x4186BFC76E2E237523CBC30FD220FE055156b41F",
          "implementationReviewed": "0x4186BFC76E2E237523CBC30FD220FE055156b41F"
        }
      ]
    },
    "0x60b39BEC6AF8206d1E6E8DFC63ceA214A506D6c3": {
      "asset": "0xb23C20EFcE6e24Acca0Cef9B7B7aA196b84EC942",
      "name": "rETH Rate Receiver",
      "summary": "safe",
      "review": "./LegacyReview.md",
      "warnings": ["legacy"],
      "factory": "",
      "upgradeableComponents": []
    },
    "0x00346D2Fd4B2Dc3468fA38B857409BC99f832ef8": {
      "asset": "0x5D8cfF95D7A57c0BF50B30b43c7CC0D52825D4a9",
      "name": "wstETH Rate Receiver",
      "summary": "safe",
      "review": "./LegacyReview.md",
      "warnings": ["legacy"],
      "factory": "",
      "upgradeableComponents": []
    },
    "0x8c76aa5b78357e1fa104ea2bc4a219f0870251f1": {
      "asset": "0xb23C20EFcE6e24Acca0Cef9B7B7aA196b84EC942",
      "name": "rETH Rate Provider",
      "summary": "safe",
      "review": "./ChainLinkRateProvider.md",
      "warnings": ["chainlink"],
      "factory": "0x4132f7AcC9dB7A6cF7BE2Dd3A9DC8b30C7E6E6c8",
      "upgradeableComponents": []
    },
    "0x8dd590ebb702c21a41289A0a69b0C6F74bdece75": {
      "asset": "0x5D8cfF95D7A57c0BF50B30b43c7CC0D52825D4a9",
      "name": "wstETH Rate Provider",
      "summary": "safe",
      "review": "./ChainLinkRateProvider.md",
      "warnings": ["chainlink"],
      "factory": "0x4132f7AcC9dB7A6cF7BE2Dd3A9DC8b30C7E6E6c8",
      "upgradeableComponents": []
    }
  },
  "sepolia": {
    "0xB1B171A07463654cc1fE3df4eC05f754E41f0A65": {
      "asset": "0x978206fAe13faF5a8d293FB614326B237684B750",
      "name": "waUSDT Rate Provider",
      "summary": "safe",
      "review": "./StatATokenTestnetRateProvider.md",
      "warnings": [],
      "factory": "",
      "upgradeableComponents": []
    },
    "0x22db61f3a8d81d3d427a157fdae8c7eb5b5fd373": {
      "asset": "0xDE46e43F46ff74A23a65EBb0580cbe3dFE684a17",
      "name": "waDAI Rate Provider",
      "summary": "safe",
      "review": "./StatATokenTestnetRateProvider.md",
      "warnings": [],
      "factory": "",
      "upgradeableComponents": []
    },
    "0x34101091673238545De8a846621823D9993c3085": {
      "asset": "0x8A88124522dbBF1E56352ba3DE1d9F78C143751e",
      "name": "waUSDC Rate Provider",
      "summary": "safe",
      "review": "./StatATokenTestnetRateProvider.md",
      "warnings": [],
      "factory": "",
      "upgradeableComponents": []
    }
  },
  "sonic": {
    "0xe5da20f15420ad15de0fa650600afc998bbe3955": {
      "asset": "0xE5DA20F15420aD15DE0fa650600aFc998bbE3955",
      "name": "stS Rateprovider",
      "summary": "safe",
      "review": "./LegacyReview.md",
      "warnings": ["legacy"],
      "factory": "",
      "upgradeableComponents": [
        {
          "entrypoint": "0xe5da20f15420ad15de0fa650600afc998bbe3955",
          "implementationReviewed": "0xd5f7fc8ba92756a34693baa386edcc8dd5b3f141"
        }
      ]
    },
    "0x00de97829d01815346e58372be55aefd84ca2457": {
      "asset": "0xa28d4dbcc90c849e3249d642f356d85296a12954",
      "name": "Avalon waSolvBTC.bbn Rateprovider",
      "summary": "safe",
      "review": "./statATokenLMRateProviderAvalon.md",
      "warnings": [""],
      "factory": "0x00de97829d01815346e58372be55aefd84ca2457",
      "upgradeableComponents": [
        {
          "entrypoint": "0xA28d4dbcC90C849e3249D642f356D85296a12954",
          "implementationReviewed": "0x29c26d85ba819659d084a592b97607a5337de030"
        }
      ]
    },
    "0xa6c292d06251da638be3b58f1473e03d99c26ff0": {
      "asset": "0xd31e89ffb929b38ba60d1c7dbeb68c7712eaab0a",
      "name": "Avalon waSolvBTC Rateprovider",
      "summary": "safe",
      "review": "./statATokenLMRateProviderAvalon.md",
      "warnings": [""],
      "factory": "0x00de97829d01815346e58372be55aefd84ca2457",
      "upgradeableComponents": [
        {
          "entrypoint": "0xD31E89Ffb929b38bA60D1c7dBeB68c7712EAAb0a",
          "implementationReviewed": "0xb9fa01cbd690dfd5be3d8d667c54bbdd9e41e57d"
        }
      ]
    },
    "0x5fded3206608d3f33175a8865576431906cdb43b": {
      "asset": "0x7870ddFd5ACA4E977B2287e9A212bcbe8FC4135a",
      "name": "Beefy USDC SiloV2 Rateprovider",
      "summary": "safe",
      "review": "./BeefyUsdcSiloRateprovider.md",
      "warnings": [""],
      "factory": "0x00de97829d01815346e58372be55aefd84ca2457",
      "upgradeableComponents": []
    },
    "0x78557d8a83fe7c6d9f9983d00e5c0e08cc3335e6": {
      "asset": "0x52Fc9E0a68b6a4C9b57b9D1d99fB71449A99DCd8",
      "name": "Silo bSolvBTC.bbn Rateprovider",
      "summary": "safe",
      "review": "./SiloWrappedRateprovider.md",
      "warnings": [""],
      "factory": "0x00de97829d01815346e58372be55aefd84ca2457",
      "upgradeableComponents": []
    },
    "0x9d2d4351c1b3718d7a65ef21f54c86c665964670": {
      "asset": "0x87178fe8698C7eDa8aA207083C3d66aEa569aB98",
      "name": "Silo bSolvBTC Rateprovider",
      "summary": "safe",
      "review": "./SiloWrappedRateprovider.md",
      "warnings": [""],
      "factory": "0x00de97829d01815346e58372be55aefd84ca2457",
      "upgradeableComponents": []
    },
    "0xfbcee1fcaa2db776b4b575a8da3e8c93ea5eef53": {
      "asset": "0x9F0dF7799f6FDAd409300080cfF680f5A23df4b1",
      "name": "Wrapped Origin Sonic Rateprovider",
      "summary": "safe",
      "review": "./woSonicRateprovider.md",
      "warnings": [""],
      "factory": "0x00de97829d01815346e58372be55aefd84ca2457",
      "upgradeableComponents": [
        {
          "entrypoint": "0x9F0dF7799f6FDAd409300080cfF680f5A23df4b1",
          "implementationReviewed": "0xb9fa01cbd690dfd5be3d8d667c54bbdd9e41e57d"
        }
      ]
    },
    "0xECDfaa456a01c9804Fc8D11955CF4B54E0eA2Bd7": {
      "asset": "0x50c42deacd8fc9773493ed674b675be577f2634b",
      "name": "ConstantRateProvider",
      "summary": "safe",
      "review": "./ConstantRateProvider.md",
      "warnings": [],
      "factory": "",
      "upgradeableComponents": []
    },
    "0xb86e2517caab8e7aecc7472f29c0cbdaaf28e5e5": {
      "asset": "0x016C306e103FbF48EC24810D078C65aD13c5f11B",
      "name": "Silo bwS Rateprovider",
      "summary": "safe",
      "review": "./SiloWrappedRateprovider.md",
      "warnings": [""],
      "factory": "0x00de97829d01815346e58372be55aefd84ca2457",
      "upgradeableComponents": []
    }
  }
}<|MERGE_RESOLUTION|>--- conflicted
+++ resolved
@@ -588,7 +588,24 @@
       "factory": "0xe548a29631f9E49830bE8edc22d407b2D2915F31",
       "upgradeableComponents": []
     },
-<<<<<<< HEAD
+    "0xfa5D15F15bC1BeBf3B413d9373E27586ac799dB6": {
+      "asset": "0x4ff50C17df0D1b788d021ACd85039810a1aA68A1",
+      "name": "Wrapped Aave Arbitrum ezETH",
+      "summary": "safe",
+      "review": "./MarketRateTransformerRateProviders.md",
+      "warnings": [""],
+      "factory": "0xe548a29631f9E49830bE8edc22d407b2D2915F31",
+      "upgradeableComponents": []
+    },
+    "0x998DE64cB90EdF3d205CFDB864E199fDA4d55710": {
+      "asset": "0xd09ACb80C1E8f2291862c4978A008791c9167003",
+      "name": "TreeHouseRateProvider",
+      "summary": "safe",
+      "review": "./ChainLinkRateProvider.md",
+      "warnings": [],
+      "factory": "0x26dEc0e6a4249F28e0f16A1a79808bF9ba308310",
+      "upgradeableComponents": []
+    },
     "0xb1D5c23DbfCb36864f32bc704AE4205BB9720C33": {
       "asset": "0x895e15020C3f52ddD4D8e9514eB83C39F53B1579",
       "name": "YieldFi yUSD Rate Provider",
@@ -602,25 +619,6 @@
           "implementationReviewed": "0xfeae389573e64b4ada95a494090f2399415c8b20"
         }
       ]
-=======
-    "0xfa5D15F15bC1BeBf3B413d9373E27586ac799dB6": {
-      "asset": "0x4ff50C17df0D1b788d021ACd85039810a1aA68A1",
-      "name": "Wrapped Aave Arbitrum ezETH",
-      "summary": "safe",
-      "review": "./MarketRateTransformerRateProviders.md",
-      "warnings": [""],
-      "factory": "0xe548a29631f9E49830bE8edc22d407b2D2915F31",
-      "upgradeableComponents": []
-    },
-    "0x998DE64cB90EdF3d205CFDB864E199fDA4d55710": {
-      "asset": "0xd09ACb80C1E8f2291862c4978A008791c9167003",
-      "name": "TreeHouseRateProvider",
-      "summary": "safe",
-      "review": "./ChainLinkRateProvider.md",
-      "warnings": [],
-      "factory": "0x26dEc0e6a4249F28e0f16A1a79808bF9ba308310",
-      "upgradeableComponents": []
->>>>>>> 996a2352
     }
   },
   "avalanche": {
@@ -1000,7 +998,20 @@
       "factory": "",
       "upgradeableComponents": []
     },
-<<<<<<< HEAD
+    "0x84394fa6a39bdff63b255622da362b113c690267": {
+      "asset": "0x5875eEE11Cf8398102FdAd704C9E96607675467a",
+      "name": "SavingsUSDSRateProvider",
+      "summary": "safe",
+      "review": "./sUSDSBaseRateProvider.md",
+      "warnings": [],
+      "factory": "",
+      "upgradeableComponents": [
+        {
+          "entrypoint": "0xa3931d71877C0E7a3148CB7Eb4463524FEc27fbD",
+          "implementationReviewed": "0x4e7991e5C547ce825BdEb665EE14a3274f9F61e0"
+        }
+      ]
+    },
     "0xD47c15CDD7c734db321F07CB9AB1f852aE9A0b83": {
       "asset": "0x895e15020C3f52ddD4D8e9514eB83C39F53B1579",
       "name": "YieldFi yUSD Rate Provider",
@@ -1012,19 +1023,6 @@
         {
           "entrypoint": "0xE88DA976479461080072D6461128fd401B6D4Dcb",
           "implementationReviewed": "0xfeae389573e64b4ada95a494090f2399415c8b20"
-=======
-    "0x84394fa6a39bdff63b255622da362b113c690267": {
-      "asset": "0x5875eEE11Cf8398102FdAd704C9E96607675467a",
-      "name": "SavingsUSDSRateProvider",
-      "summary": "safe",
-      "review": "./sUSDSBaseRateProvider.md",
-      "warnings": [],
-      "factory": "",
-      "upgradeableComponents": [
-        {
-          "entrypoint": "0xa3931d71877C0E7a3148CB7Eb4463524FEc27fbD",
-          "implementationReviewed": "0x4e7991e5C547ce825BdEb665EE14a3274f9F61e0"
->>>>>>> 996a2352
         }
       ]
     }
