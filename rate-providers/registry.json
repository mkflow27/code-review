{
  "arbitrum": {
    "0xFC8d81A01deD207aD3DEB4FE91437CAe52deD0b5": {
      "asset": "0xe05A08226c49b636ACf99c40Da8DC6aF83CE5bB3",
      "name": "AnkrETHRateProvider",
      "summary": "safe",
      "review": "./AnkrETHRateProvider.md",
      "warnings": [],
      "factory": "",
      "upgradeableComponents": [
        {
          "entrypoint": "0xe05A08226c49b636ACf99c40Da8DC6aF83CE5bB3",
          "implementationReviewed": "0x4d8798836b630025C5c98FEbd10a90B3D7596777"
        },
        {
          "entrypoint": "0xCb0006B31e6b403fEeEC257A8ABeE0817bEd7eBa",
          "implementationReviewed": "0xd00b967296B6d8Ec266E4BA64594f892D03A4d0a"
        }
      ]
    },
    "0xD438f19b1Dd47EbECc5f904d8Fd44583CbFB7c85": {
      "asset": "0xae48b7C8e096896E32D53F10d0Bf89f82ec7b987",
      "name": "BalancerRateProvider",
      "summary": "safe",
      "review": "./BalancerRateProvider_USDF.md",
      "warnings": [],
      "factory": "",
      "upgradeableComponents": [
        {
          "entrypoint": "0x80e1a981285181686a3951B05dEd454734892a09",
          "implementationReviewed": "0x038C8535269E4AdC083Ba90388f15788174d7da7"
        }
      ]
    },
    "0x2bA447d4B823338435057571bF70907F8224BB47": {
      "asset": "0xB86fb1047A955C0186c77ff6263819b37B32440D",
      "name": "WrappedUsdPlusRateProvider",
      "summary": "safe",
      "review": "./WrappedUsdPlusRateProvider.md",
      "warnings": [],
      "factory": "",
      "upgradeableComponents": [
        {
          "entrypoint": "0xB86fb1047A955C0186c77ff6263819b37B32440D",
          "implementationReviewed": "0xA7E51DF47dcd98F729a80b1C931aAC2b5194f4A0"
        },
        {
          "entrypoint": "0xe80772Eaf6e2E18B651F160Bc9158b2A5caFCA65",
          "implementationReviewed": "0x159f28F598b5C5340D6A902D34eB373D30499660"
        },
        {
          "entrypoint": "0x73cb180bf0521828d8849bc8CF2B920918e23032",
          "implementationReviewed": "0x763018d8B4c27a6Fb320CD588e2Bc355D0d3049E"
        },
        {
          "entrypoint": "0xa44dF8A8581C2cb536234E6640112fFf932ED2c4",
          "implementationReviewed": "0x45523bC29D4bCec386f548bDc295DB28483c56E8"
        }
      ]
    },
    "0x6dbF2155B0636cb3fD5359FCcEFB8a2c02B6cb51": {
      "asset": "0x6dbF2155B0636cb3fD5359FCcEFB8a2c02B6cb51",
      "name": "PlsRdntTokenV2",
      "summary": "safe",
      "review": "./PlsRdntTokenV2.md",
      "warnings": ["donation"],
      "factory": "",
      "upgradeableComponents": [
        {
          "entrypoint": "0x6dbF2155B0636cb3fD5359FCcEFB8a2c02B6cb51",
          "implementationReviewed": "0xF7eB1efc5A3fD02399aC82aa983962280324F9b7"
        }
      ]
    },
    "0xd4e96ef8eee8678dbff4d535e033ed1a4f7605b7": {
      "asset": "0xEC70Dcb4A1EFa46b8F2D97C310C9c4790ba5ffA8",
      "name": "RocketBalancerRateProvider",
      "summary": "safe",
      "review": "./rETHRateProvider.md",
      "warnings": ["donation"],
      "factory": "",
      "upgradeableComponents": [
        {
          "entrypoint": "0x1d8f8f00cfa6758d7bE78336684788Fb0ee0Fa46",
          "implementationReviewed": "0x1d8f8f00cfa6758d7bE78336684788Fb0ee0Fa46"
        }
      ]
    },
    "0xa73ec45fe405b5bfcdc0bf4cbc9014bb32a01cd2": {
      "asset": "0xEC70Dcb4A1EFa46b8F2D97C310C9c4790ba5ffA8",
      "name": "RocketBalancerRateProvider OLD",
      "summary": "unsafe",
      "review": "./rETHRateProvider.md",
      "warnings": ["donation"],
      "factory": "",
      "upgradeableComponents": []
    },
    "0x3bB6861c0Be6673809D55b9D346b6774B634a9D7": {
      "asset": "0xB88a5Ac00917a02d82c7cd6CEBd73E2852d43574",
      "name": "BalancerAMM",
      "summary": "safe",
      "review": "./sweepRateProvider.md",
      "warnings": [],
      "factory": "",
      "upgradeableComponents": [
        {
          "entrypoint": "0xB88a5Ac00917a02d82c7cd6CEBd73E2852d43574",
          "implementationReviewed": "0x19E4F40584824029Fc100c60A74BF41b43EC4976"
        }
      ]
    },
    "0xf7c5c26B574063e7b098ed74fAd6779e65E3F836": {
      "asset": "0x5979D7b546E38E414F7E9822514be443A4800529",
      "name": "ChainlinkRateProvider",
      "summary": "safe",
      "review": "./wstethRateProvider.md",
      "warnings": [],
      "factory": "",
      "upgradeableComponents": []
    },
    "0xf25484650484DE3d554fB0b7125e7696efA4ab99": {
      "asset": "0x2416092f143378750bb29b79eD961ab195CcEea5",
      "name": "xRenzoDeposit",
      "summary": "safe",
      "review": "./ezETHRateProviderArbitrum.md",
      "warnings": [],
      "factory": "",
      "upgradeableComponents": [
        {
          "entrypoint": "0x0e60fd361fF5b90088e1782e6b21A7D177d462C5",
          "implementationReviewed": "0x3E5c63644E683549055b9Be8653de26E0B4CD36E"
        },
        {
          "entrypoint": "0xc1036D6bBa2FE24c65823110B348Ee80D3386ACd",
          "implementationReviewed": "0x5665F1F7ED2dcaD5Dc4CC9B41CA90Bae9DEE1a3A"
        },
        {
          "entrypoint": "0x387dBc0fB00b26fb085aa658527D5BE98302c84C",
          "implementationReviewed": "0x9284cEFf248315377e782df0666EE9832E119508"
        }
      ]
    },
    "0x87cD462A781c0ca843EAB131Bf368328848bB6fD": {
      "asset": "0x7CFaDFD5645B50bE87d546f42699d863648251ad",
      "name": "ERC4626RateProvider",
      "summary": "safe",
      "review": "./statATokenLMRateProvider.md",
      "warnings": [],
      "factory": "",
      "upgradeableComponents": [
        {
          "entrypoint": "0x7CFaDFD5645B50bE87d546f42699d863648251ad",
          "implementationReviewed": "0x4c0633bf70fb2bb984a9eec5d9052bdea451c70a"
        },
        {
          "entrypoint": "0x794a61358D6845594F94dc1DB02A252b5b4814aD",
          "implementationReviewed": "0x03e8c5cd5e194659b16456bb43dd5d38886fe541"
        }
      ]
    },
    "0x48942B49B5bB6f3E1d43c204a3F40a4c5F696ef6": {
      "asset": "0xb165a74407fE1e519d6bCbDeC1Ed3202B35a4140",
      "name": "ERC4626RateProvider",
      "summary": "safe",
      "review": "./statATokenLMRateProvider.md",
      "warnings": [],
      "factory": "",
      "upgradeableComponents": [
        {
          "entrypoint": "0xb165a74407fE1e519d6bCbDeC1Ed3202B35a4140",
          "implementationReviewed": "0x4c0633bf70fb2bb984a9eec5d9052bdea451c70a"
        },
        {
          "entrypoint": "0x794a61358D6845594F94dc1DB02A252b5b4814aD",
          "implementationReviewed": "0x03e8c5cd5e194659b16456bb43dd5d38886fe541"
        }
      ]
    },
    "0x3A236F67Fce401D87D7215695235e201966576E4": {
      "asset": "0x211Cc4DD073734dA055fbF44a2b4667d5E5fE5d2",
      "name": "MergedAdapterWithoutRoundsSusdeRateProviderV1",
      "summary": "safe",
      "review": "./sUSDERateProvider.md",
      "warnings": [],
      "factory": "",
      "upgradeableComponents": [
        {
          "entrypoint": "0x3A236F67Fce401D87D7215695235e201966576E4",
          "implementationReviewed": "0x0e2d75D760b12ac1F2aE84CD2FF9fD13Cb632942"
        }
      ]
    },
    "0x8aa73EC870DC4a0af6b471937682a8FC3b8A21f8": {
      "asset": "0x83e1d2310Ade410676B1733d16e89f91822FD5c3",
      "name": "StakePoolRate",
      "summary": "safe",
      "review": "./jitoSOLRateProvider.md",
      "warnings": [],
      "factory": "",
      "upgradeableComponents": [
        {
          "entrypoint": "0xa5f208e072434bC67592E4C49C1B991BA79BCA46",
          "implementationReviewed": "0x621199f6beB2ba6fbD962E8A52A320EA4F6D4aA3"
        }
      ]
    },
    "0xd983d5560129475bFC210332422FAdCb4EcD09B0": {
      "asset": "0x1DEBd73E752bEaF79865Fd6446b0c970EaE7732f",
      "name": "cbETH Rate Provider",
      "summary": "safe",
      "review": "./ChainLinkRateProvider.md",
      "warnings": ["chainlink"],
      "factory": "0x5DbAd78818D4c8958EfF2d5b95b28385A22113Cd",
      "upgradeableComponents": []
    },
    "0x2237a270E87F81A30a1980422185f806e4549346": {
      "asset": "0x95aB45875cFFdba1E5f451B950bC2E42c0053f39",
      "name": "sfrxETH Rate Provider",
      "summary": "safe",
      "review": "./ChainLinkRateProvider.md",
      "warnings": ["chainlink"],
      "factory": "0x5DbAd78818D4c8958EfF2d5b95b28385A22113Cd",
      "upgradeableComponents": []
    },
    "0x320CFa1a78d37a13C5D1cA5aA51563fF6Bb0f686": {
      "asset": "0xe3b3FE7bcA19cA77Ad877A5Bebab186bEcfAD906",
      "name": "sFRAX Rate Provider",
      "summary": "safe",
      "review": "./ChainLinkRateProvider.md",
      "warnings": ["chainlink"],
      "factory": "0x5DbAd78818D4c8958EfF2d5b95b28385A22113Cd",
      "upgradeableComponents": []
    },
    "0x155a25c8C3a9353d47BCDBc3650E19d1aEa13E54": {
      "asset": "0xe3b3FE7bcA19cA77Ad877A5Bebab186bEcfAD906",
      "name": "sFRAX Rate Provider Duplicate",
      "summary": "safe",
      "review": "./ChainLinkRateProvider.md",
      "warnings": ["chainlink"],
      "factory": "0x5DbAd78818D4c8958EfF2d5b95b28385A22113Cd",
      "upgradeableComponents": []
    },
    "0x8581953084FfdDBB82fC63f30f11bDb0E7300284": {
      "asset": "0xED65C5085a18Fa160Af0313E60dcc7905E944Dc7",
      "name": "ETHx Rate Provider",
      "summary": "safe",
      "review": "./ChainLinkRateProvider.md",
      "warnings": ["chainlink"],
      "factory": "0x5DbAd78818D4c8958EfF2d5b95b28385A22113Cd",
      "upgradeableComponents": []
    },
    "0xefa422c31fc71a636c2c630d226dba4cced1073a": {
      "asset": "0xd8724322f44e5c58d7a815f542036fb17dbbf839",
      "name": "woETH Rate Provider",
      "summary": "safe",
      "review": "./ChainLinkRateProvider.md",
      "warnings": ["chainlink"],
      "factory": "0x5DbAd78818D4c8958EfF2d5b95b28385A22113Cd",
      "upgradeableComponents": []
    },
    "0xCd9e3fb32c8F258555b8292531112bBb5B87E2F4": {
      "asset": "0x35751007a407ca6feffe80b3cb397736d2cf4dbe",
      "name": "weETH Rate Provider",
      "summary": "safe",
      "review": "./ChainLinkRateProvider.md",
      "warnings": ["chainlink"],
      "factory": "0x5DbAd78818D4c8958EfF2d5b95b28385A22113Cd",
      "upgradeableComponents": []
    },
    "0xBA74737A078C05500dD98C970909e4A3b90c35C6": {
      "asset": "0xf7d4e7273E5015C96728A6b02f31C505eE184603",
      "name": "PriceFeed",
      "summary": "safe",
      "review": "./StakewiseRateProviderArbitrum.md",
      "warnings": [],
      "factory": "",
      "upgradeableComponents": [
        {
          "entrypoint": "0xBA74737A078C05500dD98C970909e4A3b90c35C6",
          "implementationReviewed": "0xBA74737A078C05500dD98C970909e4A3b90c35C6"
        }
      ]
    },
    "0x3222d3De5A9a3aB884751828903044CC4ADC627e": {
      "asset": "0x4186BFC76E2E237523CBC30FD220FE055156b41F",
      "name": "RsETHRateProvider",
      "summary": "safe",
      "review": "./rsETHRateProviderArbitrum.md",
      "warnings": ["donation"],
      "factory": "",
      "upgradeableComponents": [
        {
          "entrypoint": "0x349A73444b1a310BAe67ef67973022020d70020d",
          "implementationReviewed": "0x8B9991f89Fc31600DCE064566ccE28dC174Fb8E4"
        },
        {
          "entrypoint": "0x947Cb49334e6571ccBFEF1f1f1178d8469D65ec7",
          "implementationReviewed": "0xc5cD38d47D0c2BD7Fe18c64a50c512063DC29700"
        },
        {
          "entrypoint": "0xA1290d69c65A6Fe4DF752f95823fae25cB99e5A7",
          "implementationReviewed": "0x60FF20BACD9A647e4025Ed8b17CE30e40095A1d2"
        },
        {
          "entrypoint": "0x3D08ccb47ccCde84755924ED6B0642F9aB30dFd2",
          "implementationReviewed": "0x0379E85188BC416A1D43Ab04b28F38B5c63F129E"
        },
        {
          "entrypoint": "0x8546A7C8C3C537914C3De24811070334568eF427",
          "implementationReviewed": "0xD7DB9604EF925aF96CDa6B45026Be64C691C7704"
        }
      ]
    },
    "0x971b35225361535D04828F16442AAA54009efE1a": {
      "asset": "0x5A7a183B6B44Dc4EC2E3d2eF43F98C5152b1d76d",
      "name": "InceptionRatioFeed",
      "summary": "safe",
      "review": "./InceptionLRTArbitrum.md",
      "warnings": [],
      "factory": "",
      "upgradeableComponents": [
        {
          "entrypoint": "0xfE715358368416E01d3A961D3a037b7359735d5e",
          "implementationReviewed": "0xBf19Eead55a6B100667f04F8FBC5371E03E8ab2E"
        }
      ]
    },
    "0x57a5a0567187FF4A8dcC1A9bBa86155E355878F2": {
      "asset": "0xd08C3F25862077056cb1b710937576Af899a4959",
      "name": "InceptionRatioFeed",
      "summary": "safe",
      "review": "./InceptionLRTArbitrum.md",
      "warnings": [],
      "factory": "",
      "upgradeableComponents": [
        {
          "entrypoint": "0xfE715358368416E01d3A961D3a037b7359735d5e",
          "implementationReviewed": "0xBf19Eead55a6B100667f04F8FBC5371E03E8ab2E"
        }
      ]
    },
    "0x7F55E509006C9Df7594C4819Ba7ebfE6EfE4854b": {
      "asset": "0x57F5E098CaD7A3D1Eed53991D4d66C45C9AF7812",
      "name": "wUSDM",
      "summary": "safe",
      "review": "./wUSDMRateProvider.md",
      "warnings": ["eoaUpgradeable"],
      "factory": "",
      "upgradeableComponents": [
        {
          "entrypoint": "0x57F5E098CaD7A3D1Eed53991D4d66C45C9AF7812",
          "implementationReviewed": "0x0369d5De7619805238540F721a85c2C859B8da10"
        }
      ]
    },
    "0x601A3bC1A24d209A2C08D2d54eC3f3aa39c3a40A": {
      "asset": "0xd3443ee1e91aF28e5FB858Fbd0D72A63bA8046E0",
      "name": "GTokenRateProvider",
      "summary": "safe",
      "review": "./GTokenRateProvider.md",
      "warnings": [],
      "factory": "",
      "upgradeableComponents": [
        {
          "entrypoint": "0xd3443ee1e91aF28e5FB858Fbd0D72A63bA8046E0",
          "implementationReviewed": "0x9093939b9bdc5322d6e2b37b62867d744c98e874"
        }
      ]
    },
    "0xf7ec24690fBCEc489E7C9A7055C04Db5C221c397": {
      "asset": "0xbC404429558292eE2D769E57d57D6E74bbd2792d",
      "name": "ERC4626RateProvider",
      "summary": "safe",
      "review": "./sUSXRateProvider.md",
      "warnings": [],
      "factory": "0xe548a29631f9E49830bE8edc22d407b2D2915F31",
      "upgradeableComponents": [
        {
          "entrypoint": "0xbC404429558292eE2D769E57d57D6E74bbd2792d",
          "implementationReviewed": "0x339B34965bD3A61025eEA3D5FDcADf75756cc0Db"
        }
      ]
    },
    "0x177862A0242acD8b5F9cc757a963c1C8883da45E": {
      "asset": "0xD9FBA68D89178e3538e708939332c79efC540179",
      "name": "ERC4626RateProvider",
      "summary": "safe",
      "review": "./statATokenLMRateProvider.md",
      "warnings": [],
      "factory": "",
      "upgradeableComponents": [
        {
          "entrypoint": "0xD9FBA68D89178e3538e708939332c79efC540179",
          "implementationReviewed": "0x9Bf9df78b1f7c76a473588c41321B5059b62981e"
        },
        {
          "entrypoint": "0x794a61358D6845594F94dc1DB02A252b5b4814aD",
          "implementationReviewed": "0x6C6c6857e2F32fcCBDb2791597350Aa034a3ce47"
        }
      ]
    },
    "0x183Ac1bCC538aa9729350f8a9C6357a268e1Bd03": {
      "asset": "0x89AEc2023f89E26Dbb7eaa7a98fe3996f9d112A8",
      "name": "ERC4626RateProvider",
      "summary": "safe",
      "review": "./statATokenLMRateProvider.md",
      "warnings": [],
      "factory": "",
      "upgradeableComponents": [
        {
          "entrypoint": "0x89AEc2023f89E26Dbb7eaa7a98fe3996f9d112A8",
          "implementationReviewed": "0x9Bf9df78b1f7c76a473588c41321B5059b62981e"
        },
        {
          "entrypoint": "0x794a61358D6845594F94dc1DB02A252b5b4814aD",
          "implementationReviewed": "0x6C6c6857e2F32fcCBDb2791597350Aa034a3ce47"
        }
      ]
    },
    "0x3a216B01db971Bf28D171C9dA44Cc8C89867697F": {
      "asset": "0xCA5d8F8a8d49439357d3CF46Ca2e720702F132b8",
      "name": "ConstantRateProvider",
      "summary": "safe",
      "review": "./GYDConstantRateProvider.md",
      "warnings": [],
      "factory": "",
      "upgradeableComponents": []
    },
    "0x72F6Da3b4bd0Ab7028F52339Ee3B1f94fffe2dD0": {
      "asset": "0xCA5d8F8a8d49439357d3CF46Ca2e720702F132b8",
      "name": "ConstantRateProvider",
      "summary": "safe",
      "review": "./GYDConstantRateProvider.md",
      "warnings": [],
      "factory": "",
      "upgradeableComponents": []
    },
    "0x4d494eF5CB1143991F7F767567aD7f55bCfDc279": {
      "asset": "0x7751E2F4b8ae93EF6B79d86419d42FE3295A4559",
      "name": "ERC4626RateProvider",
      "summary": "safe",
      "review": "./wUSDLPaxosRateProvider.md",
      "warnings": [],
      "factory": "0xe548a29631f9e49830be8edc22d407b2d2915f31",
      "upgradeableComponents": [
        {
          "entrypoint": "0x7751E2F4b8ae93EF6B79d86419d42FE3295A4559",
          "implementationReviewed": "0x2954C85E7e2B841d0e9A9fdcC09Dac1274057D71"
        },
        {
          "entrypoint": "0x7F850b0aB1988Dd17B69aC564c1E2857949e4dEe",
          "implementationReviewed": "0xF393cf22308C3B0dE868ec125834A9F065C11CeC"
        }
      ]
    },
    "0xDA967592898c584966AAf765C1acfd09F6e1aEAA": {
      "asset": "0x7788A3538C5fc7F9c7C8A74EAC4c898fC8d87d92",
      "name": "ERC4626RateProvider",
      "summary": "safe",
      "review": "./sUSDXRateProviderReview.md",
      "warnings": [],
      "factory": "0xe548a29631f9E49830bE8edc22d407b2D2915F31",
      "upgradeableComponents": []
    },
    "0x4FEFC8A9104464671E909c6470f3A08B71130659": {
      "asset": "0xd09ACb80C1E8f2291862c4978A008791c9167003",
      "name": "tETH / wstETH Rate Provider",
      "summary": "safe",
      "review": "./ChainLinkRateProvider.md",
      "warnings": ["chainlink"],
      "factory": "0x5DbAd78818D4c8958EfF2d5b95b28385A22113Cd",
      "upgradeableComponents": []
    },
    "0xE3dF105DB16282E5ce5cDa2d15391b04A408BcCf": {
      "asset": "0x4cE13a79f45C1Be00BdABD38B764aC28C082704E",
      "name": "Wrapped Aave Arbitrum WETH",
      "summary": "safe",
      "review": "./statATokenv2RateProvider.md",
      "warnings": [""],
      "factory": "0xe548a29631f9E49830bE8edc22d407b2D2915F31",
      "upgradeableComponents": []
    },
    "0xcdAa68ce322728FE4185a60f103C194F1E2c47BC": {
      "asset": "0xD9E3Ef2c12de90E3b03F7b7E3964956a71920d40",
      "name": "Wrapped Aave Arbitrum weETH",
      "summary": "safe",
      "review": "./MarketRateTransformerRateProviders.md",
      "warnings": [""],
      "factory": "0xeC2C6184761ab7fE061130B4A7e3Da89c72F8395",
      "upgradeableComponents": []
    },
    "0xDEA44786E61fd5475B35869586737D99B5e6dB59": {
      "asset": "0x52Dc1FEeFA4f9a99221F93D79da46Ae89b8c0967",
      "name": "Wrapped Aave Arbitrum WBTC",
      "summary": "safe",
      "review": "./statATokenv2RateProvider.md",
      "warnings": [""],
      "factory": "0xe548a29631f9E49830bE8edc22d407b2D2915F31",
      "upgradeableComponents": []
    },
    "0xDAff80737b23A6E40F77Aa28957a10c9Af5dff45": {
      "asset": "0x7F6501d3B98eE91f9b9535E4b0ac710Fb0f9e0bc",
      "name": "USDCn",
      "summary": "safe",
      "review": "./statATokenv2RateProvider.md",
      "warnings": [""],
      "factory": "0xe548a29631f9E49830bE8edc22d407b2D2915F31",
      "upgradeableComponents": []
    },
    "0x9CC54cb63E61c7D5231c506e4206Eb459250D2A7": {
      "asset": "0xe98fc055c99DECD8Da0c111B090885d5d15C774E",
      "name": "Wrapped Aave Arbitrum wstETH",
      "summary": "safe",
      "review": "./MarketRateTransformerRateProviders.md",
      "warnings": [""],
      "factory": "0xeC2C6184761ab7fE061130B4A7e3Da89c72F8395",
      "upgradeableComponents": []
    },
    "0xc6B25ba4c028Cb238AB7CaC7a2ee59Ed4F1E96d4": {
      "asset": "0xa6D12574eFB239FC1D2099732bd8b5dC6306897F",
      "name": "Wrapped Aave Arbitrum USDT",
      "summary": "safe",
      "review": "./statATokenv2RateProvider.md",
      "warnings": [""],
      "factory": "0xe548a29631f9E49830bE8edc22d407b2D2915F31",
      "upgradeableComponents": []
    },
    "0x957914d31912194911365D644F008E537C0150eb": {
      "asset": "0xEAB84053B99f2ec4433F5121A1CB1524c8c998F8",
      "name": "Wrapped Aave Arbitrum LINK",
      "summary": "safe",
      "review": "./statATokenv2RateProvider.md",
      "warnings": [""],
      "factory": "0xe548a29631f9E49830bE8edc22d407b2D2915F31",
      "upgradeableComponents": []
    },
    "0xc7c5820E210dAc087faCD1692A7E66b5fEdA1C75": {
      "asset": "0xf09EDbF2655B2A56753bD60D22CeAB2AC5D04188",
      "name": "Wrapped Aave Arbitrum ARB",
      "summary": "safe",
      "review": "./statATokenv2RateProvider.md",
      "warnings": [""],
      "factory": "0xe548a29631f9E49830bE8edc22d407b2D2915F31",
      "upgradeableComponents": []
    },
    "0xbB8A61425DFE172AA3a6f882aAFaBA00B32b7d59": {
      "asset": "0xbB8A61425DFE172AA3a6f882aAFaBA00B32b7d59",
      "name": "Wrapped Aave Arbitrum ARB",
      "summary": "safe",
      "review": "./MarketRateTransformerRateProviders.md",
      "warnings": [""],
      "factory": "0xeC2C6184761ab7fE061130B4A7e3Da89c72F8395",
      "upgradeableComponents": []
    },
    "0x788dab521C4607C99F879f327894cC6fAcd217E3": {
      "asset": "0xf253BD61aEd0E9D62523eA76CD6F38B4a51dA145",
      "name": "Wrapped Aave Arbitrum DAI",
      "summary": "safe",
      "review": "./statATokenv2RateProvider.md",
      "warnings": [""],
      "factory": "0xe548a29631f9E49830bE8edc22d407b2D2915F31",
      "upgradeableComponents": []
    },
    "0x30A225b9e9989bEd9C3e473686a29C9106E4393e": {
      "asset": "0xE6D5923281c89DC989D00817387292387552d5C1",
      "name": "Wrapped Aave Arbitrum USDC",
      "summary": "safe",
      "review": "./statATokenv2RateProvider.md",
      "warnings": [""],
      "factory": "0xe548a29631f9E49830bE8edc22d407b2D2915F31",
      "upgradeableComponents": []
    },
    "0xb866b055D0F970FD48DEA5dB28FdEa5BcAE3EA67": {
      "asset": "0xD089B4cb88Dacf4e27be869A00e9f7e2E3C18193",
      "name": "Wrapped Aave Arbitrum GHO",
      "summary": "safe",
      "review": "./statATokenv2RateProvider.md",
      "warnings": [""],
      "factory": "0xe548a29631f9E49830bE8edc22d407b2D2915F31",
      "upgradeableComponents": []
    },
<<<<<<< HEAD
    "0xfa5D15F15bC1BeBf3B413d9373E27586ac799dB6": {
      "asset": "0x4ff50C17df0D1b788d021ACd85039810a1aA68A1",
      "name": "Wrapped Aave Arbitrum ezETH",
      "summary": "safe",
      "review": "./MarketRateTransformerRateProviders.md",
      "warnings": [""],
      "factory": "0xe548a29631f9E49830bE8edc22d407b2D2915F31",
=======
    "0x998DE64cB90EdF3d205CFDB864E199fDA4d55710": {
      "asset": "0xd09ACb80C1E8f2291862c4978A008791c9167003",
      "name": "TreeHouseRateProvider",
      "summary": "safe",
      "review": "./ChainLinkRateProvider.md",
      "warnings": [],
      "factory": "0x26dEc0e6a4249F28e0f16A1a79808bF9ba308310",
>>>>>>> d44168a5
      "upgradeableComponents": []
    }
  },
  "avalanche": {
    "0xd6Fd021662B83bb1aAbC2006583A62Ad2Efb8d4A": {
      "asset": "0x12d8ce035c5de3ce39b1fdd4c1d5a745eaba3b8c",
      "name": "AnkrETHRateProvider",
      "summary": "safe",
      "review": "./AnkrETHRateProvider.md",
      "warnings": [],
      "factory": "",
      "upgradeableComponents": [
        {
          "entrypoint": "0x12D8CE035c5DE3Ce39B1fDD4C1d5a745EAbA3b8C",
          "implementationReviewed": "0x4d8798836b630025C5c98FEbd10a90B3D7596777"
        },
        {
          "entrypoint": "0xEf3C162450E1d08804493aA27BE60CDAa054050F",
          "implementationReviewed": "0x8ff4fb91c9FFf1F57310dE52D52d033c00523F81"
        }
      ]
    },
    "0x1bB74eC551cCd9FE416C71F904D64f42079A0a7f": {
      "asset": "0xa25eaf2906fa1a3a13edac9b9657108af7b703e3",
      "name": "GGAVAXRateProvider",
      "summary": "safe",
      "review": "./GGAVAXRateProvider.md",
      "warnings": ["donation"],
      "factory": "",
      "upgradeableComponents": [
        {
          "entrypoint": "0xA25EaF2906FA1a3a13EdAc9B9657108Af7B703e3",
          "implementationReviewed": "0xf80Eb498bBfD45f5E2d123DFBdb752677757843E"
        }
      ]
    },
    "0x13a80aBe608A054059CfB54Ef08809a05Fc07b82": {
      "asset": "0xf7d9281e8e363584973f946201b82ba72c965d27",
      "name": "YyAvaxRateProvider",
      "summary": "safe",
      "review": "./YyAvaxRateProvider.md",
      "warnings": [],
      "factory": "",
      "upgradeableComponents": [
        {
          "entrypoint": "0x4fe8C658f268842445Ae8f95D4D6D8Cfd356a8C8",
          "implementationReviewed": "0x280b6475BE9A67DF23B0EF75D00c876a74Bfc4b7"
        }
      ]
    },
    "0x9693AEea2B32452e0834C860E01C33295d2164a5": {
      "asset": "0xB88a5Ac00917a02d82c7cd6CEBd73E2852d43574",
      "name": "BalancerAMM",
      "summary": "safe",
      "review": "./sweepRateProvider.md",
      "warnings": [],
      "factory": "",
      "upgradeableComponents": [
        {
          "entrypoint": "0xB88a5Ac00917a02d82c7cd6CEBd73E2852d43574",
          "implementationReviewed": "0x8A7d9967A31fe557041519c131B355176734d907"
        }
      ]
    },
    "0x5f8147f9e4fB550C5be815C8a20013171eEFB46D": {
      "asset": "0x2b2C81e08f1Af8835a78Bb2A90AE924ACE0eA4bE",
      "name": "sAVAX Rate Provider",
      "summary": "safe",
      "review": "./LegacyReview.md",
      "warnings": ["legacy"],
      "factory": "",
      "upgradeableComponents": []
    },
    "0xD70C8AaC058E6daFe3446F78091325F9E29bcee4": {
      "asset": "0xc3344870d52688874b06d844E0C36cc39FC727F6",
      "name": "ankrAVAX Rate Provider",
      "summary": "safe",
      "review": "./LegacyReview.md",
      "warnings": ["legacy"],
      "factory": "",
      "upgradeableComponents": []
    },
    "0x484ebac26a05e1feb7909243f293a4f79eef837a": {
      "asset": "0x6A02C7a974F1F13A67980C80F774eC1d2eD8f98d",
      "name": "ERC4626RateProvider",
      "summary": "safe",
      "review": "./statATokenLMRateProvider.md",
      "warnings": [],
      "factory": "",
      "upgradeableComponents": [
        {
          "entrypoint": "0x6A02C7a974F1F13A67980C80F774eC1d2eD8f98d",
          "implementationReviewed": "0xB67347196F551d1f85B7a07e64e0E47E6c9c254a"
        },
        {
          "entrypoint": "0x794a61358D6845594F94dc1DB02A252b5b4814aD",
          "implementationReviewed": "0x1f69d4700B34A1D9F92E55235df414FcC02A8306"
        }
      ]
    },
    "0x7E98951ae90fd1Fd7aF3cfe0ACA2A8a8D0FC5767": {
      "asset": "0xC509aB7bB4eDbF193b82264D499a7Fc526Cd01F4",
      "name": "ERC4626RateProvider",
      "summary": "safe",
      "review": "./statATokenLMRateProvider.md",
      "warnings": [],
      "factory": "0xfCe81cafe4b3F7e2263EFc2d907f488EBF2B238E",
      "upgradeableComponents": [
        {
          "entrypoint": "0xC509aB7bB4eDbF193b82264D499a7Fc526Cd01F4",
          "implementationReviewed": "0xB67347196F551d1f85B7a07e64e0E47E6c9c254a"
        },
        {
          "entrypoint": "0x794a61358D6845594F94dc1DB02A252b5b4814aD",
          "implementationReviewed": "0x5DFb8c777C19d3cEdcDc7398d2EeF1FB0b9b05c9"
        }
      ]
    }
  },
  "base": {
    "0xe1b1e024f4Bc01Bdde23e891E081b76a1A914ddd": {
      "asset": "0xd95ca61CE9aAF2143E81Ef5462C0c2325172E028",
      "name": "WrappedUsdPlusRateProvider",
      "summary": "safe",
      "review": "./WrappedUsdPlusRateProvider.md",
      "warnings": [],
      "factory": "",
      "upgradeableComponents": [
        {
          "entrypoint": "0xd95ca61CE9aAF2143E81Ef5462C0c2325172E028",
          "implementationReviewed": "0xE3434045a3bE5376e8d3Cf841981835996561f80"
        },
        {
          "entrypoint": "0xB79DD08EA68A908A97220C76d19A6aA9cBDE4376",
          "implementationReviewed": "0x441Df98011aD427C5692418999ba2150e6d84277"
        },
        {
          "entrypoint": "0x7cb1B38591021309C64f451859d79312d8Ca2789",
          "implementationReviewed": "0x083f016e9928a3eaa3aca0ff9f4e4ded5db3b4b7"
        },
        {
          "entrypoint": "0x8ab9012D1BfF1b62c2ad82AE0106593371e6b247",
          "implementationReviewed": "0x292F13d4BfD6f6aE0Bf8Be981bcC44eC4850e5E9"
        }
      ]
    },
    "0xeC0C14Ea7fF20F104496d960FDEBF5a0a0cC14D0": {
      "asset": "0x99aC4484e8a1dbd6A185380B3A811913Ac884D87",
      "name": "DSRBalancerRateProviderAdapter",
      "summary": "safe",
      "review": "./DSRRateProvider.md",
      "warnings": [],
      "factory": "",
      "upgradeableComponents": []
    },
    "0x4467Ab7BC794bb3929d77e826328BD378bf5392F": {
      "asset": "0x4EA71A20e655794051D1eE8b6e4A3269B13ccaCc",
      "name": "ERC4626RateProvider",
      "summary": "safe",
      "review": "./statATokenLMRateProvider.md",
      "warnings": [],
      "factory": "",
      "upgradeableComponents": [
        {
          "entrypoint": "0x4EA71A20e655794051D1eE8b6e4A3269B13ccaCc",
          "implementationReviewed": "0xF1Cd4193bbc1aD4a23E833170f49d60f3D35a621"
        },
        {
          "entrypoint": "0xA238Dd80C259a72e81d7e4664a9801593F98d1c5",
          "implementationReviewed": "0xE9547fc44C271dBddf94D8E20b46836B87DA6789"
        }
      ]
    },
    "0x3786a6CAAB433f5dfE56503207DF31DF87C5b5C1": {
      "asset": "0x2Ae3F1Ec7F1F5012CFEab0185bfc7aa3cf0DEc22",
      "name": "cbETH Rate Provider",
      "summary": "safe",
      "review": "./ChainLinkRateProvider.md",
      "warnings": ["chainlink"],
      "factory": "0x0A973B6DB16C2ded41dC91691Cc347BEb0e2442B",
      "upgradeableComponents": []
    },
    "0x5a7A419C59eAAdec8Dc00bc93ac95612e6e154Cf": {
      "asset": "0x04C0599Ae5A44757c0af6F9eC3b93da8976c150A",
      "name": "weETH Rate Provider",
      "summary": "safe",
      "review": "./ChainLinkRateProvider.md",
      "warnings": ["chainlink"],
      "factory": "0x0A973B6DB16C2ded41dC91691Cc347BEb0e2442B",
      "upgradeableComponents": []
    },
    "0x039f7205C2cBa4535C2575123Ac3D657263892c4": {
      "asset": "0xB6fe221Fe9EeF5aBa221c348bA20A1Bf5e73624c",
      "name": "rETH RocketPool Rate Provider",
      "summary": "safe",
      "review": "./LegacyReview.md",
      "warnings": ["legacy"],
      "factory": "",
      "upgradeableComponents": []
    },
    "0x5E10C2a55fB6E4C14c50C7f6B82bb28A813a4748": {
      "asset": "0x833589fcd6edb6e08f4c7c32d4f71b54bda02913",
      "name": "ConstantRateProvider",
      "summary": "safe",
      "review": "./USDCConstantRateProvider.md",
      "warnings": [],
      "factory": "",
      "upgradeableComponents": []
    },
    "0x3e89cc86307aF44A77EB29d0c4163d515D348313": {
      "asset": "0x833589fcd6edb6e08f4c7c32d4f71b54bda02913",
      "name": "ConstantRateProvider",
      "summary": "safe",
      "review": "./USDCConstantRateProvider.md",
      "warnings": [],
      "factory": "",
      "upgradeableComponents": []
    },
    "0x3fA516CEB5d068b60FDC0c68a3B793Fc43B88f15": {
      "asset": "0x833589fcd6edb6e08f4c7c32d4f71b54bda02913",
      "name": "ConstantRateProvider",
      "summary": "safe",
      "review": "./USDCConstantRateProvider.md",
      "warnings": [],
      "factory": "",
      "upgradeableComponents": []
    },
    "0x3b3dd5f913443bb5E70389F29c83F7DCA460CAe1": {
      "asset": "0xc1cba3fcea344f92d9239c08c0568f6f2f0ee452",
      "name": "wstETH Rate Provider",
      "summary": "safe",
      "review": "./ChainLinkRateProvider.md",
      "warnings": ["chainlink"],
      "factory": "0x0A973B6DB16C2ded41dC91691Cc347BEb0e2442B",
      "upgradeableComponents": []
    },
    "0x6ac3b3BeCE5AA61C6AB5d50ecd2D47b1f18ACe49": {
      "asset": "0x2416092f143378750bb29b79ed961ab195cceea5",
      "name": "ezETH Rate Provider",
      "summary": "safe",
      "review": "./ChainLinkRateProvider.md",
      "warnings": ["chainlink"],
      "factory": "0x0A973B6DB16C2ded41dC91691Cc347BEb0e2442B",
      "upgradeableComponents": []
    },
    "0xc11082BbDBB8AaB12d0947EEAD2c8bc28E1b3B34": {
      "asset": "0x616a4E1db48e22028f6bbf20444Cd3b8e3273738",
      "name": "Seamless USDC Rate Provider",
      "summary": "safe",
      "review": "./MorphoERC4626RateProviders.md",
      "warnings": [],
      "factory": "0xEfD3aF73d3359014f3B864d37AC672A6d3D7ff1A",
      "upgradeableComponents": []
    },
    "0x9e0926C3c5D2F42845Bf4F980F926b60323872d7": {
      "asset": "0x7BfA7C4f149E7415b73bdeDfe609237e29CBF34A",
      "name": "Spark USDC Rate Provider",
      "summary": "safe",
      "review": "./MorphoERC4626RateProviders.md",
      "warnings": [],
      "factory": "0xEfD3aF73d3359014f3B864d37AC672A6d3D7ff1A",
      "upgradeableComponents": []
    },
    "0xdCb03A77bB54E0a05D591e543FA39E9c46E8Febb": {
      "asset": "0x23479229e52Ab6aaD312D0B03DF9F33B46753B5e",
      "name": "Ionic Ecosystem USDC Rate Provider",
      "summary": "safe",
      "review": "./MorphoERC4626RateProviders.md",
      "warnings": [],
      "factory": "0xEfD3aF73d3359014f3B864d37AC672A6d3D7ff1A",
      "upgradeableComponents": []
    },
    "0xcc028cF7F8fA7986001fa7063A2E26b3094b42fd": {
      "asset": "0x5A32099837D89E3a794a44fb131CBbAD41f87a8C",
      "name": "Ionic Ecosystem WETH Rate Provider",
      "summary": "safe",
      "review": "./MorphoERC4626RateProviders.md",
      "warnings": [],
      "factory": "0xEfD3aF73d3359014f3B864d37AC672A6d3D7ff1A",
      "upgradeableComponents": []
    },
    "0x14BD1e9b30007510c2aFE3a7a8053A6DE5605d35": {
      "asset": "0xe298b938631f750DD409fB18227C4a23dCdaab9b",
      "name": "ERC4626RateProvider",
      "summary": "safe",
      "review": "./statATokenLMRateProvider.md",
      "warnings": [""],
      "factory": "0xEfD3aF73d3359014f3B864d37AC672A6d3D7ff1A",
      "upgradeableComponents": []
    },
    "0x0368b79b6A173a5aD589594E3227153D8cC7Cecc": {
      "asset": "0xC768c589647798a6EE01A91FdE98EF2ed046DBD6",
      "name": "ERC4626RateProvider",
      "summary": "safe",
      "review": "./statATokenLMRateProvider.md",
      "warnings": [""],
      "factory": "0xEfD3aF73d3359014f3B864d37AC672A6d3D7ff1A",
      "upgradeableComponents": []
    },
    "0xbF21251c74208771e25De5C08971cE586236EE89": {
      "asset": "0xFA2A03b6f4A65fB1Af64f7d935fDBf78693df9aF",
      "name": "ERC4626RateProvider",
      "summary": "safe",
      "review": "./statATokenLMRateProvider.md",
      "warnings": [],
      "factory": "",
      "upgradeableComponents": []
    },
    "0xcb1f29103F710A0A562de7f0e9DDE223D0860674": {
      "asset": "0x0830820D1A9aa1554364752d6D8F55C836871B74",
      "name": "AaveMarketRateTransformer",
      "summary": "safe",
      "review": "./MarketRateTransformerRateProviders.md",
      "warnings": [],
      "factory": "",
      "upgradeableComponents": []
    },
    "0x940748d30315276362f594ECcCb648A4f9aB7629": {
      "asset": "0x5e8B674127B321DC344c078e58BBACc3f3008962",
      "name": "AaveMarketRateTransformer",
      "summary": "safe",
      "review": "./MarketRateTransformerRateProviders.md",
      "warnings": [],
      "factory": "",
      "upgradeableComponents": []
    },
    "0xBa0Fd0f3B019e8aBA61FEA2ac4Eb56b29F6808c0": {
      "asset": "0x74D4D1D440c9679b1013999Bd91507eAa2fff651",
      "name": "ERC4626RateProvider",
      "summary": "safe",
      "review": "./statATokenLMRateProvider.md",
      "warnings": [],
      "factory": "",
      "upgradeableComponents": []
    },
    "0xFF4B2CE4131E0Fb6b8A40447B4dF96Bdc83f759a": {
      "asset": "0xF8F10f39116716e89498c1c5E94137ADa11b2BC7",
      "name": "AaveMarketRateTransformer",
      "summary": "safe",
      "review": "./MarketRateTransformerRateProviders.md",
      "warnings": [],
      "factory": "",
      "upgradeableComponents": []
    },
    "0x84394fa6a39bdff63b255622da362b113c690267": {
      "asset": "0x5875eEE11Cf8398102FdAd704C9E96607675467a",
      "name": "SavingsUSDSRateProvider",
      "summary": "safe",
      "review": "./sUSDSBaseRateProvider.md",
      "warnings": [],
      "factory": "",
      "upgradeableComponents": [
        {
          "entrypoint": "0xa3931d71877C0E7a3148CB7Eb4463524FEc27fbD",
          "implementationReviewed": "0x4e7991e5C547ce825BdEb665EE14a3274f9F61e0"
        }
      ]
    }
  },
  "ethereum": {
    "0x1aCB59d7c5D23C0310451bcd7bA5AE46d18c108C": {
      "asset": "0xF1617882A71467534D14EEe865922de1395c9E89",
      "name": "asETHRateProvider",
      "summary": "safe",
      "review": "./asETHRateProvider.md",
      "warnings": ["donation"],
      "factory": "0xFC541f8d8c5e907E236C8931F0Df9F58e0C259Ec",
      "upgradeableComponents": [
        {
          "entrypoint": "0xF1617882A71467534D14EEe865922de1395c9E89",
          "implementationReviewed": "0xD9F64Ee3DD6F552c1BcfC8862dbD130bc6697a66"
        },
        {
          "entrypoint": "0xFC87753Df5Ef5C368b5FBA8D4C5043b77e8C5b39",
          "implementationReviewed": "0x5f898DC62d699ecBeD578E4A9bEf46009EA8424b"
        }
      ]
    },
    "0x2c3b8c5e98A6e89AAAF21Deebf5FF9d08c4A9FF7": {
      "asset": "0xF1376bceF0f78459C0Ed0ba5ddce976F1ddF51F4",
      "name": "BalancerRateProxy",
      "summary": "safe",
      "review": "./BalancerRateProxy_uniETH.md",
      "warnings": ["donation"],
      "factory": "",
      "upgradeableComponents": [
        {
          "entrypoint": "0x4beFa2aA9c305238AA3E0b5D17eB20C045269E9d",
          "implementationReviewed": "0x9Ba573D531b45521a4409f3D3e1bC0d7dfF7C757"
        }
      ]
    },
    "0xAAE054B9b822554dd1D9d1F48f892B4585D3bbf0": {
      "asset": "0xA35b1B31Ce002FBF2058D22F30f95D405200A15b",
      "name": "ETHxRateProvider",
      "summary": "safe",
      "review": "./ETHxRateProvider.md",
      "warnings": [],
      "factory": "",
      "upgradeableComponents": [
        {
          "entrypoint": "0xcf5EA1b38380f6aF39068375516Daf40Ed70D299",
          "implementationReviewed": "0x9dceaeB1C035C1427E64E6c6fEC61F816e0d0FF5"
        }
      ]
    },
    "0xA6aeD7922366611953546014A3f9e93f058756a2": {
      "asset": "0x93ef1Ea305D11A9b2a3EbB9bB4FCc34695292E7d",
      "name": "QueenRateProvider",
      "summary": "safe",
      "review": "./QueenRateProvider.md",
      "warnings": ["donation"],
      "factory": "",
      "upgradeableComponents": []
    },
    "0x67560A970FFaB46D65cB520dD3C2fF4E684f29c2": {
      "asset": "0xC4cafEFBc3dfeA629c589728d648CB6111DB3136",
      "name": "TBYRateProvider",
      "summary": "safe",
      "review": "./TBYRateProvider.md",
      "warnings": [],
      "factory": "0x97390050B63eb56C0e39bB0D8d364333Eb3AFD12",
      "upgradeableComponents": []
    },
    "0xDceC4350d189Ea7e1DD2C9BDa63cB0e0Ae34b81F": {
      "asset": "0x8dc5BE35672D650bc8A176A4bafBfC33555D80AC",
      "name": "TBYRateProvider",
      "summary": "safe",
      "review": "./TBYRateProvider.md",
      "warnings": [],
      "factory": "0x97390050B63eb56C0e39bB0D8d364333Eb3AFD12",
      "upgradeableComponents": []
    },
    "0xc7177B6E18c1Abd725F5b75792e5F7A3bA5DBC2c": {
      "asset": "0x83F20F44975D03b1b09e64809B757c47f942BEeA",
      "name": "SavingsDAIRateProvider",
      "summary": "safe",
      "review": "./SavingsDAIRateProvider.md",
      "warnings": [],
      "factory": "",
      "upgradeableComponents": []
    },
    "0xd8689E8740C23d73136744817347fd6aC464E842": {
      "asset": "0xaF4ce7CD4F8891ecf1799878c3e9A35b8BE57E09",
      "name": "wUSDKRateProvider",
      "summary": "safe",
      "review": "./wUSDKRateProvider.md",
      "warnings": ["donation"],
      "factory": "",
      "upgradeableComponents": []
    },
    "0x4b697C8c3220FcBdd02DFFa46db5a896ae7a0843": {
      "asset": "0xf33687811f3ad0cd6b48dd4b39f9f977bd7165a2",
      "name": "TruMaticRateProvider",
      "summary": "safe",
      "review": "./TruMaticRateProvider.md",
      "warnings": ["donation"],
      "factory": "",
      "upgradeableComponents": [
        {
          "entrypoint": "0x4b697C8c3220FcBdd02DFFa46db5a896ae7a0843",
          "implementationReviewed": "0x6e8135b003F288aA4009D948e9646588861C5575"
        },
        {
          "entrypoint": "0xA43A7c62D56dF036C187E1966c03E2799d8987ed",
          "implementationReviewed": "0x2a9fD373Ed3Ce392bb5ad8Ee146CFAB66c9fAEae"
        },
        {
          "entrypoint": "0xeA077b10A0eD33e4F68Edb2655C18FDA38F84712",
          "implementationReviewed": "0xf98864DA30a5bd657B13e70A57f5718aBf7BAB31"
        },
        {
          "entrypoint": "0x5e3Ef299fDDf15eAa0432E6e66473ace8c13D908",
          "implementationReviewed": "0xbA9Ac3C9983a3e967f0f387c75cCbD38Ad484963"
        }
      ]
    },
    "0xf518f2EbeA5df8Ca2B5E9C7996a2A25e8010014b": {
      "asset": "0x24Ae2dA0f361AA4BE46b48EB19C91e02c5e4f27E",
      "name": "MevEthRateProvider",
      "summary": "safe",
      "review": "./MevEthRateProvider.md",
      "warnings": ["donation"],
      "factory": "",
      "upgradeableComponents": []
    },
    "0xCd5fE23C85820F7B72D0926FC9b05b43E359b7ee": {
      "asset": "0xCd5fE23C85820F7B72D0926FC9b05b43E359b7ee",
      "name": "WeETH",
      "summary": "safe",
      "review": "./WeETH.md",
      "warnings": [],
      "factory": "",
      "upgradeableComponents": [
        {
          "entrypoint": "0xCd5fE23C85820F7B72D0926FC9b05b43E359b7ee",
          "implementationReviewed": "0xe629ee84C1Bd9Ea9c677d2D5391919fCf5E7d5D9"
        },
        {
          "entrypoint": "0x308861A430be4cce5502d0A12724771Fc6DaF216",
          "implementationReviewed": "0x4D784Aa9eacc108ea5A326747870897f88d93860"
        },
        {
          "entrypoint": "0x35fA164735182de50811E8e2E824cFb9B6118ac2",
          "implementationReviewed": "0x1B47A665364bC15C28B05f449B53354d0CefF72f"
        },
        {
          "entrypoint": "0x3d320286E014C3e1ce99Af6d6B00f0C1D63E3000",
          "implementationReviewed": "0x047A7749AD683C2Fd8A27C7904Ca8dD128F15889"
        },
        {
          "entrypoint": "0x0EF8fa4760Db8f5Cd4d993f3e3416f30f942D705",
          "implementationReviewed": "0x9D6fC3cBaaD0ef36b2B3a4b4b311C9dd267a4aeA"
        },
        {
          "entrypoint": "0x57AaF0004C716388B21795431CD7D5f9D3Bb6a41",
          "implementationReviewed": "0x698cB4508F13Cc12aAD36D2B64413C302B781d9A"
        }
      ]
    },
    "0x8023518b2192FB5384DAdc596765B3dD1cdFe471": {
      "asset": "0xf1C9acDc66974dFB6dEcB12aA385b9cD01190E38",
      "name": "PriceFeed",
      "summary": "safe",
      "review": "./osEthRateProvider.md",
      "warnings": [],
      "factory": "",
      "upgradeableComponents": []
    },
    "0x387dBc0fB00b26fb085aa658527D5BE98302c84C": {
      "asset": "0xbf5495Efe5DB9ce00f80364C8B423567e58d2110",
      "name": "BalancerRateProvider",
      "summary": "safe",
      "review": "ezETHRateProvider.md",
      "warnings": ["donation"],
      "factory": "",
      "upgradeableComponents": [
        {
          "entrypoint": "0x387dBc0fB00b26fb085aa658527D5BE98302c84C",
          "implementationReviewed": "0x9284cEFf248315377e782df0666EE9832E119508"
        },
        {
          "entrypoint": "0xbf5495Efe5DB9ce00f80364C8B423567e58d2110",
          "implementationReviewed": "0x1e756B7bCca7B26FB9D85344B3525F5559bbacb0"
        },
        {
          "entrypoint": "0x74a09653A083691711cF8215a6ab074BB4e99ef5",
          "implementationReviewed": "0x18Ac4D26ACD4c5C4FE98C9098D2E5e1e501A042a"
        },
        {
          "entrypoint": "0x4994EFc62101A9e3F885d872514c2dC7b3235849",
          "implementationReviewed": "0x09aA40B6e0e768a04d650302e1879DCED6b7666E"
        },
        {
          "entrypoint": "0x5a12796f7e7EBbbc8a402667d266d2e65A814042",
          "implementationReviewed": "0x5a12796f7e7EBbbc8a402667d266d2e65A814042"
        },
        {
          "entrypoint": "0xbAf5f3A05BD7Af6f3a0BBA207803bf77e2657c8F",
          "implementationReviewed": "0xceEa4f26924F2CF55f59A560d6F323241728019a"
        },
        {
          "entrypoint": "0x0B1981a9Fcc24A445dE15141390d3E46DA0e425c",
          "implementationReviewed": "0xceEa4f26924F2CF55f59A560d6F323241728019a"
        }
      ]
    },
    "0x746df66bc1Bb361b9E8E2a794C299c3427976e6C": {
      "asset": "0xA1290d69c65A6Fe4DF752f95823fae25cB99e5A7",
      "name": "RsETHRateProvider",
      "summary": "safe",
      "review": "rsETHRateProvider.md",
      "warnings": ["donation"],
      "factory": "",
      "upgradeableComponents": [
        {
          "entrypoint": "0x349A73444b1a310BAe67ef67973022020d70020d",
          "implementationReviewed": "0xf1bed40dbee8fc0f324fa06322f2bbd62d11c97d"
        },
        {
          "entrypoint": "0x947Cb49334e6571ccBFEF1f1f1178d8469D65ec7",
          "implementationReviewed": "0x8d9cd771c51b7f6217e0000c1c735f05adbe6594"
        },
        {
          "entrypoint": "0xA1290d69c65A6Fe4DF752f95823fae25cB99e5A7",
          "implementationReviewed": "0x8e2fe2f55f295f3f141213789796fa79e709ef23"
        },
        {
          "entrypoint": "0x3D08ccb47ccCde84755924ED6B0642F9aB30dFd2",
          "implementationReviewed": "0x0379e85188bc416a1d43ab04b28f38b5c63f129e"
        },
        {
          "entrypoint": "0x8546A7C8C3C537914C3De24811070334568eF427",
          "implementationReviewed": "0xd7db9604ef925af96cda6b45026be64c691c7704"
        }
      ]
    },
    "0xad4bFaFAe75ECd3fED5cFad4E4E9847Cd47A1879": {
      "asset": "0x6733F0283711F225A447e759D859a70b0c0Fd2bC",
      "name": "svETHRateProvider",
      "summary": "safe",
      "review": "sveth.md",
      "warnings": ["donation"],
      "factory": "",
      "upgradeableComponents": [
        {
          "entrypoint": "0x38D64ce1Bdf1A9f24E0Ec469C9cAde61236fB4a0",
          "implementationReviewed": "0x38D64ce1Bdf1A9f24E0Ec469C9cAde61236fB4a0"
        }
      ]
    },
    "0xFAe103DC9cf190eD75350761e95403b7b8aFa6c0": {
      "asset": "0xFAe103DC9cf190eD75350761e95403b7b8aFa6c0",
      "name": "RswETH",
      "summary": "safe",
      "review": "./rswethRateProvider.md",
      "warnings": [""],
      "factory": "",
      "upgradeableComponents": [
        {
          "entrypoint": "0xFAe103DC9cf190eD75350761e95403b7b8aFa6c0",
          "implementationReviewed": "0xcD284A617b4ED7697c2E455d95049c7Fc538785c"
        },
        {
          "entrypoint": "0xd5A73c748449a45CC7D9f21c7ed3aB9eB3D2e959",
          "implementationReviewed": "0xF00E70450EB294C6fe430c842A09796D73c28977"
        },
        {
          "entrypoint": "0x796592b2092F7E150C48643dA19Dd2F28be3333F",
          "implementationReviewed": "0x527d6db79bFf473B8DD722429bDB3B0C8b855D23"
        }
      ]
    },
    "0xD02011C6C8AEE310D0aA42AA98BFE9DCa547fCc0": {
      "asset": "0xb45ad160634c528Cc3D2926d9807104FA3157305",
      "name": "ERC4626RateProvider",
      "summary": "safe",
      "review": "./sDOLARateProvider.md",
      "warnings": ["donation"],
      "factory": "",
      "upgradeableComponents": []
    },
    "0xe3E123ED9fec48a6f40A8aC7bE9afEDDAD80F146": {
      "asset": "0xB88a5Ac00917a02d82c7cd6CEBd73E2852d43574",
      "name": "BalancerAMM",
      "summary": "safe",
      "review": "./sweepRateProvider.md",
      "warnings": [],
      "factory": "",
      "upgradeableComponents": [
        {
          "entrypoint": "0xB88a5Ac00917a02d82c7cd6CEBd73E2852d43574",
          "implementationReviewed": "0xf0604A1c725F8eeb14FF082F2275AfE0B67A32D5"
        }
      ]
    },
    "0x343281Bb5029C4b698fE736D800115ac64D5De39": {
      "asset": "0x7FA768E035F956c41d6aeaa3Bd857e7E5141CAd5",
      "name": "InstETHRateProvider",
      "summary": "safe",
      "review": "./InceptionLRTRateProvider.md",
      "warnings": ["donation"],
      "factory": "",
      "upgradeableComponents": [
        {
          "entrypoint": "0x814CC6B8fd2555845541FB843f37418b05977d8d",
          "implementationReviewed": "0xbBf7fc7036B60D1E88913bD583dC5E39957F9f17"
        },
        {
          "entrypoint": "0x7FA768E035F956c41d6aeaa3Bd857e7E5141CAd5",
          "implementationReviewed": "0xBAa61A8d8BC52f5a9256612Fab498c542188A132"
        }
      ]
    },
    "0xda3E8CD08753a05Ed4103aF28c69C47e35d6D8Da": {
      "asset": "0x862c57d48becB45583AEbA3f489696D22466Ca1b",
      "name": "ERC4626RateProvider",
      "summary": "safe",
      "review": "./statATokenLMRateProvider.md",
      "warnings": [""],
      "factory": "",
      "upgradeableComponents": [
        {
          "entrypoint": "0x862c57d48becB45583AEbA3f489696D22466Ca1b",
          "implementationReviewed": "0xc026f5dd7869e0ddc44a759ea3dec6d5cd8d996b"
        },
        {
          "entrypoint": "0x87870Bca3F3fD6335C3F4ce8392D69350B4fA4E2",
          "implementationReviewed": "0x5faab9e1adbddad0a08734be8a52185fd6558e14"
        }
      ]
    },
    "0x3fc2eada4FE8ecc835E74D295b9447B4A4475bAE": {
      "asset": "0x848107491E029AFDe0AC543779c7790382f15929",
      "name": "ERC4626RateProvider",
      "summary": "safe",
      "review": "./statATokenLMRateProvider.md",
      "warnings": [""],
      "factory": "https://etherscan.io/address/0xfc541f8d8c5e907e236c8931f0df9f58e0c259ec",
      "upgradeableComponents": [
        {
          "entrypoint": "0x848107491E029AFDe0AC543779c7790382f15929",
          "implementationReviewed": "0xc026f5dd7869e0ddc44a759ea3dec6d5cd8d996b"
        },
        {
          "entrypoint": "0x87870Bca3F3fD6335C3F4ce8392D69350B4fA4E2",
          "implementationReviewed": "0x5faab9e1adbddad0a08734be8a52185fd6558e14"
        }
      ]
    },
    "0x159aa33322918C12a08d8b83a215836781C2682F": {
      "asset": "0xDBf5E36569798D1E39eE9d7B1c61A7409a74F23A",
      "name": "ERC4626RateProvider",
      "summary": "safe",
      "review": "./statATokenLMRateProvider.md",
      "warnings": [""],
      "factory": "0xFC541f8d8c5e907E236C8931F0Df9F58e0C259Ec",
      "upgradeableComponents": [
        {
          "entrypoint": "0xDBf5E36569798D1E39eE9d7B1c61A7409a74F23A",
          "implementationReviewed": "0xc026f5dd7869e0ddc44a759ea3dec6d5cd8d996b"
        },
        {
          "entrypoint": "0x87870Bca3F3fD6335C3F4ce8392D69350B4fA4E2",
          "implementationReviewed": "0x5faab9e1adbddad0a08734be8a52185fd6558e14"
        }
      ]
    },
    "0xC29783738A475112Cafe58433Dd9D19F3a406619": {
      "asset": "0xf073bAC22DAb7FaF4a3Dd6c6189a70D54110525C",
      "name": "GenEthRateProvider",
      "summary": "safe",
      "review": "./genETHRateProvider.md",
      "warnings": [],
      "factory": "",
      "upgradeableComponents": [
        {
          "entrypoint": "0xf073bAC22DAb7FaF4a3Dd6c6189a70D54110525C",
          "implementationReviewed": "0x59114182500d834b8E41A397314C97EeE96Ee9bD"
        },
        {
          "entrypoint": "0x81b98D3a51d4aC35e0ae132b0CF6b50EA1Da2603",
          "implementationReviewed": "0xe99AD80f1367ef20e81Ad72134192358670F7bf9"
        },
        {
          "entrypoint": "0x122ee24Cb3Cc1b6B987800D3B54A68FC16910Dbf",
          "implementationReviewed": "0xB7A63a69cc0e635915e65379D2794f0b687D63EC"
        }
      ]
    },
    "0x72D07D7DcA67b8A406aD1Ec34ce969c90bFEE768": {
      "asset": "0x7f39C581F595B53c5cb19bD0b3f8dA6c935E2Ca0",
      "name": "WstETHRateProvider",
      "summary": "safe",
      "review": "./wstethRateProvider.md",
      "warnings": [],
      "factory": "",
      "upgradeableComponents": []
    },
    "0x71f80e2CfAFA5EC2F0bF12f71FA7Ea57c3D0c7Af": {
      "asset": "0xD9A442856C234a39a81a089C06451EBAa4306a72",
      "name": "pufETHRateProvider",
      "summary": "safe",
      "review": "./PufEthRateProvider.md",
      "warnings": ["donation"],
      "factory": "",
      "upgradeableComponents": [
        {
          "entrypoint": "0x71f80e2CfAFA5EC2F0bF12f71FA7Ea57c3D0c7Af",
          "implementationReviewed": "0x1025aAa9ceB206303984Af4cc831B8A792c363d0"
        },
        {
          "entrypoint": "0xD9A442856C234a39a81a089C06451EBAa4306a72",
          "implementationReviewed": "0x39Ca0a6438B6050ea2aC909Ba65920c7451305C1"
        }
      ]
    },
    "0xB3351000db2A9a3638d6bbf1c229BEFeb98377DB": {
      "asset": "0x32bd822d615A3658A68b6fDD30c2fcb2C996D678",
      "name": "MswETHRateProvider",
      "summary": "safe",
      "review": "./MagpieMswETHRateProvider.md",
      "warnings": [],
      "factory": "",
      "upgradeableComponents": [
        {
          "entrypoint": "0x32bd822d615A3658A68b6fDD30c2fcb2C996D678",
          "implementationReviewed": "0x19513d54df2e0e8432f6053f08e10907a2165d4e"
        },
        {
          "entrypoint": "0x20b70E4A1883b81429533FeD944d7957121c7CAB",
          "implementationReviewed": "0x90790a124c8a598651beb56243e92679bd012761"
        },
        {
          "entrypoint": "0x9daA893D4Dfb96F46eA879f08ca46f39DaC07767",
          "implementationReviewed": "0xfd2145b374cd9f6cc3bcde92b08e0018adc743d0"
        }
      ]
    },
    "0xCC701e2D472dFa2857Bf9AE24c263DAa39fD2C61": {
      "asset": "0x49446A0874197839D15395B908328a74ccc96Bc0",
      "name": "./MagpieMstETHRateProvider.md",
      "summary": "safe",
      "review": "./MagpieMstETHRateProvider.md",
      "warnings": [],
      "factory": "",
      "upgradeableComponents": [
        {
          "entrypoint": "0x49446A0874197839D15395B908328a74ccc96Bc0",
          "implementationReviewed": "0x50e0D2241f45DBfE071B6A05b798B028a39BF0bd"
        },
        {
          "entrypoint": "0x20b70E4A1883b81429533FeD944d7957121c7CAB",
          "implementationReviewed": "0x90790a124c8a598651beb56243e92679bd012761"
        },
        {
          "entrypoint": "0x9daA893D4Dfb96F46eA879f08ca46f39DaC07767",
          "implementationReviewed": "0xfd2145b374cd9f6cc3bcde92b08e0018adc743d0"
        }
      ]
    },
    "0x3A244e6B3cfed21593a5E5B347B593C0B48C7dA1": {
      "asset": "0x9D39A5DE30e57443BfF2A8307A4256c8797A3497",
      "name": "EthenaBalancerRateProvider",
      "summary": "safe",
      "review": "./sUSDERateProviderMainnet.md",
      "warnings": ["donation"],
      "factory": "",
      "upgradeableComponents": []
    },
    "0x033E20068Db853Fa6C077F38faa4670423FC55fF": {
      "asset": "0xA663B02CF0a4b149d2aD41910CB81e23e1c41c32",
      "name": "ERC4626RateProvider",
      "summary": "safe",
      "review": "./sFRAXRateProvider.md",
      "warnings": ["donation"],
      "factory": "",
      "upgradeableComponents": []
    },
    "0x8bC73134A736437da780570308d3b37b67174ddb": {
      "asset": "0xfa2629B9cF3998D52726994E0FcdB750224D8B9D",
      "name": "InankrETHRateProvider",
      "summary": "safe",
      "review": "./InceptionLRTRateProvider.md",
      "warnings": ["donation"],
      "factory": "",
      "upgradeableComponents": [
        {
          "entrypoint": "0x36B429439AB227fAB170A4dFb3321741c8815e55",
          "implementationReviewed": "0x540529f2CF6B0CE1cd39c65815487AfD54B61c2f"
        },
        {
          "entrypoint": "0xfa2629B9cF3998D52726994E0FcdB750224D8B9D",
          "implementationReviewed": "0xf0b06794b6B068f728481b4F44C9AD0bE42fB8aB"
        }
      ]
    },
    "0x1a8F81c256aee9C640e14bB0453ce247ea0DFE6F": {
      "asset": "0xae78736Cd615f374D3085123A210448E74Fc6393",
      "name": "RocketBalancerRETHRateProvider",
      "summary": "safe",
      "review": "./LegacyReview.md",
      "warnings": ["legacy"],
      "factory": "",
      "upgradeableComponents": []
    },
    "0x302013E7936a39c358d07A3Df55dc94EC417E3a1": {
      "asset": "0xac3E018457B222d93114458476f3E3416Abbe38F",
      "name": "sfrxETH ERC4626RateProvider",
      "summary": "safe",
      "review": "./LegacyReview.md",
      "warnings": ["legacy"],
      "factory": "",
      "upgradeableComponents": []
    },
    "0x00F8e64a8651E3479A0B20F46b1D462Fe29D6aBc": {
      "asset": "0xE95A203B1a91a908F9B9CE46459d101078c2c3cb",
      "name": "AnkrETHRateProvider",
      "summary": "safe",
      "review": "./LegacyReview.md",
      "warnings": ["legacy"],
      "factory": "",
      "upgradeableComponents": []
    },
    "0x7311E4BB8a72e7B300c5B8BDE4de6CdaA822a5b1": {
      "asset": "0xBe9895146f7AF43049ca1c1AE358B0541Ea49704",
      "name": "CbEthRateProvider",
      "summary": "safe",
      "review": "./LegacyReview.md",
      "warnings": ["legacy"],
      "factory": "",
      "upgradeableComponents": []
    },
    "0x3D40f9dd83bd404fA4047c15da494E58C3c1f1ac": {
      "asset": "0x9559Aaa82d9649C7A7b220E7c461d2E74c9a3593",
      "name": "Stafi RETHRateProvider",
      "summary": "safe",
      "review": "./LegacyReview.md",
      "warnings": ["legacy"],
      "factory": "",
      "upgradeableComponents": []
    },
    "0x3556F710c165090AAE9f98Eb62F5b04ADeF7Eaea": {
      "asset": "0x198d7387Fa97A73F05b8578CdEFf8F2A1f34Cd1F",
      "name": "wjAuraRateProvider",
      "summary": "safe",
      "review": "./LegacyReview.md",
      "warnings": ["legacy"],
      "factory": "",
      "upgradeableComponents": []
    },
    "0xf951E335afb289353dc249e82926178EaC7DEd78": {
      "asset": "0xf951E335afb289353dc249e82926178EaC7DEd78",
      "name": "swETH Rate Provider TransparentUpgradeableProxy",
      "summary": "safe",
      "review": "./LegacyReview.md",
      "warnings": ["legacy"],
      "factory": "",
      "upgradeableComponents": []
    },
    "0xdE76434352633349f119bcE523d092743fEF20E9": {
      "asset": "0xa2E3356610840701BDf5611a53974510Ae27E2e1",
      "name": "wBETH BinanceBeaconEthRateProvider",
      "summary": "safe",
      "review": "./LegacyReview.md",
      "warnings": ["legacy"],
      "factory": "",
      "upgradeableComponents": []
    },
    "0x12589A727aeFAc3fbE5025F890f1CB97c269BEc2": {
      "asset": "0x4Bc3263Eb5bb2Ef7Ad9aB6FB68be80E43b43801F",
      "name": "Bitfrost vETHRateProvider",
      "summary": "safe",
      "review": "./LegacyReview.md",
      "warnings": ["legacy"],
      "factory": "",
      "upgradeableComponents": []
    },
    "0x5F0A29e479744DcA0D3d912f87F1a6E3237A55D3": {
      "asset": "0x0Ae38f7E10A43B5b2fB064B42a2f4514cbA909ef",
      "name": "unshETHRateProvider",
      "summary": "safe",
      "review": "./LegacyReview.md",
      "warnings": ["legacy"],
      "factory": "",
      "upgradeableComponents": []
    },
    "0xd2C59781F1Db84080A0592CE83Fe265642A4a8Eb": {
      "asset": "0x80ac24aA929eaF5013f6436cdA2a7ba190f5Cc0b",
      "name": "SyrupRateProvider",
      "summary": "safe",
      "review": "./SyrupRateProvider.md",
      "warnings": ["donation"],
      "factory": "",
      "upgradeableComponents": [
        {
          "entrypoint": "0x0055c00ba4Dec5ed545A5419C4d430daDa8cb1CE",
          "implementationReviewed": "0x0055c00ba4Dec5ed545A5419C4d430daDa8cb1CE"
        },
        {
          "entrypoint": "0x804a6F5F667170F545Bf14e5DDB48C70B788390C",
          "implementationReviewed": "0x5A64417823E8382a7e8957E4411873FE758E73a8"
        },
        {
          "entrypoint": "0x6ACEb4cAbA81Fa6a8065059f3A944fb066A10fAc",
          "implementationReviewed": "0xbAD003DA1e107f537Ae2f687f5FE7a7aFFe9B241"
        },
        {
          "entrypoint": "0x4A1c3F0D9aD0b3f9dA085bEBfc22dEA54263371b",
          "implementationReviewed": "0x5b97c9dcce2693844b90cea40ba1fd15bf99eb01"
        }
      ]
    },
    "0x3f032432f239d86D36ccF01Fb0c86399a33BD004": {
      "asset": "0xfe18aE03741a5b84e39C295Ac9C856eD7991C38e",
      "name": "CDCETHBalancerRateProvider",
      "summary": "safe",
      "review": "./cdcEthRateProvider.md",
      "warnings": ["eoaUpgradeable"],
      "factory": "",
      "upgradeableComponents": []
    },
    "0x20EDB9299Ae83D9f22bE16279a4A2B422F34d020": {
      "asset": "0xBEEF69Ac7870777598A04B2bd4771c71212E6aBc",
      "name": "VaultRateOracle",
      "summary": "safe",
      "review": "./MellowRateProviders.md",
      "warnings": [],
      "factory": "",
      "upgradeableComponents": [
        {
          "entrypoint": "0xBEEF69Ac7870777598A04B2bd4771c71212E6aBc",
          "implementationReviewed": "0xaf108ae0AD8700ac41346aCb620e828c03BB8848"
        }
      ]
    },
    "0x9D09c1E832102A23215e27E85B37b139aEe95Ff4": {
      "asset": "0x84631c0d0081FDe56DeB72F6DE77abBbF6A9f93a",
      "name": "VaultRateOracle",
      "summary": "safe",
      "review": "./MellowRateProviders.md",
      "warnings": [],
      "factory": "",
      "upgradeableComponents": [
        {
          "entrypoint": "0x84631c0d0081FDe56DeB72F6DE77abBbF6A9f93a",
          "implementationReviewed": "0xaf108ae0AD8700ac41346aCb620e828c03BB8848"
        }
      ]
    },
    "0x6984F8E8ce474B69A2F32bE7dEc4d003d644B4B7": {
      "asset": "0x7a4EffD87C2f3C55CA251080b1343b605f327E3a",
      "name": "VaultRateOracle",
      "summary": "safe",
      "review": "./MellowRateProviders.md",
      "warnings": [],
      "factory": "",
      "upgradeableComponents": [
        {
          "entrypoint": "0x7a4EffD87C2f3C55CA251080b1343b605f327E3a",
          "implementationReviewed": "0xaf108ae0AD8700ac41346aCb620e828c03BB8848"
        }
      ]
    },
    "0x3A2228C7B3Bc3A32AEa9338d0A890A5EbD7bc977": {
      "asset": "0x5fD13359Ba15A84B76f7F87568309040176167cd",
      "name": "VaultRateOracle",
      "summary": "safe",
      "review": "./MellowRateProviders.md",
      "warnings": [],
      "factory": "",
      "upgradeableComponents": [
        {
          "entrypoint": "0x5fD13359Ba15A84B76f7F87568309040176167cd",
          "implementationReviewed": "0xaf108ae0AD8700ac41346aCb620e828c03BB8848"
        }
      ]
    },
    "0x34406A8Ee75B5af34F8920D1960AC6a5B33A47b6": {
      "asset": "0x8c9532a60E0E7C6BbD2B2c1303F63aCE1c3E9811",
      "name": "VaultRateOracle",
      "summary": "safe",
      "review": "./MellowRateProviders.md",
      "warnings": ["donation"],
      "factory": "",
      "upgradeableComponents": [
        {
          "entrypoint": "0x8c9532a60E0E7C6BbD2B2c1303F63aCE1c3E9811",
          "implementationReviewed": "0xaf108ae0AD8700ac41346aCb620e828c03BB8848"
        },
        {
          "entrypoint": "0x9C49a829F1D726679cB505439BbF3ed018A7e9c6",
          "implementationReviewed": "0x9C49a829F1D726679cB505439BbF3ed018A7e9c6"
        }
      ]
    },
    "0x2A2f1b8c02Dafc5359B8E0e8BFc138400CB6d3a1": {
      "asset": "0x49cd586dd9BA227Be9654C735A659a1dB08232a9",
      "name": "VaultRateOracle",
      "summary": "safe",
      "review": "./MellowRateProviders.md",
      "warnings": ["donation"],
      "factory": "",
      "upgradeableComponents": [
        {
          "entrypoint": "0x49cd586dd9BA227Be9654C735A659a1dB08232a9",
          "implementationReviewed": "0xaf108ae0AD8700ac41346aCb620e828c03BB8848"
        },
        {
          "entrypoint": "0x9C49a829F1D726679cB505439BbF3ed018A7e9c6",
          "implementationReviewed": "0x9C49a829F1D726679cB505439BbF3ed018A7e9c6"
        }
      ]
    },
    "0xEd29fBe335A0602Bf100825b533B12133FE523A3": {
      "asset": "0x68749665FF8D2d112Fa859AA293F07A622782F38",
      "name": "XAUt Tether Gold Rate Provider",
      "summary": "safe",
      "review": "./ChainLinkRateProvider.md",
      "warnings": ["chainlink"],
      "factory": "0x1311Fbc9F60359639174c1e7cC2032DbDb5Cc4d1",
      "upgradeableComponents": []
    },
    "0xc497F11326c3DE5086710EDa43354697b32c1541": {
      "asset": "0xbC404429558292eE2D769E57d57D6E74bbd2792d",
      "name": "ERC4626RateProvider",
      "summary": "safe",
      "review": "./sUSXRateProvider.md",
      "warnings": [],
      "factory": "0xFC541f8d8c5e907E236C8931F0Df9F58e0C259Ec",
      "upgradeableComponents": [
        {
          "entrypoint": "0xbC404429558292eE2D769E57d57D6E74bbd2792d",
          "implementationReviewed": "0xC80aD49191113d31fe52427c01A197106ef5EB5b"
        }
      ]
    },
    "0xF0207Ffa0b793E009DF9Df62fEE95B8FC6c93EcF": {
      "asset": "0x09db87A538BD693E9d08544577d5cCfAA6373A48",
      "name": "ynViewer",
      "summary": "safe",
      "review": "./YieldNestRateProvider.md",
      "warnings": [],
      "factory": "",
      "upgradeableComponents": [
        {
          "entrypoint": "0xF0207Ffa0b793E009DF9Df62fEE95B8FC6c93EcF",
          "implementationReviewed": "0x0365a6eF790e05EEe386B57326e5Ceaf5B10899e"
        },
        {
          "entrypoint": "0x09db87A538BD693E9d08544577d5cCfAA6373A48",
          "implementationReviewed": "0x14dc3d915107dca9ed39e29e14fbdfe4358a1346"
        },
        {
          "entrypoint": "0x8C33A1d6d062dB7b51f79702355771d44359cD7d",
          "implementationReviewed": "0xabd3a755e4eef24f862c268d21fd5235904cc811"
        },
        {
          "entrypoint": "0x144dA5E59228E9C558B8F692Dde6c48f890D0d96",
          "implementationReviewed": "0xF8A37F34a427611C4c54F82bF43230FA041d237B"
        }
      ]
    },
    "0x414aB7081D3C2d0BA75703A465744DF99c9f9B22": {
      "asset": "0x5C5b196aBE0d54485975D1Ec29617D42D9198326",
      "name": "ERC4626RateProvider",
      "summary": "safe",
      "review": "./sdeUSDRateProvider.md",
      "warnings": ["donation"],
      "factory": "0xFC541f8d8c5e907E236C8931F0Df9F58e0C259Ec",
      "upgradeableComponents": [
        {
          "entrypoint": "0x5C5b196aBE0d54485975D1Ec29617D42D9198326",
          "implementationReviewed": "0x2DA7E2D2C22338874A421BFbb76278f0a64Df746"
        }
      ]
    },
    "0x748d749c6Cd0cCA8f53F66A3A0D75a91E2978d65": {
      "asset": "0x583019fF0f430721aDa9cfb4fac8F06cA104d0B4",
      "name": "styETHRateProvider",
      "summary": "safe",
      "review": "./st-yETHRateProvider.md",
      "warnings": ["donation"],
      "factory": "",
      "upgradeableComponents": []
    },
    "0x47657094e3AF11c47d5eF4D3598A1536B394EEc4": {
      "asset": "0x47657094e3AF11c47d5eF4D3598A1536B394EEc4",
      "name": "UltraLRT",
      "summary": "safe",
      "review": "./AffineLiquidRestakingRateProvider.md",
      "warnings": ["donation"],
      "factory": "",
      "upgradeableComponents": [
        {
          "entrypoint": "0x47657094e3AF11c47d5eF4D3598A1536B394EEc4",
          "implementationReviewed": "0x0b75F2B048CA8517f6476316F872903920DCC8ef"
        }
      ]
    },
    "0x0D53bc2BA508dFdf47084d511F13Bb2eb3f8317B": {
      "asset": "0x0D53bc2BA508dFdf47084d511F13Bb2eb3f8317B",
      "name": "UltraLRT",
      "summary": "safe",
      "review": "./AffineLiquidRestakingRateProvider.md",
      "warnings": ["donation"],
      "factory": "",
      "upgradeableComponents": [
        {
          "entrypoint": "0x0D53bc2BA508dFdf47084d511F13Bb2eb3f8317B",
          "implementationReviewed": "0x0b75F2B048CA8517f6476316F872903920DCC8ef"
        }
      ]
    },
    "0x1a9DBa2dC3E82F53d040701F97DC0438d26A4320": {
      "asset": "0x5E362eb2c0706Bd1d134689eC75176018385430B",
      "name": "VaultRateOracle",
      "summary": "safe",
      "review": "./MellowRateProviders.md",
      "warnings": ["donation"],
      "factory": "",
      "upgradeableComponents": [
        {
          "entrypoint": "0x5E362eb2c0706Bd1d134689eC75176018385430B",
          "implementationReviewed": "0xe2D2E90122cb203CF1565a37ef90a256843A825A"
        }
      ]
    },
    "0x479306411084bD75b8Ce9Dd488e64f212b8336b2": {
      "asset": "0xdF217EFD8f3ecb5E837aedF203C28c1f06854017",
      "name": "ERC4626RateProvider",
      "summary": "safe",
      "review": "./stBTCRateProvider.md",
      "warnings": ["donation"],
      "factory": "0xFC541f8d8c5e907E236C8931F0Df9F58e0C259Ec",
      "upgradeableComponents": [
        {
          "entrypoint": "0xdF217EFD8f3ecb5E837aedF203C28c1f06854017",
          "implementationReviewed": "0xef96b93db617f3db5b2cf2df9aa50bd7f5cb22c4"
        },
        {
          "entrypoint": "0xAB13B8eecf5AA2460841d75da5d5D861fD5B8A39",
          "implementationReviewed": "0xd7097af27b14e204564c057c636022fae346fe60"
        }
      ]
    },
    "0xD43F5a722e8e7355D790adda4642f392Dfb820a1": {
      "asset": "0xe07f9d810a48ab5c3c914ba3ca53af14e4491e8a",
      "name": "ConstantRateProvider",
      "summary": "safe",
      "review": "./GYDConstantRateProvider.md",
      "warnings": [],
      "factory": "",
      "upgradeableComponents": []
    },
    "0xd4580a56e715F14Ed9d340Ff30147d66230d44Ba": {
      "asset": "0x6dC3ce9C57b20131347FDc9089D740DAf6eB34c5",
      "name": "ERC4626RateProvider",
      "summary": "safe",
      "review": "./TokemakRateProvider.md",
      "warnings": [],
      "factory": "",
      "upgradeableComponents": []
    },
    "0x4E4C0ea425bacc68cD2Acbf1cdaa234bE9Dd8742": {
      "asset": "0xF0a949B935e367A94cDFe0F2A54892C2BC7b2131",
      "name": "PriceFeed",
      "summary": "safe",
      "review": "./AffineLiquidRestakingRateProviders.md",
      "warnings": [],
      "factory": "",
      "upgradeableComponents": [
        {
          "entrypoint": "0x4E4C0ea425bacc68cD2Acbf1cdaa234bE9Dd8742",
          "implementationReviewed": "0x8022d3b6928cBA328899C8fD29734655aDafb0f4"
        },
        {
          "entrypoint": "0xF0a949B935e367A94cDFe0F2A54892C2BC7b2131",
          "implementationReviewed": "0xCee23c4724D70Ad9F327Cc86947f690494c15D48"
        }
      ]
    },
    "0x3e47F17725628Fde5330C2310B799545ef40C93e": {
      "asset": "0xcbC632833687DacDcc7DfaC96F6c5989381f4B47",
      "name": "PriceFeed",
      "summary": "safe",
      "review": "./AffineLiquidRestakingRateProviders.md",
      "warnings": [],
      "factory": "",
      "upgradeableComponents": [
        {
          "entrypoint": "0x3e47F17725628Fde5330C2310B799545ef40C93e",
          "implementationReviewed": "0x8022d3b6928cba328899c8fd29734655adafb0f4"
        },
        {
          "entrypoint": "0xcbC632833687DacDcc7DfaC96F6c5989381f4B47",
          "implementationReviewed": "0xcee23c4724d70ad9f327cc86947f690494c15d48"
        }
      ]
    },
    "0xd4fcde9bb1d746Dd7e5463b01Dd819EE06aF25db": {
      "asset": "0xd4fcde9bb1d746Dd7e5463b01Dd819EE06aF25db",
      "name": "EzRVault",
      "summary": "safe",
      "review": "./ezEigenRateProvider.md",
      "warnings": ["eoaUpgradeable"],
      "factory": "",
      "upgradeableComponents": [
        {
          "entrypoint": "0xD1e6626310fD54Eceb5b9a51dA2eC329D6D4B68A",
          "implementationReviewed": "0xd9Db270c1B5E3Bd161E8c8503c55cEABeE709552"
        },
        {
          "entrypoint": "0xaCB55C530Acdb2849e6d4f36992Cd8c9D50ED8F7",
          "implementationReviewed": "0x27e7a3A81741B9fcc5Ad7edCBf9F8a72a5c00428"
        },
        {
          "entrypoint": "0x858646372CC42E1A627fcE94aa7A7033e7CF075A",
          "implementationReviewed": "0x70f44C13944d49a236E3cD7a94f48f5daB6C619b"
        }
      ]
    },
    "0x388BeD0F17Ad5752EBC5b4034226D4c5D33bAA9e": {
      "asset": "0x270B7748CdF8243bFe68FaCE7230ef0fCE695389",
      "name": "hTokenOracleBalancerAdaptor",
      "summary": "safe",
      "review": "./HinkalEthRateProvider.md",
      "warnings": [""],
      "factory": "",
      "upgradeableComponents": [
        {
          "entrypoint": "0x270B7748CdF8243bFe68FaCE7230ef0fCE695389",
          "implementationReviewed": "0x270B7748CdF8243bFe68FaCE7230ef0fCE695389"
        }
      ]
    },
    "0x7C53f86d9a6B01821F916802A7606E9255DfE4e2": {
      "asset": "0xD11c452fc99cF405034ee446803b6F6c1F6d5ED8",
      "name": "ERC4626RateProvider",
      "summary": "safe",
      "review": "./TreehouseRateProvider.md",
      "warnings": [""],
      "factory": "",
      "upgradeableComponents": [
        {
          "entrypoint": "0xD11c452fc99cF405034ee446803b6F6c1F6d5ED8",
          "implementationReviewed": "0xD1A622566F277AA76c3C47A30469432AAec95E38"
        }
      ]
    },
    "0xEE246a8a09a055e60b4EF38DEF201e10bcf82644": {
      "asset": "0xf02C96DbbB92DC0325AD52B3f9F2b951f972bf00",
      "name": "krETHRateProvider",
      "summary": "safe",
      "review": "./KernelRateProviders.md",
      "warnings": [""],
      "factory": "",
      "upgradeableComponents": [
        {
          "entrypoint": "0xf02C96DbbB92DC0325AD52B3f9F2b951f972bf00",
          "implementationReviewed": "0xf02C96DbbB92DC0325AD52B3f9F2b951f972bf00"
        }
      ]
    },
    "0x094C9b71ad7b6C09fe592F2aE10dFb1dc2B73623": {
      "asset": "0x513D27c94C0D81eeD9DC2a88b4531a69993187cF",
      "name": "ksETHRateProvider",
      "summary": "safe",
      "review": "./KernelRateProviders.md",
      "warnings": [""],
      "factory": "",
      "upgradeableComponents": [
        {
          "entrypoint": "0x513D27c94C0D81eeD9DC2a88b4531a69993187cF",
          "implementationReviewed": "0x513D27c94C0D81eeD9DC2a88b4531a69993187cF"
        }
      ]
    },
    "0x64C04442C4Bc85C49782525AbE92c8a6fB714b50": {
      "asset": "0x917ceE801a67f933F2e6b33fC0cD1ED2d5909D88",
      "name": "AccountantWithRateProviders",
      "summary": "safe",
      "review": "./WeETHs.md",
      "warnings": [],
      "factory": "",
      "upgradeableComponents": []
    },
    "0xBe7bE04807762Bc433911dD927fD54a385Fa91d6": {
      "asset": "0x0bfc9d54Fc184518A81162F8fB99c2eACa081202",
      "name": "ERC4626RateProvider",
      "summary": "safe",
      "review": "./statATokenv2RateProvider.md",
      "warnings": [""],
      "factory": "0xFC541f8d8c5e907E236C8931F0Df9F58e0C259Ec",
      "upgradeableComponents": [
        {
          "entrypoint": "0x0bfc9d54Fc184518A81162F8fB99c2eACa081202",
          "implementationReviewed": "0x487c2C53c0866F0A73ae317bD1A28F63ADcD9aD1"
        },
        {
          "entrypoint": "0x87870Bca3F3fD6335C3F4ce8392D69350B4fA4E2",
          "implementationReviewed": "0xeF434E4573b90b6ECd4a00f4888381e4D0CC5Ccd"
        }
      ]
    },
    "0x8f4E8439b970363648421C692dd897Fb9c0Bd1D9": {
      "asset": "0xD4fa2D31b7968E448877f69A96DE69f5de8cD23E",
      "name": "ERC4626RateProvider",
      "summary": "safe",
      "review": "./statATokenv2RateProvider.md",
      "warnings": [""],
      "factory": "0xFC541f8d8c5e907E236C8931F0Df9F58e0C259Ec",
      "upgradeableComponents": [
        {
          "entrypoint": "0xD4fa2D31b7968E448877f69A96DE69f5de8cD23E",
          "implementationReviewed": "0x487c2C53c0866F0A73ae317bD1A28F63ADcD9aD1"
        },
        {
          "entrypoint": "0x87870Bca3F3fD6335C3F4ce8392D69350B4fA4E2",
          "implementationReviewed": "0xeF434E4573b90b6ECd4a00f4888381e4D0CC5Ccd"
        }
      ]
    },
    "0xEdf63cce4bA70cbE74064b7687882E71ebB0e988": {
      "asset": "0x7Bc3485026Ac48b6cf9BaF0A377477Fff5703Af8",
      "name": "ERC4626RateProvider",
      "summary": "safe",
      "review": "./statATokenv2RateProvider.md",
      "warnings": [""],
      "factory": "0xFC541f8d8c5e907E236C8931F0Df9F58e0C259Ec",
      "upgradeableComponents": [
        {
          "entrypoint": "0x7Bc3485026Ac48b6cf9BaF0A377477Fff5703Af8",
          "implementationReviewed": "0x487c2C53c0866F0A73ae317bD1A28F63ADcD9aD1"
        },
        {
          "entrypoint": "0x87870Bca3F3fD6335C3F4ce8392D69350B4fA4E2",
          "implementationReviewed": "0xeF434E4573b90b6ECd4a00f4888381e4D0CC5Ccd"
        }
      ]
    },
    "0xf4b5D1C22F35a460b91edD7F33Cefe619E2fAaF4": {
      "asset": "0x0FE906e030a44eF24CA8c7dC7B7c53A6C4F00ce9",
      "name": "ERC4626RateProvider",
      "summary": "safe",
      "review": "./statATokenv2RateProvider.md",
      "warnings": [""],
      "factory": "0xFC541f8d8c5e907E236C8931F0Df9F58e0C259Ec",
      "upgradeableComponents": [
        {
          "entrypoint": "0x0FE906e030a44eF24CA8c7dC7B7c53A6C4F00ce9",
          "implementationReviewed": "0x487c2C53c0866F0A73ae317bD1A28F63ADcD9aD1"
        },
        {
          "entrypoint": "0x87870Bca3F3fD6335C3F4ce8392D69350B4fA4E2",
          "implementationReviewed": "0xeF434E4573b90b6ECd4a00f4888381e4D0CC5Ccd"
        }
      ]
    },
    "0xdDDF909076B641C51f22ACD4b134C54adad51e68": {
      "asset": "0x657e8C867D8B37dCC18fA4Caead9C45EB088C642",
      "name": "eBtcRateProvider",
      "summary": "safe",
      "review": "./eBTCRateProvider.md",
      "warnings": [""],
      "factory": "0x467665D4ae90e7A99c9C9AF785791058426d6eA0",
      "upgradeableComponents": []
    },
    "0xf47c506C293319B3bC517Acc371F86B87B03DD5D": {
      "asset": "0xc824A08dB624942c5E5F330d56530cD1598859fD",
      "name": "ERC4626RateProvider",
      "summary": "safe",
      "review": "./HighGrowthEthRateProvider.md",
      "warnings": ["donation", "unverified-contracts"],
      "factory": "0xFC541f8d8c5e907E236C8931F0Df9F58e0C259Ec",
      "upgradeableComponents": [
        {
          "entrypoint": "0xB185D98056419029daE7120EcBeFa0DbC12c283A",
          "implementationReviewed": "0x3151293F241bd7391f4ecAeF206607b59f424417"
        },
        {
          "entrypoint": "0xc824A08dB624942c5E5F330d56530cD1598859fD",
          "implementationReviewed": "0xed5c8c80a29e541b8781e0e729d9af597a368589"
        },
        {
          "entrypoint": "0x3D08ccb47ccCde84755924ED6B0642F9aB30dFd2",
          "implementationReviewed": "0x3f258821a5ad28391e9Bb0B69A705fdf545BCab0"
        }
      ]
    },
    "0xc81D60E39e065146c6dE186fFC5B39e4CA2189Cf": {
      "asset": "0xBEEF01735c132Ada46AA9aA4c54623cAA92A64CB",
      "name": "ERC4626RateProvider",
      "summary": "unsafe",
      "review": "./MorphoERC4626RateProviders.md",
      "warnings": ["eoaUpgradeable"],
      "factory": "0xFC541f8d8c5e907E236C8931F0Df9F58e0C259Ec",
      "upgradeableComponents": [
        {
          "entrypoint": "0xBEEF01735c132Ada46AA9aA4c54623cAA92A64CB",
          "implementationReviewed": "0xBEEF01735c132Ada46AA9aA4c54623cAA92A64CB"
        }
      ]
    },
    "0x50A72232c5370321aa78036BaDe8e9d5eB89cbAF": {
      "asset": "0xbEef047a543E45807105E51A8BBEFCc5950fcfBa",
      "name": "ERC4626RateProvider",
      "summary": "unsafe",
      "review": "./MorphoERC4626RateProviders.md",
      "warnings": ["eoaUpgradeable"],
      "factory": "0xFC541f8d8c5e907E236C8931F0Df9F58e0C259Ec",
      "upgradeableComponents": [
        {
          "entrypoint": "0xbEef047a543E45807105E51A8BBEFCc5950fcfBa",
          "implementationReviewed": "0xbEef047a543E45807105E51A8BBEFCc5950fcfBa"
        }
      ]
    },
    "0x0A25a2C62e3bA90F1e6F08666862df50cdAAB1F5": {
      "asset": "0x2371e134e3455e0593363cBF89d3b6cf53740618",
      "name": "ERC4626RateProvider",
      "summary": "unsafe",
      "review": "./MorphoERC4626RateProviders.md",
      "warnings": ["eoaUpgradeable"],
      "factory": "0xFC541f8d8c5e907E236C8931F0Df9F58e0C259Ec",
      "upgradeableComponents": [
        {
          "entrypoint": "0x2371e134e3455e0593363cBF89d3b6cf53740618",
          "implementationReviewed": "0x2371e134e3455e0593363cBF89d3b6cf53740618"
        }
      ]
    },
    "0xB0926Cfc3aC047035b11d9afB85DC782E6D9d76A": {
      "asset": "0x7204B7Dbf9412567835633B6F00C3Edc3a8D6330",
      "name": "ERC4626RateProvider",
      "summary": "safe",
      "review": "./MorphoERC4626RateProviders.md",
      "warnings": ["eoaUpgradeable"],
      "factory": "0xFC541f8d8c5e907E236C8931F0Df9F58e0C259Ec",
      "upgradeableComponents": [
        {
          "entrypoint": "0x7204B7Dbf9412567835633B6F00C3Edc3a8D6330",
          "implementationReviewed": "0x7204B7Dbf9412567835633B6F00C3Edc3a8D6330"
        }
      ]
    },
    "0x51b7F50044a2a1A9A846575Be33c00A68e0172DF": {
      "asset": "0x7751E2F4b8ae93EF6B79d86419d42FE3295A4559",
      "name": "ERC4626RateProvider",
      "summary": "safe",
      "review": "./wUSDLPaxosRateProvider.md",
      "warnings": [],
      "factory": "0xe548a29631f9e49830be8edc22d407b2d2915f31",
      "upgradeableComponents": [
        {
          "entrypoint": "0x7751E2F4b8ae93EF6B79d86419d42FE3295A4559",
          "implementationReviewed": "0x2954c85e7e2b841d0e9a9fdcc09dac1274057d71"
        },
        {
          "entrypoint": "0xbdC7c08592Ee4aa51D06C27Ee23D5087D65aDbcD",
          "implementationReviewed": "0x752d55d62a94658eac08eae42deda902b69b0e76"
        }
      ]
    },
    "0xcdAa68ce322728FE4185a60f103C194F1E2c47BC": {
      "asset": "0x775F661b0bD1739349b9A2A3EF60be277c5d2D29",
      "name": "ERC4626RateProvider",
      "summary": "safe",
      "review": "./MarketRateTransformerRateProviders.md",
      "warnings": [""],
      "factory": "0xeC2C6184761ab7fE061130B4A7e3Da89c72F8395",
      "upgradeableComponents": [
        {
          "entrypoint": "0x775F661b0bD1739349b9A2A3EF60be277c5d2D29",
          "implementationReviewed": "0x23db508559ca053eee7f21b94dac803353560b4f"
        },
        {
          "entrypoint": "0x87870Bca3F3fD6335C3F4ce8392D69350B4fA4E2",
          "implementationReviewed": "0xeF434E4573b90b6ECd4a00f4888381e4D0CC5Ccd"
        }
      ]
    },
    "0x9CC54cb63E61c7D5231c506e4206Eb459250D2A7": {
      "asset": "0xbEEFC01767ed5086f35deCb6C00e6C12bc7476C1",
      "name": "ERC4626RateProvider",
      "summary": "safe",
      "review": "./MarketRateTransformerRateProviders.md",
      "warnings": [""],
      "factory": "0xeC2C6184761ab7fE061130B4A7e3Da89c72F8395",
      "upgradeableComponents": [
        {
          "entrypoint": "0x7751E2F4b8ae93EF6B79d86419d42FE3295A4559",
          "implementationReviewed": "0x2954c85e7e2b841d0e9a9fdcc09dac1274057d71"
        },
        {
          "entrypoint": "0xbdC7c08592Ee4aa51D06C27Ee23D5087D65aDbcD",
          "implementationReviewed": "0x752d55d62a94658eac08eae42deda902b69b0e76"
        }
      ]
    },
    "0xdB44A0223604ABAD704C4bCDDAAd88b101953246": {
      "asset": "0x5F9D59db355b4A60501544637b00e94082cA575b",
      "name": "ERC4626RateProvider",
      "summary": "safe",
      "review": "./statATokenv2RateProvider.md",
      "warnings": [""],
      "factory": "0xFC541f8d8c5e907E236C8931F0Df9F58e0C259Ec",
      "upgradeableComponents": [
        {
          "entrypoint": "0x5F9D59db355b4A60501544637b00e94082cA575b",
          "implementationReviewed": "0x487c2C53c0866F0A73ae317bD1A28F63ADcD9aD1"
        },
        {
          "entrypoint": "0x87870Bca3F3fD6335C3F4ce8392D69350B4fA4E2",
          "implementationReviewed": "0xeF434E4573b90b6ECd4a00f4888381e4D0CC5Ccd"
        }
      ]
    },
    "0x851b73c4BFd5275D47FFf082F9e8B4997dCCB253": {
      "asset": "0xC71Ea051a5F82c67ADcF634c36FFE6334793D24C",
      "name": "ERC4626RateProvider",
      "summary": "safe",
      "review": "./statATokenv2RateProvider.md",
      "warnings": [""],
      "factory": "0xFC541f8d8c5e907E236C8931F0Df9F58e0C259Ec",
      "upgradeableComponents": [
        {
          "entrypoint": "0xC71Ea051a5F82c67ADcF634c36FFE6334793D24C",
          "implementationReviewed": "0x487c2C53c0866F0A73ae317bD1A28F63ADcD9aD1"
        },
        {
          "entrypoint": "0x87870Bca3F3fD6335C3F4ce8392D69350B4fA4E2",
          "implementationReviewed": "0xeF434E4573b90b6ECd4a00f4888381e4D0CC5Ccd"
        }
      ]
    },
    "0x1DB1Afd9552eeB28e2e36597082440598B7F1320": {
      "asset": "0x1DB1Afd9552eeB28e2e36597082440598B7F1320",
      "name": "RPLVault",
      "summary": "safe",
      "review": "./GravitaRateProviders.md",
      "warnings": ["donation"],
      "factory": "",
      "upgradeableComponents": [
        {
          "entrypoint": "0xBB22d59B73D7a6F3A8a83A214BECc67Eb3b511fE",
          "implementationReviewed": "0x767b901B7Eb64133e82F6531614b66cb235E4c71"
        },
        {
          "entrypoint": "0x4343743dBc46F67D3340b45286D8cdC13c8575DE",
          "implementationReviewed": "0x9c9001E0ff0D8C5c535252E883B7D0Ca2BE68Eef"
        },
        {
          "entrypoint": "0x102809fE582ecaa527bB316DCc4E99fc35FBAbb9",
          "implementationReviewed": "0x1044958261F0a3DFf363313FC94f7eA69aC935A1"
        },
        {
          "entrypoint": "0x312717E67b9a12402fB8d2DB031aC9C84665a04e",
          "implementationReviewed": "0x4A878c581C9542ebC467d1Ce5CB86C3Cf25603ab"
        }
      ]
    },
    "0xBB22d59B73D7a6F3A8a83A214BECc67Eb3b511fE": {
      "asset": "0xBB22d59B73D7a6F3A8a83A214BECc67Eb3b511fE",
      "name": "WETHVault",
      "summary": "safe",
      "review": "./GravitaRateProviders.md",
      "warnings": ["donation", "eoaUpgradeable"],
      "factory": "",
      "upgradeableComponents": [
        {
          "entrypoint": "0xBB22d59B73D7a6F3A8a83A214BECc67Eb3b511fE",
          "implementationReviewed": "0x767b901B7Eb64133e82F6531614b66cb235E4c71"
        },
        {
          "entrypoint": "0x4343743dBc46F67D3340b45286D8cdC13c8575DE",
          "implementationReviewed": "0x9c9001E0ff0D8C5c535252E883B7D0Ca2BE68Eef"
        },
        {
          "entrypoint": "0x102809fE582ecaa527bB316DCc4E99fc35FBAbb9",
          "implementationReviewed": "0x1044958261F0a3DFf363313FC94f7eA69aC935A1"
        },
        {
          "entrypoint": "0x81C1001e1621d05bE250814123CC81BBb244Cb07",
          "implementationReviewed": "0x9c778410221841A35e0EEa0e82E27ccE78Ee3C27"
        },
        {
          "entrypoint": "0x312717E67b9a12402fB8d2DB031aC9C84665a04e",
          "implementationReviewed": "0x4A878c581C9542ebC467d1Ce5CB86C3Cf25603ab"
        }
      ]
    },
    "0x9062a576D3e6Cf6999e99e405608063033c4CFF6": {
      "asset": "0xbEeFc011e94f43b8B7b455eBaB290C7Ab4E216f1",
      "name": "csUSDL-MORPHOv1.1",
      "summary": "safe",
      "review": "./MarketRateTransformerRateProviders.md",
      "warnings": [""],
      "factory": "0xeC2C6184761ab7fE061130B4A7e3Da89c72F8395",
      "upgradeableComponents": [
        {
          "entrypoint": "0x7751E2F4b8ae93EF6B79d86419d42FE3295A4559",
          "implementationReviewed": "0x2954c85e7e2b841d0e9a9fdcc09dac1274057d71"
        },
        {
          "entrypoint": "0xbdC7c08592Ee4aa51D06C27Ee23D5087D65aDbcD",
          "implementationReviewed": "0x752d55d62a94658eac08eae42deda902b69b0e76"
        }
      ]
    },
    "0xD231564648C94542C01e9a528c9cAa033bbf274C": {
      "asset": "0x1e6ffa4e9F63d10B8820A3ab52566Af881Dab53c",
      "name": "Gauntlet wETH Ecosystem v1.1",
      "summary": "safe",
      "review": "./MorphoERC4626RateProviders.md",
      "warnings": ["eoaUpgradeable"],
      "factory": "0xFC541f8d8c5e907E236C8931F0Df9F58e0C259Ec",
      "upgradeableComponents": [
        {
          "entrypoint": "0x1e6ffa4e9F63d10B8820A3ab52566Af881Dab53c",
          "implementationReviewed": "0x1e6ffa4e9F63d10B8820A3ab52566Af881Dab53c"
        }
      ]
    },
    "0x3BD4B2174498b3Aa01be0acFa0F775472b2dC30b": {
      "asset": "0x701907283a57FF77E255C3f1aAD790466B8CE4ef",
      "name": "IndexCoop mhyETH v1.1",
      "summary": "safe",
      "review": "./MorphoERC4626RateProviders.md",
      "warnings": ["eoaUpgradeable"],
      "factory": "0xFC541f8d8c5e907E236C8931F0Df9F58e0C259Ec",
      "upgradeableComponents": [
        {
          "entrypoint": "0x701907283a57FF77E255C3f1aAD790466B8CE4ef",
          "implementationReviewed": "0x701907283a57FF77E255C3f1aAD790466B8CE4ef"
        }
      ]
    },
    "0x09000d689fb2b210c65d9f8adc620f6f2d7d6836": {
      "asset": "0x7a4EffD87C2f3C55CA251080b1343b605f327E3a",
      "name": "VaultRateOracle",
      "summary": "safe",
      "review": "./MellowRateProviders.md",
      "warnings": ["donation"],
      "factory": "",
      "upgradeableComponents": [
        {
          "entrypoint": "0x7a4EffD87C2f3C55CA251080b1343b605f327E3a",
          "implementationReviewed": "0xaf108ae0AD8700ac41346aCb620e828c03BB8848"
        }
      ]
    },
    "0x14BD1e9b30007510c2aFE3a7a8053A6DE5605d35": {
      "asset": "0x6acD0a165fD70A84b6b50d955ff3628700bAAf4b",
      "name": "AaveMarketRateTransformer",
      "summary": "safe",
      "review": "./MarketRateTransformerRateProviders.md",
      "warnings": [""],
      "factory": "0x4E185b1502Fea7a06B63fDdA6de38F92C9528566",
      "upgradeableComponents": []
    },
    "0xdd8AEBC13B3DFaF85e3B512d26681987aD2c43b2": {
      "asset": "0xb51EDdDD8c47856D81C8681EA71404Cec93E92c6",
      "name": "ERC4626RateProvider",
      "summary": "safe",
      "review": "./statATokenv2RateProvider.md",
      "warnings": [""],
      "factory": "0xFC541f8d8c5e907E236C8931F0Df9F58e0C259Ec",
      "upgradeableComponents": [
        {
          "entrypoint": "0xb51EDdDD8c47856D81C8681EA71404Cec93E92c6",
          "implementationReviewed": "0x487c2C53c0866F0A73ae317bD1A28F63ADcD9aD1"
        },
        {
          "entrypoint": "0x87870Bca3F3fD6335C3F4ce8392D69350B4fA4E2",
          "implementationReviewed": "0xeF434E4573b90b6ECd4a00f4888381e4D0CC5Ccd"
        }
      ]
    },
    "0x1f037c849CF2448d67A120543EA4ec3CE5A95FcA": {
      "asset": "0x3976d71e7DdFBaB9bD120Ec281B7d35fa0F28528",
      "name": "ERC4626RateProvider",
      "summary": "safe",
      "review": "./LoopRateProvider.md",
      "warnings": ["donation"],
      "factory": "0xFC541f8d8c5e907E236C8931F0Df9F58e0C259Ec",
      "upgradeableComponents": []
    },
    "0xb42Ecf39FC9251f2B2F094e02e6cE4557f364436": {
      "asset": "0xA1b60d96e5C50dA627095B9381dc5a46AF1a9a42",
      "name": "Steakhouse USDQ Rate Provider",
      "summary": "safe",
      "review": "./MorphoERC4626RateProviders.md",
      "warnings": [],
      "factory": "0xFC541f8d8c5e907E236C8931F0Df9F58e0C259Ec",
      "upgradeableComponents": [
        {
          "entrypoint": "0xc83e27f270cce0A3A3A29521173a83F402c1768b",
          "implementationReviewed": "0xbae166f5e8b4b6735341446b1405fa779a92d7c7"
        }
      ]
    },
    "0xc6465F11D8Db8DAcB5c94729c4F2b3Bd725a2392": {
      "asset": "0x30881Baa943777f92DC934d53D3bFdF33382cab3",
      "name": "Steakhouse USDR Rate Provider",
      "summary": "safe",
      "review": "./MorphoERC4626RateProviders.md",
      "warnings": [],
      "factory": "0xFC541f8d8c5e907E236C8931F0Df9F58e0C259Ec",
      "upgradeableComponents": [
        {
          "entrypoint": "0x7B43E3875440B44613DC3bC08E7763e6Da63C8f8",
          "implementationReviewed": "0x8b98bcd9b1f8ae112fb2b58b45c3bc9a75cc4d0e"
        }
      ]
    },
    "0x23B315083e80804A696b26093974c61eBC78CC9a": {
      "asset": "0x097FFEDb80d4b2Ca6105a07a4D90eB739C45A666",
      "name": "Steakhouse USDT-Lite Rate Provider",
      "summary": "safe",
      "review": "./MorphoERC4626RateProviders.md",
      "warnings": [],
      "factory": "0xFC541f8d8c5e907E236C8931F0Df9F58e0C259Ec",
      "upgradeableComponents": []
    },
    "0x9CB622FC4757386dc8e79d1cC66FC912dD4bBf57": {
      "asset": "0x5E362eb2c0706Bd1d134689eC75176018385430B",
      "name": "VaultRateOracle",
      "summary": "safe",
      "review": "./MellowRateProviders.md",
      "warnings": ["donation"],
      "factory": "",
      "upgradeableComponents": [
        {
          "entrypoint": "0x5E362eb2c0706Bd1d134689eC75176018385430B",
          "implementationReviewed": "0xe2D2E90122cb203CF1565a37ef90a256843A825A"
        }
      ]
    }
  },
  "fantom": {
    "0x629d4c27057915e59dd94bca8d48c6d80735b521": {
      "asset": "0xd7028092c830b5c8fce061af2e593413ebbc1fc1",
      "name": "sFTMx Rateprovider",
      "summary": "safe",
      "review": "./LegacyReview.md",
      "warnings": ["legacy"],
      "factory": "",
      "upgradeableComponents": [
        {
          "entrypoint": "0x513D27c94C0D81eeD9DC2a88b4531a69993187cF",
          "implementationReviewed": "0x513D27c94C0D81eeD9DC2a88b4531a69993187cF"
        }
      ]
    }
  },
  "fraxtal": {
    "0x3893E8e1584fF73188034D37Fc6B7d41A255E570": {
      "asset": "0xfc00000000000000000000000000000000000008",
      "name": "ChainlinkRateProvider",
      "summary": "safe",
      "review": "./FraxtalPriceFeedProvider.md",
      "warnings": [],
      "factory": "0x3f170631ed9821Ca51A59D996aB095162438DC10",
      "upgradeableComponents": [
        {
          "entrypoint": "0x1B680F4385f24420D264D78cab7C58365ED3F1FF",
          "implementationReviewed": "0x1B680F4385f24420D264D78cab7C58365ED3F1FF"
        }
      ]
    },
    "0x95eedc9d10B6964a579948Fd717D34F45E15C0C6": {
      "asset": "0x09eadcbaa812a4c076c3a6cde765dc4a22e0d775",
      "name": "ChainlinkRateProvider",
      "summary": "safe",
      "review": "./FraxtalPriceFeedProvider.md",
      "warnings": [],
      "factory": "0x3f170631ed9821Ca51A59D996aB095162438DC10",
      "upgradeableComponents": [
        {
          "entrypoint": "0xfdE8C36F32Bf32e73A1bdeb4ef3E17709674a838",
          "implementationReviewed": "0xfdE8C36F32Bf32e73A1bdeb4ef3E17709674a838"
        }
      ]
    },
    "0x761efEF0347E23e2e75907A6e2df0Bbc6d3A3F38": {
      "asset": "0xfc00000000000000000000000000000000000005",
      "name": "ChainlinkRateProvider",
      "summary": "safe",
      "review": "./FraxtalPriceFeedProvider.md",
      "warnings": [],
      "factory": "0x3f170631ed9821Ca51A59D996aB095162438DC10",
      "upgradeableComponents": [
        {
          "entrypoint": "0xEE095b7d9191603126Da584a1179BB403a027c3A",
          "implementationReviewed": "0xEE095b7d9191603126Da584a1179BB403a027c3A"
        }
      ]
    },
    "0x99D033888aCe9d8E01F793Cf85AE7d4EA56494F9": {
      "asset": "0x211cc4dd073734da055fbf44a2b4667d5e5fe5d2",
      "name": "ChainlinkRateProvider",
      "summary": "safe",
      "review": "./FraxtalPriceFeedProvider.md",
      "warnings": [],
      "factory": "0x3f170631ed9821Ca51A59D996aB095162438DC10",
      "upgradeableComponents": [
        {
          "entrypoint": "0xd295936C8Bb465ADd1eC756a51698127CB4F4910",
          "implementationReviewed": "0xd295936C8Bb465ADd1eC756a51698127CB4F4910"
        }
      ]
    },
    "0x08e12d1a6d0F47518f05b009Bb4A24113D82f33d": {
      "asset": "0x748e54072189Ec8540cD58A078404ebFDc2aACeA",
      "name": "Api3AggregatorAdaptor",
      "summary": "safe",
      "review": "./API3RateProvider.md",
      "warnings": [],
      "factory": "",
      "upgradeableComponents": []
    }
  },
  "gnosis": {
    "0x89C80A4540A00b5270347E02e2E144c71da2EceD": {
      "asset": "0xaf204776c7245bF4147c2612BF6e5972Ee483701",
      "name": "ERC4626RateProvider",
      "summary": "safe",
      "review": "./SavingsDAIRateProviderGnosis.md",
      "warnings": ["donation", "only18decimals"],
      "factory": "",
      "upgradeableComponents": []
    },
    "0xff315299C4d3FB984b67e31F028724b6a9aEb077": {
      "asset": "0x004626A008B1aCdC4c74ab51644093b155e59A23",
      "name": "ERC4626RateProvider",
      "summary": "safe",
      "review": "./stAgEurRateProvider.md",
      "warnings": ["donation", "only18decimals"],
      "factory": "",
      "upgradeableComponents": [
        {
          "entrypoint": "0x004626A008B1aCdC4c74ab51644093b155e59A23",
          "implementationReviewed": "0x6C04c39B9E73aC91106D12F828e2E29Fd8ef1024"
        },
        {
          "entrypoint": "0x4b1E2c2762667331Bc91648052F646d1b0d35984",
          "implementationReviewed": "0x59153e939c5b4721543251ff3049Ea04c755373B"
        }
      ]
    },
    "0x09f9611FE9d24c6A518f656E925e3628A2ECDE3b": {
      "asset": "0x6C76971f98945AE98dD7d4DFcA8711ebea946eA6",
      "name": "wstETH Rate Provider",
      "summary": "safe",
      "review": "./ChainLinkRateProvider.md",
      "warnings": ["chainlink"],
      "factory": "",
      "upgradeableComponents": []
    },
    "0xE7511f6e5C593007eA8A7F52af4B066333765e03": {
      "asset": "0xcB444e90D8198415266c6a2724b7900fb12FC56E",
      "name": "EURe Rate Provider",
      "summary": "safe",
      "review": "./ChainLinkRateProvider.md",
      "warnings": ["chainlink"],
      "factory": "",
      "upgradeableComponents": []
    },
    "0x821aFE819450A359E29a5209C48f2Fa3321C8AD2": {
      "asset": "0x270bA1f35D8b87510D24F693fcCc0da02e6E4EeB",
      "name": "ERC4626RateProvider",
      "summary": "safe",
      "review": "./statATokenLMRateProvider.md",
      "warnings": [],
      "factory": "",
      "upgradeableComponents": [
        {
          "entrypoint": "0x270bA1f35D8b87510D24F693fcCc0da02e6E4EeB",
          "implementationReviewed": "0x8be473dCfA93132658821E67CbEB684ec8Ea2E74"
        },
        {
          "entrypoint": "0xb50201558B00496A145fE76f7424749556E326D8",
          "implementationReviewed": "0x5b522140fabeB6b6232336295581e63902e9b4ad"
        }
      ]
    },
    "0xdc90e2680094314CEaB45CE15100F6e02cEB7ceD": {
      "asset": "0xc791240d1f2def5938e2031364ff4ed887133c3d",
      "name": "TollgateChronicleRateProvider",
      "summary": "safe",
      "review": "./TollgateChronicleRateProvider.md",
      "warnings": [],
      "factory": "",
      "upgradeableComponents": []
    },
    "0x92320D3C8Fd6BE59b22eB0eEe330901Fe4617f33": {
      "asset": "0x5Cb9073902F2035222B9749F8fB0c9BFe5527108",
      "name": "TollgateChronicleRateProvider",
      "summary": "safe",
      "review": "./TollgateChronicleRateProvider.md",
      "warnings": [],
      "factory": "",
      "upgradeableComponents": []
    },
    "0x9B1b13afA6a57e54C03AD0428a4766C39707D272": {
      "asset": "0xF490c80aAE5f2616d3e3BDa2483E30C4CB21d1A0",
      "name": "PriceFeed",
      "summary": "safe",
      "review": "./StakewiseOsTokenRateProviders.md",
      "warnings": [],
      "factory": "",
      "upgradeableComponents": []
    },
    "0x5F62fd24941B585b91EB059E0ea1a7e729357511": {
      "asset": "0xf0E7eC247b918311afa054E0AEdb99d74c31b809",
      "name": "ERC4626RateProvider",
      "summary": "safe",
      "review": "./statATokenLMRateProvider.md",
      "warnings": [],
      "factory": "0x15e86be6084c6a5a8c17732d398dfbc2ec574cec",
      "upgradeableComponents": []
    },
    "0xCCfE43E5853C87225948317379ffD910039f6A14": {
      "asset": "0xFECB3F7c54E2CAAE9dC6Ac9060A822D47E053760",
      "name": "BlraSdaiRateProvider",
      "summary": "safe",
      "review": "./BlraSdaiRateProvider.md",
      "warnings": ["donation"],
      "factory": "",
      "upgradeableComponents": []
    },
    "0x0008A59C1d2E5922790C929ea432ed02D4D3323A": {
      "asset": "0x57f664882F762FA37903FC864e2B633D384B411A",
      "name": "ERC4626RateProvider",
      "summary": "safe",
      "review": "./statATokenv2RateProvider.md",
      "warnings": [],
      "factory": "",
      "upgradeableComponents": [
        {
          "entrypoint": "0x57f664882F762FA37903FC864e2B633D384B411A",
          "implementationReviewed": "0x7CB7fdeEB5E71f322F8E39Be67959C32a6A3aAA3"
        },
        {
          "entrypoint": "0xb50201558B00496A145fE76f7424749556E326D8",
          "implementationReviewed": "0xF2C312BfAF4CF0429DB4DA15a0cf5F770Ea3E770"
        }
      ]
    },
    "0xbbb4966335677Ea24F7B86DC19a423412390e1fb": {
      "asset": "0x7c16F0185A26Db0AE7a9377f23BC18ea7ce5d644",
      "name": "ERC4626RateProvider",
      "summary": "safe",
      "review": "./statATokenv2RateProvider.md",
      "warnings": [],
      "factory": "",
      "upgradeableComponents": [
        {
          "entrypoint": "0x7c16F0185A26Db0AE7a9377f23BC18ea7ce5d644",
          "implementationReviewed": "0x7CB7fdeEB5E71f322F8E39Be67959C32a6A3aAA3"
        },
        {
          "entrypoint": "0xb50201558B00496A145fE76f7424749556E326D8",
          "implementationReviewed": "0xF2C312BfAF4CF0429DB4DA15a0cf5F770Ea3E770"
        }
      ]
    },
    "0x1529f6Af353E180867F257820843425B49B1b478": {
      "asset": "0x51350d88c1bd32Cc6A79368c9Fb70373Fb71F375",
      "name": "ERC4626RateProvider",
      "summary": "safe",
      "review": "./statATokenv2RateProvider.md",
      "warnings": [],
      "factory": "",
      "upgradeableComponents": [
        {
          "entrypoint": "0x51350d88c1bd32Cc6A79368c9Fb70373Fb71F375",
          "implementationReviewed": "0x7CB7fdeEB5E71f322F8E39Be67959C32a6A3aAA3"
        },
        {
          "entrypoint": "0xb50201558B00496A145fE76f7424749556E326D8",
          "implementationReviewed": "0xF2C312BfAF4CF0429DB4DA15a0cf5F770Ea3E770"
        }
      ]
    },
    "0x30EAcEC6BD250589043De026e45dc9A158C65a1F": {
      "asset": "0x773CDA0CADe2A3d86E6D4e30699d40bB95174ff2",
      "name": "ERC4626RateProvider",
      "summary": "safe",
      "review": "./MarketRateTransformerRateProviders.md",
      "warnings": [""],
      "factory": "0x03362f847b4fabc12e1ce98b6b59f94401e4588e",
      "upgradeableComponents": [
        {
          "entrypoint": "0x773CDA0CADe2A3d86E6D4e30699d40bB95174ff2",
          "implementationReviewed": "0x7CB7fdeEB5E71f322F8E39Be67959C32a6A3aAA3"
        },
        {
          "entrypoint": "0xb50201558B00496A145fE76f7424749556E326D8",
          "implementationReviewed": "0xF2C312BfAF4CF0429DB4DA15a0cf5F770Ea3E770"
        }
      ]
    }
  },
  "mode": {
    "0x054Ca7F10D555A0A34E35E6d95af9569468E40c0": {
      "asset": "0x2416092f143378750bb29b79eD961ab195CcEea5",
      "name": "Api3AggregatorAdaptor",
      "summary": "safe",
      "review": "./ezETHRateProviderMode.md",
      "warnings": [],
      "factory": "",
      "upgradeableComponents": []
    },
    "0x97e0E416dA48a0592E6ea8ac0dfD26D410Ba5C22": {
      "asset": "0x3f51c6c5927b88cdec4b61e2787f9bd0f5249138",
      "name": "Api3AggregatorAdaptor",
      "summary": "safe",
      "review": "./API3RateProvider.md",
      "warnings": [],
      "factory": "",
      "upgradeableComponents": []
    },
    "0xE91237236Bab7b39CA5CEE86F339a18C6C91F25c": {
      "asset": "0x98f96A4B34D03a2E6f225B28b8f8Cb1279562d81",
      "name": "Api3AggregatorAdaptor",
      "summary": "safe",
      "review": "./API3RateProvider.md",
      "warnings": [],
      "factory": "",
      "upgradeableComponents": []
    },
    "0x6Ad582604472DAdB4Af7B955388cAc6aDD6D511B": {
      "asset": "0x5A7a183B6B44Dc4EC2E3d2eF43F98C5152b1d76d",
      "name": "Api3AggregatorAdaptor",
      "summary": "safe",
      "review": "./API3RateProvider.md",
      "warnings": [],
      "factory": "",
      "upgradeableComponents": []
    },
    "0xac8fae65008cbb22a27103160452418aa3c84128": {
      "asset": "0x0022228a2cc5E7eF0274A7Baa600d44da5aB5776",
      "name": "ERC4626RateProvider",
      "summary": "safe",
      "review": "./AngleStakedUSDARateProvider.md",
      "warnings": [],
      "factory": "0x0767bECE12a327A1eD896c48E843AE53a0c313E9",
      "upgradeableComponents": [
        {
          "entrypoint": "0xA61BeB4A3d02decb01039e378237032B351125B4",
          "implementationReviewed": "0x5adDc89785D75C86aB939E9e15bfBBb7Fc086A87"
        }
      ]
    },
    "0xFE1862BdCAf17ADf2D83eEb0Da98dAE04492F4f7": {
      "asset": "0x90993Ac1734b023dEEc548b87B11F5d2dcD3818E",
      "name": "ChainlinkRateProvider",
      "summary": "safe",
      "review": "./wUSDMRateProviderPyth.md",
      "warnings": [],
      "factory": "",
      "upgradeableComponents": [
        {
          "entrypoint": "0xA2aa501b19aff244D90cc15a4Cf739D2725B5729",
          "implementationReviewed": "0xEbe57e8045F2F230872523bbff7374986E45C486"
        }
      ]
    },
    "0xFAD2f1b6B24d475BAA79DfA625073981bCD82A0e": {
      "asset": "0x80137510979822322193FC997d400D5A6C747bf7",
      "name": "ChainlinkRateProvider",
      "summary": "safe",
      "review": "./PythAggregatorRateProvider.md",
      "warnings": [],
      "factory": "",
      "upgradeableComponents": [
        {
          "entrypoint": "0xA2aa501b19aff244D90cc15a4Cf739D2725B5729",
          "implementationReviewed": "0xEbe57e8045F2F230872523bbff7374986E45C486"
        }
      ]
    }
  },
  "optimism": {
    "0x210ABdFD989f3eE5C08614a8f4e096Cf8408f5DF": {
      "asset": "0x5A7a183B6B44Dc4EC2E3d2eF43F98C5152b1d76d",
      "name": "inETH Rate Provider",
      "summary": "safe",
      "review": "./ChainLinkRateProvider.md",
      "warnings": ["chainlink"],
      "factory": "0x83E443EF4f9963C77bd860f94500075556668cb8",
      "upgradeableComponents": []
    },
    "0xC092E0a4f5a2AdF3CF91E27cf4B7d7917D12CA2B": {
      "asset": "0xd08C3F25862077056cb1b710937576Af899a4959",
      "name": "instETH Rate Provider",
      "summary": "safe",
      "review": "./ChainLinkRateProvider.md",
      "warnings": ["chainlink"],
      "factory": "0x83E443EF4f9963C77bd860f94500075556668cb8",
      "upgradeableComponents": []
    },
    "0xe561451322a5efC51E6f8ffa558C7482c892Bc1A": {
      "asset": "0xA348700745D249c3b49D2c2AcAC9A5AE8155F826",
      "name": "WrappedUsdPlusRateProvider",
      "summary": "safe",
      "review": "./WrappedUsdPlusRateProvider.md",
      "warnings": [],
      "factory": "",
      "upgradeableComponents": [
        {
          "entrypoint": "0xA348700745D249c3b49D2c2AcAC9A5AE8155F826",
          "implementationReviewed": "0x52A8F84672B9778632F98478B4DCfa2Efb7E3247"
        },
        {
          "entrypoint": "0x73cb180bf0521828d8849bc8CF2B920918e23032",
          "implementationReviewed": "0xB79DD08EA68A908A97220C76d19A6aA9cBDE4376"
        },
        {
          "entrypoint": "0xe80772Eaf6e2E18B651F160Bc9158b2A5caFCA65",
          "implementationReviewed": "0xcf02cf91b5ec8230d6bd26c48a8b762ce6081c0f"
        },
        {
          "entrypoint": "0xBf3FCee0E856c2aa89dc022f00D6D8159A80F011",
          "implementationReviewed": "0x98ae7F3fD47100b174014dCD143Eb43AD7acd79A"
        }
      ]
    },
    "0xBCEBb4dcdEc1c12bf7eB31bd26bc9C3b8F55C966": {
      "asset": "0x3eE6107d9C93955acBb3f39871D32B02F82B78AB",
      "name": "StErnRateProvider",
      "summary": "safe",
      "review": "./stERNRateProvider.md",
      "warnings": ["donation"],
      "factory": "",
      "upgradeableComponents": [
        {
          "entrypoint": "0xFBD08A6869D3e4EC8A21895c1e269f4b980813f0",
          "implementationReviewed": "0xfA097bD1E57d720C2f884C3DFF0B5FCE23A2B09e"
        },
        {
          "entrypoint": "0x3eE6107d9C93955acBb3f39871D32B02F82B78AB",
          "implementationReviewed": "0x3eE6107d9C93955acBb3f39871D32B02F82B78AB"
        }
      ]
    },
    "0xff368E106EA8782FaB6B2D4AD69739a60C66400E": {
      "asset": "0xB88a5Ac00917a02d82c7cd6CEBd73E2852d43574",
      "name": "BalancerAMM",
      "summary": "safe",
      "review": "./sweepRateProvider.md",
      "warnings": [],
      "factory": "",
      "upgradeableComponents": [
        {
          "entrypoint": "0xB88a5Ac00917a02d82c7cd6CEBd73E2852d43574",
          "implementationReviewed": "0x8adEa764cabd2C61E51cEb6937Fd026fA39d8E64"
        }
      ]
    },
    "0xdFa8d2b3c146b8a10B5d63CA0306AEa84B602cfb": {
      "asset": "0x4DD03dfD36548C840B563745e3FBeC320F37BA7e",
      "name": "ERC4626RateProvider",
      "summary": "safe",
      "review": "./statATokenLMRateProvider.md",
      "warnings": [],
      "factory": "",
      "upgradeableComponents": [
        {
          "entrypoint": "0x4DD03dfD36548C840B563745e3FBeC320F37BA7e",
          "implementationReviewed": "0xD792a3779D3C80bAEe8CF3304D6aEAc74bC432BE"
        },
        {
          "entrypoint": "0x794a61358D6845594F94dc1DB02A252b5b4814aD",
          "implementationReviewed": "0x03e8C5Cd5E194659b16456bb43Dd5D38886FE541"
        }
      ]
    },
    "0x3f921Ebabab0703BC06d1828D09a245e8390c263": {
      "asset": "0x035c93db04E5aAea54E6cd0261C492a3e0638b37",
      "name": "ERC4626RateProvider",
      "summary": "safe",
      "review": "./statATokenLMRateProvider.md",
      "warnings": [],
      "factory": "",
      "upgradeableComponents": [
        {
          "entrypoint": "0x035c93db04E5aAea54E6cd0261C492a3e0638b37",
          "implementationReviewed": "0xD792a3779D3C80bAEe8CF3304D6aEAc74bC432BE"
        },
        {
          "entrypoint": "0x794a61358D6845594F94dc1DB02A252b5b4814aD",
          "implementationReviewed": "0x03e8C5Cd5E194659b16456bb43Dd5D38886FE541"
        }
      ]
    },
    "0x15ACEE5F73b36762Ab1a6b7C98787b8148447898": {
      "asset": "0x2218a117083f5B482B0bB821d27056Ba9c04b1D3",
      "name": "DSRBalancerRateProviderAdapter",
      "summary": "safe",
      "review": "./DSRRateProvider.md",
      "warnings": [],
      "factory": "",
      "upgradeableComponents": []
    },
    "0x9aa3cd420f830E049e2b223D0b07D8c809C94d15": {
      "asset": "0x1F32b1c2345538c0c6f582fCB022739c4A194Ebb",
      "name": "wstETH Rate Provider",
      "summary": "safe",
      "review": "./ChainLinkRateProvider.md",
      "warnings": ["chainlink"],
      "factory": "0x83E443EF4f9963C77bd860f94500075556668cb8",
      "upgradeableComponents": []
    },
    "0xf752dd899F87a91370C1C8ac1488Aef6be687505": {
      "asset": "0x484c2D6e3cDd945a8B2DF735e079178C1036578c",
      "name": "sfrxETH Rate Provider",
      "summary": "safe",
      "review": "./ChainLinkRateProvider.md",
      "warnings": ["chainlink"],
      "factory": "0x83E443EF4f9963C77bd860f94500075556668cb8",
      "upgradeableComponents": []
    },
    "0xDe3B7eC86B67B05D312ac8FD935B6F59836F2c41": {
      "asset": "0x2Dd1B4D4548aCCeA497050619965f91f78b3b532",
      "name": "sFRAX Rate Provider",
      "summary": "safe",
      "review": "./ChainLinkRateProvider.md",
      "warnings": ["chainlink"],
      "factory": "0x83E443EF4f9963C77bd860f94500075556668cb8",
      "upgradeableComponents": []
    },
    "0x7E13b8b95d887c2326C25e71815F33Ea10A2674e": {
      "asset": "0x2Dd1B4D4548aCCeA497050619965f91f78b3b532",
      "name": "sFRAX Rate Provider Duplicate",
      "summary": "safe",
      "review": "./ChainLinkRateProvider.md",
      "warnings": ["chainlink"],
      "factory": "0x83E443EF4f9963C77bd860f94500075556668cb8",
      "upgradeableComponents": []
    },
    "0x658843BB859B7b85cEAb5cF77167e3F0a78dFE7f": {
      "asset": "0x9Bcef72be871e61ED4fBbc7630889beE758eb81D",
      "name": "rETH RocketPool Rate Provider",
      "summary": "safe",
      "review": "./LegacyReview.md",
      "warnings": ["legacy"],
      "factory": "",
      "upgradeableComponents": []
    },
    "0x97b323fc033323B66159402bcDb9D7B9DC604235": {
      "asset": "0xe05A08226c49b636ACf99c40Da8DC6aF83CE5bB3",
      "name": "ankrETH Staking Rate Provider",
      "summary": "safe",
      "review": "./LegacyReview.md",
      "warnings": ["legacy"],
      "factory": "",
      "upgradeableComponents": []
    },
    "0xef42D000a3e85C4e71C57e2C6A1E600e86f5a91B": {
      "asset": "0x5A7fACB970D094B6C7FF1df0eA68D99E6e73CBFF",
      "name": "weETH Rate Provider",
      "summary": "safe",
      "review": "./ChainLinkRateProvider.md",
      "warnings": ["chainlink"],
      "factory": "0x83E443EF4f9963C77bd860f94500075556668cb8",
      "upgradeableComponents": []
    },
    "0x1373A61449C26CC3F48C1B4c547322eDAa36eB12": {
      "asset": "0x4186BFC76E2E237523CBC30FD220FE055156b41F",
      "name": "RSETHRateReceiver",
      "summary": "safe",
      "review": "./rsETHRateProviderOptimism.md",
      "warnings": [],
      "factory": "",
      "upgradeableComponents": [
        {
          "entrypoint": "0x1373A61449C26CC3F48C1B4c547322eDAa36eB12",
          "implementationReviewed": "0x1373A61449C26CC3F48C1B4c547322eDAa36eB12"
        }
      ]
    },
    "0x52cdf016439Cf36b1c7655740BAa8216977F6487": {
      "asset": "0x57F5E098CaD7A3D1Eed53991D4d66C45C9AF7812",
      "name": "ERC4626RateProvider",
      "summary": "safe",
      "review": "./wUSDMRateProvider.md",
      "warnings": ["eoaUpgradeable"],
      "factory": "0x02a569eea6f85736E2D63C59E60d27d075E75c33",
      "upgradeableComponents": []
    }
  },
  "polygon": {
    "0x76D8B79Fb9afD4dA89913458C90B6C09676628E2": {
      "asset": "0x01d1a890D40d890d59795aFCce22F5AdbB511A3a",
      "name": "RateProvider",
      "summary": "safe",
      "review": "./RateProvider_wFRK.md",
      "warnings": ["donation"],
      "factory": "",
      "upgradeableComponents": [
        {
          "entrypoint": "0x2cb7285733A30BB08303B917A7a519C88146C6Eb",
          "implementationReviewed": "0xEdb20e3cD8C7c149Ea57fe470fb9685c4b1B8703"
        },
        {
          "entrypoint": "0x4dBA794671B891D2Ee2E3E7eA9E993026219941C",
          "implementationReviewed": "0x7714fcFe0d9C4726F6C1E3B1275C2951B9B54F65"
        },
        {
          "entrypoint": "0x0aC2E3Cd1E9b2DA91972d2363e76B5A0cE514e73",
          "implementationReviewed": "0x41d4D26F70951a2134DC862ea6248fFBE2a516bb"
        },
        {
          "entrypoint": "0x173EB1d561CcEFd8e83a3741483a8Bd76dF827Ef",
          "implementationReviewed": "0x72e923047245D2B58D87f311a2b5b487620EE60A"
        }
      ]
    },
    "0x7d10050F608c8EFFf118eDd1416D82a0EF2d7531": {
      "asset": "0x2dCa80061632f3F87c9cA28364d1d0c30cD79a19",
      "name": "ERC4626RateProvider",
      "summary": "safe",
      "review": "./statATokenLMRateProvider.md",
      "warnings": [""],
      "factory": "",
      "upgradeableComponents": [
        {
          "entrypoint": "0x2dCa80061632f3F87c9cA28364d1d0c30cD79a19",
          "implementationReviewed": "0x6a7192c55e9298874e49675a63d5ebb11ed99a66"
        },
        {
          "entrypoint": "0x794a61358D6845594F94dc1DB02A252b5b4814aD",
          "implementationReviewed": "0x1ed647b250e5b6d71dc7b25806f44c33f5658f71"
        }
      ]
    },
    "0x9977a61a6aa950044d4dcD8aA0cAb76F84ea5aCd": {
      "asset": "0x87A1fdc4C726c459f597282be639a045062c0E46",
      "name": "ERC4626RateProvider",
      "summary": "safe",
      "review": "./statATokenLMRateProvider.md",
      "warnings": [""],
      "factory": "",
      "upgradeableComponents": [
        {
          "entrypoint": "0x87A1fdc4C726c459f597282be639a045062c0E46",
          "implementationReviewed": "0x6a7192c55e9298874e49675a63d5ebb11ed99a66"
        },
        {
          "entrypoint": "0x794a61358D6845594F94dc1DB02A252b5b4814aD",
          "implementationReviewed": "0x1ed647b250e5b6d71dc7b25806f44c33f5658f71"
        }
      ]
    },
    "0x8c1944E305c590FaDAf0aDe4f737f5f95a4971B6": {
      "asset": "0x03b54A6e9a984069379fae1a4fC4dBAE93B3bCCD",
      "name": "wstETH / ETH Rate Provider",
      "summary": "unsafe",
      "review": "./ChainLinkRateProvider.md",
      "warnings": ["chainlink"],
      "factory": "0xa3b370092aeb56770B23315252aB5E16DAcBF62B",
      "upgradeableComponents": []
    },
    "0x693A9Aca2f7b699BBd3d55d980Ac8a5D7a66868B": {
      "asset": "0x03b54A6e9a984069379fae1a4fC4dBAE93B3bCCD",
      "name": "wstETH Rate Provider Duplicate",
      "summary": "safe",
      "review": "./ChainLinkRateProvider.md",
      "warnings": ["chainlink"],
      "factory": "0xa3b370092aeb56770B23315252aB5E16DAcBF62B",
      "upgradeableComponents": []
    },
    "0xeE652bbF72689AA59F0B8F981c9c90e2A8Af8d8f": {
      "asset": "0xfa68FB4628DFF1028CFEc22b4162FCcd0d45efb6",
      "name": "MaticX Rate Provider",
      "summary": "safe",
      "review": "./LegacyReview.md",
      "warnings": ["legacy"],
      "factory": "",
      "upgradeableComponents": []
    },
    "0xdEd6C522d803E35f65318a9a4d7333a22d582199": {
      "asset": "0x3A58a54C066FdC0f2D55FC9C89F0415C92eBf3C4",
      "name": "stMATIC Rate Provider",
      "summary": "safe",
      "review": "./LegacyReview.md",
      "warnings": ["legacy"],
      "factory": "",
      "upgradeableComponents": []
    },
    "0x87393BE8ac323F2E63520A6184e5A8A9CC9fC051": {
      "asset": "0xFcBB00dF1d663eeE58123946A30AB2138bF9eb2A",
      "name": "csMATIC Clay Stack Tunnel Rate Provider",
      "summary": "safe",
      "review": "./LegacyReview.md",
      "warnings": ["legacy"],
      "factory": "",
      "upgradeableComponents": []
    },
    "0x737b6ea575AD54e0c4F45c7A36Ad8c0e730aAD74": {
      "asset": "0xAF0D9D65fC54de245cdA37af3d18cbEc860A4D4b",
      "name": "wUSDR Rate Provider",
      "summary": "safe",
      "review": "./LegacyReview.md",
      "warnings": ["legacy"],
      "factory": "",
      "upgradeableComponents": []
    }
  },
  "zkevm": {
    "0xFC8d81A01deD207aD3DEB4FE91437CAe52deD0b5": {
      "asset": "0x12D8CE035c5DE3Ce39B1fDD4C1d5a745EAbA3b8C",
      "name": "AnkrETHRateProvider",
      "summary": "safe",
      "review": "./AnkrETHRateProvider.md",
      "warnings": [],
      "factory": "",
      "upgradeableComponents": [
        {
          "entrypoint": "0x12D8CE035c5DE3Ce39B1fDD4C1d5a745EAbA3b8C",
          "implementationReviewed": "0x8d98D8ec0D930078a083C7be54430D2093d3D4aB"
        },
        {
          "entrypoint": "0xEf3C162450E1d08804493aA27BE60CDAa054050F",
          "implementationReviewed": "0xd00b967296B6d8Ec266E4BA64594f892D03A4d0a"
        }
      ]
    },
    "0x4186BFC76E2E237523CBC30FD220FE055156b41F": {
      "asset": "0x8C7D118B5c47a5BCBD47cc51789558B98dAD17c5",
      "name": "RSETHRateReceiver",
      "summary": "safe",
      "review": "./rsEthRateProviderPolygonZKEVM.md",
      "warnings": ["donation"],
      "factory": "",
      "upgradeableComponents": [
        {
          "entrypoint": "0x4186BFC76E2E237523CBC30FD220FE055156b41F",
          "implementationReviewed": "0x4186BFC76E2E237523CBC30FD220FE055156b41F"
        }
      ]
    },
    "0x60b39BEC6AF8206d1E6E8DFC63ceA214A506D6c3": {
      "asset": "0xb23C20EFcE6e24Acca0Cef9B7B7aA196b84EC942",
      "name": "rETH Rate Receiver",
      "summary": "safe",
      "review": "./LegacyReview.md",
      "warnings": ["legacy"],
      "factory": "",
      "upgradeableComponents": []
    },
    "0x00346D2Fd4B2Dc3468fA38B857409BC99f832ef8": {
      "asset": "0x5D8cfF95D7A57c0BF50B30b43c7CC0D52825D4a9",
      "name": "wstETH Rate Receiver",
      "summary": "safe",
      "review": "./LegacyReview.md",
      "warnings": ["legacy"],
      "factory": "",
      "upgradeableComponents": []
    },
    "0x8c76aa5b78357e1fa104ea2bc4a219f0870251f1": {
      "asset": "0xb23C20EFcE6e24Acca0Cef9B7B7aA196b84EC942",
      "name": "rETH Rate Provider",
      "summary": "safe",
      "review": "./ChainLinkRateProvider.md",
      "warnings": ["chainlink"],
      "factory": "0x4132f7AcC9dB7A6cF7BE2Dd3A9DC8b30C7E6E6c8",
      "upgradeableComponents": []
    },
    "0x8dd590ebb702c21a41289A0a69b0C6F74bdece75": {
      "asset": "0x5D8cfF95D7A57c0BF50B30b43c7CC0D52825D4a9",
      "name": "wstETH Rate Provider",
      "summary": "safe",
      "review": "./ChainLinkRateProvider.md",
      "warnings": ["chainlink"],
      "factory": "0x4132f7AcC9dB7A6cF7BE2Dd3A9DC8b30C7E6E6c8",
      "upgradeableComponents": []
    }
  },
  "sepolia": {
    "0xB1B171A07463654cc1fE3df4eC05f754E41f0A65": {
      "asset": "0x978206fAe13faF5a8d293FB614326B237684B750",
      "name": "waUSDT Rate Provider",
      "summary": "safe",
      "review": "./StatATokenTestnetRateProvider.md",
      "warnings": [],
      "factory": "",
      "upgradeableComponents": []
    },
    "0x22db61f3a8d81d3d427a157fdae8c7eb5b5fd373": {
      "asset": "0xDE46e43F46ff74A23a65EBb0580cbe3dFE684a17",
      "name": "waDAI Rate Provider",
      "summary": "safe",
      "review": "./StatATokenTestnetRateProvider.md",
      "warnings": [],
      "factory": "",
      "upgradeableComponents": []
    },
    "0x34101091673238545De8a846621823D9993c3085": {
      "asset": "0x8A88124522dbBF1E56352ba3DE1d9F78C143751e",
      "name": "waUSDC Rate Provider",
      "summary": "safe",
      "review": "./StatATokenTestnetRateProvider.md",
      "warnings": [],
      "factory": "",
      "upgradeableComponents": []
    }
  },
  "sonic": {
    "0xe5da20f15420ad15de0fa650600afc998bbe3955": {
      "asset": "0xE5DA20F15420aD15DE0fa650600aFc998bbE3955",
      "name": "stS Rateprovider",
      "summary": "safe",
      "review": "./LegacyReview.md",
      "warnings": ["legacy"],
      "factory": "",
      "upgradeableComponents": [
        {
          "entrypoint": "0xe5da20f15420ad15de0fa650600afc998bbe3955",
          "implementationReviewed": "0xd5f7fc8ba92756a34693baa386edcc8dd5b3f141"
        }
      ]
    },
    "0x00de97829d01815346e58372be55aefd84ca2457": {
      "asset": "0xa28d4dbcc90c849e3249d642f356d85296a12954",
      "name": "Avalon waSolvBTC.bbn Rateprovider",
      "summary": "safe",
      "review": "./statATokenLMRateProviderAvalon.md",
      "warnings": [""],
      "factory": "0x00de97829d01815346e58372be55aefd84ca2457",
      "upgradeableComponents": [
        {
          "entrypoint": "0xA28d4dbcC90C849e3249D642f356D85296a12954",
          "implementationReviewed": "0x29c26d85ba819659d084a592b97607a5337de030"
        }
      ]
    },
    "0xa6c292d06251da638be3b58f1473e03d99c26ff0": {
      "asset": "0xd31e89ffb929b38ba60d1c7dbeb68c7712eaab0a",
      "name": "Avalon waSolvBTC Rateprovider",
      "summary": "safe",
      "review": "./statATokenLMRateProviderAvalon.md",
      "warnings": [""],
      "factory": "0x00de97829d01815346e58372be55aefd84ca2457",
      "upgradeableComponents": [
        {
          "entrypoint": "0xD31E89Ffb929b38bA60D1c7dBeB68c7712EAAb0a",
          "implementationReviewed": "0xb9fa01cbd690dfd5be3d8d667c54bbdd9e41e57d"
        }
      ]
    },
    "0x5fded3206608d3f33175a8865576431906cdb43b": {
      "asset": "0x7870ddFd5ACA4E977B2287e9A212bcbe8FC4135a",
      "name": "Beefy USDC SiloV2 Rateprovider",
      "summary": "safe",
      "review": "./BeefyUsdcSiloRateprovider.md",
      "warnings": [""],
      "factory": "0x00de97829d01815346e58372be55aefd84ca2457",
      "upgradeableComponents": []
    },
    "0x78557d8a83fe7c6d9f9983d00e5c0e08cc3335e6": {
      "asset": "0x52Fc9E0a68b6a4C9b57b9D1d99fB71449A99DCd8",
      "name": "Silo bSolvBTC.bbn Rateprovider",
      "summary": "safe",
      "review": "./SiloWrappedRateprovider.md",
      "warnings": [""],
      "factory": "0x00de97829d01815346e58372be55aefd84ca2457",
      "upgradeableComponents": []
    },
    "0x9d2d4351c1b3718d7a65ef21f54c86c665964670": {
      "asset": "0x87178fe8698C7eDa8aA207083C3d66aEa569aB98",
      "name": "Silo bSolvBTC Rateprovider",
      "summary": "safe",
      "review": "./SiloWrappedRateprovider.md",
      "warnings": [""],
      "factory": "0x00de97829d01815346e58372be55aefd84ca2457",
      "upgradeableComponents": []
    },
    "0xfbcee1fcaa2db776b4b575a8da3e8c93ea5eef53": {
      "asset": "0x9F0dF7799f6FDAd409300080cfF680f5A23df4b1",
      "name": "Wrapped Origin Sonic Rateprovider",
      "summary": "safe",
      "review": "./woSonicRateprovider.md",
      "warnings": [""],
      "factory": "0x00de97829d01815346e58372be55aefd84ca2457",
      "upgradeableComponents": [
        {
          "entrypoint": "0x9F0dF7799f6FDAd409300080cfF680f5A23df4b1",
          "implementationReviewed": "0xb9fa01cbd690dfd5be3d8d667c54bbdd9e41e57d"
        }
      ]
    },
    "0xECDfaa456a01c9804Fc8D11955CF4B54E0eA2Bd7": {
      "asset": "0x50c42deacd8fc9773493ed674b675be577f2634b",
      "name": "ConstantRateProvider",
      "summary": "safe",
      "review": "./WETHConstantRateProvider.md",
      "warnings": [],
      "factory": "",
      "upgradeableComponents": []
    },
    "0xb86e2517caab8e7aecc7472f29c0cbdaaf28e5e5": {
      "asset": "0x016C306e103FbF48EC24810D078C65aD13c5f11B",
      "name": "Silo bwS Rateprovider",
      "summary": "safe",
      "review": "./SiloWrappedRateprovider.md",
      "warnings": [""],
      "factory": "0x00de97829d01815346e58372be55aefd84ca2457",
      "upgradeableComponents": []
    }
  }
}<|MERGE_RESOLUTION|>--- conflicted
+++ resolved
@@ -579,7 +579,6 @@
       "factory": "0xe548a29631f9E49830bE8edc22d407b2D2915F31",
       "upgradeableComponents": []
     },
-<<<<<<< HEAD
     "0xfa5D15F15bC1BeBf3B413d9373E27586ac799dB6": {
       "asset": "0x4ff50C17df0D1b788d021ACd85039810a1aA68A1",
       "name": "Wrapped Aave Arbitrum ezETH",
@@ -587,7 +586,8 @@
       "review": "./MarketRateTransformerRateProviders.md",
       "warnings": [""],
       "factory": "0xe548a29631f9E49830bE8edc22d407b2D2915F31",
-=======
+      "upgradeableComponents": []
+    },
     "0x998DE64cB90EdF3d205CFDB864E199fDA4d55710": {
       "asset": "0xd09ACb80C1E8f2291862c4978A008791c9167003",
       "name": "TreeHouseRateProvider",
@@ -595,7 +595,6 @@
       "review": "./ChainLinkRateProvider.md",
       "warnings": [],
       "factory": "0x26dEc0e6a4249F28e0f16A1a79808bF9ba308310",
->>>>>>> d44168a5
       "upgradeableComponents": []
     }
   },
