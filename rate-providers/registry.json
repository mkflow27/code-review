{
  "arbitrum": {
    "0xFC8d81A01deD207aD3DEB4FE91437CAe52deD0b5": {
      "asset": "0xe05A08226c49b636ACf99c40Da8DC6aF83CE5bB3",
      "name": "AnkrETHRateProvider",
      "summary": "safe",
      "review": "./AnkrETHRateProvider.md",
      "warnings": [],
      "factory": "",
      "upgradeableComponents": [
        {
          "entrypoint": "0xe05A08226c49b636ACf99c40Da8DC6aF83CE5bB3",
          "implementationReviewed": "0x4d8798836b630025C5c98FEbd10a90B3D7596777"
        },
        {
          "entrypoint": "0xCb0006B31e6b403fEeEC257A8ABeE0817bEd7eBa",
          "implementationReviewed": "0xd00b967296B6d8Ec266E4BA64594f892D03A4d0a"
        }
      ]
    },
    "0xD438f19b1Dd47EbECc5f904d8Fd44583CbFB7c85": {
      "asset": "0xae48b7C8e096896E32D53F10d0Bf89f82ec7b987",
      "name": "BalancerRateProvider",
      "summary": "safe",
      "review": "./BalancerRateProvider_USDF.md",
      "warnings": [],
      "factory": "",
      "upgradeableComponents": [
        {
          "entrypoint": "0x80e1a981285181686a3951B05dEd454734892a09",
          "implementationReviewed": "0x038C8535269E4AdC083Ba90388f15788174d7da7"
        }
      ]
    },
    "0x2bA447d4B823338435057571bF70907F8224BB47": {
      "asset": "0xB86fb1047A955C0186c77ff6263819b37B32440D",
      "name": "WrappedUsdPlusRateProvider",
      "summary": "safe",
      "review": "./WrappedUsdPlusRateProvider.md",
      "warnings": [],
      "factory": "",
      "upgradeableComponents": [
        {
          "entrypoint": "0xB86fb1047A955C0186c77ff6263819b37B32440D",
          "implementationReviewed": "0xA7E51DF47dcd98F729a80b1C931aAC2b5194f4A0"
        },
        {
          "entrypoint": "0xe80772Eaf6e2E18B651F160Bc9158b2A5caFCA65",
          "implementationReviewed": "0x159f28F598b5C5340D6A902D34eB373D30499660"
        },
        {
          "entrypoint": "0x73cb180bf0521828d8849bc8CF2B920918e23032",
          "implementationReviewed": "0x763018d8B4c27a6Fb320CD588e2Bc355D0d3049E"
        },
        {
          "entrypoint": "0xa44dF8A8581C2cb536234E6640112fFf932ED2c4",
          "implementationReviewed": "0x45523bC29D4bCec386f548bDc295DB28483c56E8"
        }
      ]
    },
    "0x6dbF2155B0636cb3fD5359FCcEFB8a2c02B6cb51": {
      "asset": "0x6dbF2155B0636cb3fD5359FCcEFB8a2c02B6cb51",
      "name": "PlsRdntTokenV2",
      "summary": "safe",
      "review": "./PlsRdntTokenV2.md",
      "warnings": ["donation"],
      "factory": "",
      "upgradeableComponents": [
        {
          "entrypoint": "0x6dbF2155B0636cb3fD5359FCcEFB8a2c02B6cb51",
          "implementationReviewed": "0xF7eB1efc5A3fD02399aC82aa983962280324F9b7"
        }
      ]
    },
    "0xd4e96ef8eee8678dbff4d535e033ed1a4f7605b7": {
      "asset": "0xEC70Dcb4A1EFa46b8F2D97C310C9c4790ba5ffA8",
      "name": "RocketBalancerRateProvider",
      "summary": "safe",
      "review": "./rETHRateProvider.md",
      "warnings": ["donation"],
      "factory": "",
      "upgradeableComponents": [
        {
          "entrypoint": "0x1d8f8f00cfa6758d7bE78336684788Fb0ee0Fa46",
          "implementationReviewed": "0x1d8f8f00cfa6758d7bE78336684788Fb0ee0Fa46"
        }
      ]
    },
    "0xa73ec45fe405b5bfcdc0bf4cbc9014bb32a01cd2": {
      "asset": "0xEC70Dcb4A1EFa46b8F2D97C310C9c4790ba5ffA8",
      "name": "RocketBalancerRateProvider OLD",
      "summary": "unsafe",
      "review": "./rETHRateProvider.md",
      "warnings": ["donation"],
      "factory": "",
      "upgradeableComponents": []
    },
    "0x3bB6861c0Be6673809D55b9D346b6774B634a9D7": {
      "asset": "0xB88a5Ac00917a02d82c7cd6CEBd73E2852d43574",
      "name": "BalancerAMM",
      "summary": "safe",
      "review": "./sweepRateProvider.md",
      "warnings": [],
      "factory": "",
      "upgradeableComponents": [
        {
          "entrypoint": "0xB88a5Ac00917a02d82c7cd6CEBd73E2852d43574",
          "implementationReviewed": "0x19E4F40584824029Fc100c60A74BF41b43EC4976"
        }
      ]
    },
    "0xf7c5c26B574063e7b098ed74fAd6779e65E3F836": {
      "asset": "0x5979D7b546E38E414F7E9822514be443A4800529",
      "name": "ChainlinkRateProvider",
      "summary": "safe",
      "review": "./wstethRateProvider.md",
      "warnings": [],
      "factory": "",
      "upgradeableComponents": []
    },
    "0xf25484650484DE3d554fB0b7125e7696efA4ab99": {
      "asset": "0x2416092f143378750bb29b79eD961ab195CcEea5",
      "name": "xRenzoDeposit",
      "summary": "safe",
      "review": "./ezETHRateProviderArbitrum.md",
      "warnings": [],
      "factory": "",
      "upgradeableComponents": [
        {
          "entrypoint": "0x0e60fd361fF5b90088e1782e6b21A7D177d462C5",
          "implementationReviewed": "0x3E5c63644E683549055b9Be8653de26E0B4CD36E"
        },
        {
          "entrypoint": "0xc1036D6bBa2FE24c65823110B348Ee80D3386ACd",
          "implementationReviewed": "0x5665F1F7ED2dcaD5Dc4CC9B41CA90Bae9DEE1a3A"
        },
        {
          "entrypoint": "0x387dBc0fB00b26fb085aa658527D5BE98302c84C",
          "implementationReviewed": "0x9284cEFf248315377e782df0666EE9832E119508"
        }
      ]
    },
    "0x87cD462A781c0ca843EAB131Bf368328848bB6fD": {
      "asset": "0x7CFaDFD5645B50bE87d546f42699d863648251ad",
      "name": "ERC4626RateProvider",
      "summary": "safe",
      "review": "./statATokenLMRateProvider.md",
      "warnings": [],
      "factory": "",
      "upgradeableComponents": [
        {
          "entrypoint": "0x7CFaDFD5645B50bE87d546f42699d863648251ad",
          "implementationReviewed": "0x4c0633bf70fb2bb984a9eec5d9052bdea451c70a"
        },
        {
          "entrypoint": "0x794a61358D6845594F94dc1DB02A252b5b4814aD",
          "implementationReviewed": "0x03e8c5cd5e194659b16456bb43dd5d38886fe541"
        }
      ]
    },
    "0x48942B49B5bB6f3E1d43c204a3F40a4c5F696ef6": {
      "asset": "0xb165a74407fE1e519d6bCbDeC1Ed3202B35a4140",
      "name": "ERC4626RateProvider",
      "summary": "safe",
      "review": "./statATokenLMRateProvider.md",
      "warnings": [],
      "factory": "",
      "upgradeableComponents": [
        {
          "entrypoint": "0xb165a74407fE1e519d6bCbDeC1Ed3202B35a4140",
          "implementationReviewed": "0x4c0633bf70fb2bb984a9eec5d9052bdea451c70a"
        },
        {
          "entrypoint": "0x794a61358D6845594F94dc1DB02A252b5b4814aD",
          "implementationReviewed": "0x03e8c5cd5e194659b16456bb43dd5d38886fe541"
        }
      ]
    },
    "0x3A236F67Fce401D87D7215695235e201966576E4": {
      "asset": "0x211Cc4DD073734dA055fbF44a2b4667d5E5fE5d2",
      "name": "MergedAdapterWithoutRoundsSusdeRateProviderV1",
      "summary": "safe",
      "review": "./sUSDERateProvider.md",
      "warnings": [],
      "factory": "",
      "upgradeableComponents": [
        {
          "entrypoint": "0x3A236F67Fce401D87D7215695235e201966576E4",
          "implementationReviewed": "0x0e2d75D760b12ac1F2aE84CD2FF9fD13Cb632942"
        }
      ]
    },
    "0x8aa73EC870DC4a0af6b471937682a8FC3b8A21f8": {
      "asset": "0x83e1d2310Ade410676B1733d16e89f91822FD5c3",
      "name": "StakePoolRate",
      "summary": "safe",
      "review": "./jitoSOLRateProvider.md",
      "warnings": [],
      "factory": "",
      "upgradeableComponents": [
        {
          "entrypoint": "0xa5f208e072434bC67592E4C49C1B991BA79BCA46",
          "implementationReviewed": "0x621199f6beB2ba6fbD962E8A52A320EA4F6D4aA3"
        }
      ]
    },
    "0xd983d5560129475bFC210332422FAdCb4EcD09B0": {
      "asset": "0x1DEBd73E752bEaF79865Fd6446b0c970EaE7732f",
      "name": "cbETH Rate Provider",
      "summary": "safe",
      "review": "./ChainLinkRateProvider.md",
      "warnings": ["chainlink"],
      "factory": "0x5DbAd78818D4c8958EfF2d5b95b28385A22113Cd",
      "upgradeableComponents": []
    },
    "0x2237a270E87F81A30a1980422185f806e4549346": {
      "asset": "0x95aB45875cFFdba1E5f451B950bC2E42c0053f39",
      "name": "sfrxETH Rate Provider",
      "summary": "safe",
      "review": "./ChainLinkRateProvider.md",
      "warnings": ["chainlink"],
      "factory": "0x5DbAd78818D4c8958EfF2d5b95b28385A22113Cd",
      "upgradeableComponents": []
    },
    "0x320CFa1a78d37a13C5D1cA5aA51563fF6Bb0f686": {
      "asset": "0xe3b3FE7bcA19cA77Ad877A5Bebab186bEcfAD906",
      "name": "sFRAX Rate Provider",
      "summary": "safe",
      "review": "./ChainLinkRateProvider.md",
      "warnings": ["chainlink"],
      "factory": "0x5DbAd78818D4c8958EfF2d5b95b28385A22113Cd",
      "upgradeableComponents": []
    },
    "0x155a25c8C3a9353d47BCDBc3650E19d1aEa13E54": {
      "asset": "0xe3b3FE7bcA19cA77Ad877A5Bebab186bEcfAD906",
      "name": "sFRAX Rate Provider Duplicate",
      "summary": "safe",
      "review": "./ChainLinkRateProvider.md",
      "warnings": ["chainlink"],
      "factory": "0x5DbAd78818D4c8958EfF2d5b95b28385A22113Cd",
      "upgradeableComponents": []
    },
    "0x8581953084FfdDBB82fC63f30f11bDb0E7300284": {
      "asset": "0xED65C5085a18Fa160Af0313E60dcc7905E944Dc7",
      "name": "ETHx Rate Provider",
      "summary": "safe",
      "review": "./ChainLinkRateProvider.md",
      "warnings": ["chainlink"],
      "factory": "0x5DbAd78818D4c8958EfF2d5b95b28385A22113Cd",
      "upgradeableComponents": []
    },
    "0xefa422c31fc71a636c2c630d226dba4cced1073a": {
      "asset": "0xd8724322f44e5c58d7a815f542036fb17dbbf839",
      "name": "woETH Rate Provider",
      "summary": "safe",
      "review": "./ChainLinkRateProvider.md",
      "warnings": ["chainlink"],
      "factory": "0x5DbAd78818D4c8958EfF2d5b95b28385A22113Cd",
      "upgradeableComponents": []
    },
    "0xCd9e3fb32c8F258555b8292531112bBb5B87E2F4": {
      "asset": "0x35751007a407ca6feffe80b3cb397736d2cf4dbe",
      "name": "weETH Rate Provider",
      "summary": "safe",
      "review": "./ChainLinkRateProvider.md",
      "warnings": ["chainlink"],
      "factory": "0x5DbAd78818D4c8958EfF2d5b95b28385A22113Cd",
      "upgradeableComponents": []
    },
    "0xBA74737A078C05500dD98C970909e4A3b90c35C6": {
      "asset": "0xf7d4e7273E5015C96728A6b02f31C505eE184603",
      "name": "PriceFeed",
      "summary": "safe",
      "review": "./StakewiseRateProviderArbitrum.md",
      "warnings": [],
      "factory": "",
      "upgradeableComponents": [
        {
          "entrypoint": "0xBA74737A078C05500dD98C970909e4A3b90c35C6",
          "implementationReviewed": "0xBA74737A078C05500dD98C970909e4A3b90c35C6"
        }
      ]
    },
    "0x3222d3De5A9a3aB884751828903044CC4ADC627e": {
      "asset": "0x4186BFC76E2E237523CBC30FD220FE055156b41F",
      "name": "RsETHRateProvider",
      "summary": "safe",
      "review": "./rsETHRateProviderArbitrum.md",
      "warnings": ["donation"],
      "factory": "",
      "upgradeableComponents": [
        {
          "entrypoint": "0x349A73444b1a310BAe67ef67973022020d70020d",
          "implementationReviewed": "0x8B9991f89Fc31600DCE064566ccE28dC174Fb8E4"
        },
        {
          "entrypoint": "0x947Cb49334e6571ccBFEF1f1f1178d8469D65ec7",
          "implementationReviewed": "0xc5cD38d47D0c2BD7Fe18c64a50c512063DC29700"
        },
        {
          "entrypoint": "0xA1290d69c65A6Fe4DF752f95823fae25cB99e5A7",
          "implementationReviewed": "0x60FF20BACD9A647e4025Ed8b17CE30e40095A1d2"
        },
        {
          "entrypoint": "0x3D08ccb47ccCde84755924ED6B0642F9aB30dFd2",
          "implementationReviewed": "0x0379E85188BC416A1D43Ab04b28F38B5c63F129E"
        },
        {
          "entrypoint": "0x8546A7C8C3C537914C3De24811070334568eF427",
          "implementationReviewed": "0xD7DB9604EF925aF96CDa6B45026Be64C691C7704"
        }
      ]
    },
    "0x971b35225361535D04828F16442AAA54009efE1a": {
      "asset": "0x5A7a183B6B44Dc4EC2E3d2eF43F98C5152b1d76d",
      "name": "InceptionRatioFeed",
      "summary": "safe",
      "review": "./InceptionLRTArbitrum.md",
      "warnings": [],
      "factory": "",
      "upgradeableComponents": [
        {
          "entrypoint": "0xfE715358368416E01d3A961D3a037b7359735d5e",
          "implementationReviewed": "0xBf19Eead55a6B100667f04F8FBC5371E03E8ab2E"
        }
      ]
    },
    "0x57a5a0567187FF4A8dcC1A9bBa86155E355878F2": {
      "asset": "0xd08C3F25862077056cb1b710937576Af899a4959",
      "name": "InceptionRatioFeed",
      "summary": "safe",
      "review": "./InceptionLRTArbitrum.md",
      "warnings": [],
      "factory": "",
      "upgradeableComponents": [
        {
          "entrypoint": "0xfE715358368416E01d3A961D3a037b7359735d5e",
          "implementationReviewed": "0xBf19Eead55a6B100667f04F8FBC5371E03E8ab2E"
        }
      ]
    },
    "0x7F55E509006C9Df7594C4819Ba7ebfE6EfE4854b": {
      "asset": "0x57F5E098CaD7A3D1Eed53991D4d66C45C9AF7812",
      "name": "wUSDM",
      "summary": "safe",
      "review": "./wUSDMRateProvider.md",
      "warnings": ["eoaUpgradeable"],
      "factory": "",
      "upgradeableComponents": [
        {
          "entrypoint": "0x57F5E098CaD7A3D1Eed53991D4d66C45C9AF7812",
          "implementationReviewed": "0x0369d5De7619805238540F721a85c2C859B8da10"
        }
      ]
    },
    "0x601A3bC1A24d209A2C08D2d54eC3f3aa39c3a40A": {
      "asset": "0xd3443ee1e91aF28e5FB858Fbd0D72A63bA8046E0",
      "name": "GTokenRateProvider",
      "summary": "safe",
      "review": "./GTokenRateProvider.md",
      "warnings": [],
      "factory": "",
      "upgradeableComponents": [
        {
          "entrypoint": "0xd3443ee1e91aF28e5FB858Fbd0D72A63bA8046E0",
          "implementationReviewed": "0x9093939b9bdc5322d6e2b37b62867d744c98e874"
        }
      ]
    },
    "0xf7ec24690fBCEc489E7C9A7055C04Db5C221c397": {
      "asset": "0xbC404429558292eE2D769E57d57D6E74bbd2792d",
      "name": "ERC4626RateProvider",
      "summary": "safe",
      "review": "./sUSXRateProvider.md",
      "warnings": [],
      "factory": "0xe548a29631f9E49830bE8edc22d407b2D2915F31",
      "upgradeableComponents": [
        {
          "entrypoint": "0xbC404429558292eE2D769E57d57D6E74bbd2792d",
          "implementationReviewed": "0x339B34965bD3A61025eEA3D5FDcADf75756cc0Db"
        }
      ]
    },
    "0x177862A0242acD8b5F9cc757a963c1C8883da45E": {
      "asset": "0xD9FBA68D89178e3538e708939332c79efC540179",
      "name": "ERC4626RateProvider",
      "summary": "safe",
      "review": "./statATokenLMRateProvider.md",
      "warnings": [],
      "factory": "",
      "upgradeableComponents": [
        {
          "entrypoint": "0xD9FBA68D89178e3538e708939332c79efC540179",
          "implementationReviewed": "0x9Bf9df78b1f7c76a473588c41321B5059b62981e"
        },
        {
          "entrypoint": "0x794a61358D6845594F94dc1DB02A252b5b4814aD",
          "implementationReviewed": "0x6C6c6857e2F32fcCBDb2791597350Aa034a3ce47"
        }
      ]
    },
    "0x183Ac1bCC538aa9729350f8a9C6357a268e1Bd03": {
      "asset": "0x89AEc2023f89E26Dbb7eaa7a98fe3996f9d112A8",
      "name": "ERC4626RateProvider",
      "summary": "safe",
      "review": "./statATokenLMRateProvider.md",
      "warnings": [],
      "factory": "",
      "upgradeableComponents": [
        {
          "entrypoint": "0x89AEc2023f89E26Dbb7eaa7a98fe3996f9d112A8",
          "implementationReviewed": "0x9Bf9df78b1f7c76a473588c41321B5059b62981e"
        },
        {
          "entrypoint": "0x794a61358D6845594F94dc1DB02A252b5b4814aD",
          "implementationReviewed": "0x6C6c6857e2F32fcCBDb2791597350Aa034a3ce47"
        }
      ]
    },
    "0x3a216B01db971Bf28D171C9dA44Cc8C89867697F": {
      "asset": "0xCA5d8F8a8d49439357d3CF46Ca2e720702F132b8",
      "name": "ConstantRateProvider",
      "summary": "safe",
      "review": "./ConstantRateProvider.md",
      "warnings": [],
      "factory": "",
      "upgradeableComponents": []
    },
    "0x72F6Da3b4bd0Ab7028F52339Ee3B1f94fffe2dD0": {
      "asset": "0xCA5d8F8a8d49439357d3CF46Ca2e720702F132b8",
      "name": "ConstantRateProvider",
      "summary": "safe",
      "review": "./ConstantRateProvider.md",
      "warnings": [],
      "factory": "",
      "upgradeableComponents": []
    },
    "0xdcd8db2a23e21a4b9fa3d984d5a31fb554c70832": {
      "asset": "0x82af49447d8a07e3bd95bd0d56f35241523fbab1",
      "name": "ConstantRateProvider",
      "summary": "safe",
      "review": "./ConstantRateProvider.md",
      "warnings": [],
      "factory": "",
      "upgradeableComponents": []
    },
    "0x4d494eF5CB1143991F7F767567aD7f55bCfDc279": {
      "asset": "0x7751E2F4b8ae93EF6B79d86419d42FE3295A4559",
      "name": "ERC4626RateProvider",
      "summary": "safe",
      "review": "./wUSDLPaxosRateProvider.md",
      "warnings": [],
      "factory": "0xe548a29631f9e49830be8edc22d407b2d2915f31",
      "upgradeableComponents": [
        {
          "entrypoint": "0x7751E2F4b8ae93EF6B79d86419d42FE3295A4559",
          "implementationReviewed": "0x2954C85E7e2B841d0e9A9fdcC09Dac1274057D71"
        },
        {
          "entrypoint": "0x7F850b0aB1988Dd17B69aC564c1E2857949e4dEe",
          "implementationReviewed": "0xF393cf22308C3B0dE868ec125834A9F065C11CeC"
        }
      ]
    },
    "0xDA967592898c584966AAf765C1acfd09F6e1aEAA": {
      "asset": "0x7788A3538C5fc7F9c7C8A74EAC4c898fC8d87d92",
      "name": "ERC4626RateProvider",
      "summary": "safe",
      "review": "./sUSDXRateProviderReview.md",
      "warnings": [],
      "factory": "0xe548a29631f9E49830bE8edc22d407b2D2915F31",
      "upgradeableComponents": []
    },
    "0x4FEFC8A9104464671E909c6470f3A08B71130659": {
      "asset": "0xd09ACb80C1E8f2291862c4978A008791c9167003",
      "name": "tETH / wstETH Rate Provider",
      "summary": "safe",
      "review": "./ChainLinkRateProvider.md",
      "warnings": ["chainlink"],
      "factory": "0x5DbAd78818D4c8958EfF2d5b95b28385A22113Cd",
      "upgradeableComponents": []
    },
    "0xE3dF105DB16282E5ce5cDa2d15391b04A408BcCf": {
      "asset": "0x4cE13a79f45C1Be00BdABD38B764aC28C082704E",
      "name": "Wrapped Aave Arbitrum WETH",
      "summary": "safe",
      "review": "./statATokenv2RateProvider.md",
      "warnings": [""],
      "factory": "0xe548a29631f9E49830bE8edc22d407b2D2915F31",
      "upgradeableComponents": []
    },
    "0xcdAa68ce322728FE4185a60f103C194F1E2c47BC": {
      "asset": "0xD9E3Ef2c12de90E3b03F7b7E3964956a71920d40",
      "name": "Wrapped Aave Arbitrum weETH",
      "summary": "safe",
      "review": "./MarketRateTransformerRateProviders.md",
      "warnings": [""],
      "factory": "0xeC2C6184761ab7fE061130B4A7e3Da89c72F8395",
      "upgradeableComponents": []
    },
    "0xDEA44786E61fd5475B35869586737D99B5e6dB59": {
      "asset": "0x52Dc1FEeFA4f9a99221F93D79da46Ae89b8c0967",
      "name": "Wrapped Aave Arbitrum WBTC",
      "summary": "safe",
      "review": "./statATokenv2RateProvider.md",
      "warnings": [""],
      "factory": "0xe548a29631f9E49830bE8edc22d407b2D2915F31",
      "upgradeableComponents": []
    },
    "0xDAff80737b23A6E40F77Aa28957a10c9Af5dff45": {
      "asset": "0x7F6501d3B98eE91f9b9535E4b0ac710Fb0f9e0bc",
      "name": "USDCn",
      "summary": "safe",
      "review": "./statATokenv2RateProvider.md",
      "warnings": [""],
      "factory": "0xe548a29631f9E49830bE8edc22d407b2D2915F31",
      "upgradeableComponents": []
    },
    "0x9CC54cb63E61c7D5231c506e4206Eb459250D2A7": {
      "asset": "0xe98fc055c99DECD8Da0c111B090885d5d15C774E",
      "name": "Wrapped Aave Arbitrum wstETH",
      "summary": "safe",
      "review": "./MarketRateTransformerRateProviders.md",
      "warnings": [""],
      "factory": "0xeC2C6184761ab7fE061130B4A7e3Da89c72F8395",
      "upgradeableComponents": []
    },
    "0xc6B25ba4c028Cb238AB7CaC7a2ee59Ed4F1E96d4": {
      "asset": "0xa6D12574eFB239FC1D2099732bd8b5dC6306897F",
      "name": "Wrapped Aave Arbitrum USDT",
      "summary": "safe",
      "review": "./statATokenv2RateProvider.md",
      "warnings": [""],
      "factory": "0xe548a29631f9E49830bE8edc22d407b2D2915F31",
      "upgradeableComponents": []
    },
    "0x957914d31912194911365D644F008E537C0150eb": {
      "asset": "0xEAB84053B99f2ec4433F5121A1CB1524c8c998F8",
      "name": "Wrapped Aave Arbitrum LINK",
      "summary": "safe",
      "review": "./statATokenv2RateProvider.md",
      "warnings": [""],
      "factory": "0xe548a29631f9E49830bE8edc22d407b2D2915F31",
      "upgradeableComponents": []
    },
    "0xc7c5820E210dAc087faCD1692A7E66b5fEdA1C75": {
      "asset": "0xf09EDbF2655B2A56753bD60D22CeAB2AC5D04188",
      "name": "Wrapped Aave Arbitrum ARB",
      "summary": "safe",
      "review": "./statATokenv2RateProvider.md",
      "warnings": [""],
      "factory": "0xe548a29631f9E49830bE8edc22d407b2D2915F31",
      "upgradeableComponents": []
    },
    "0xbB8A61425DFE172AA3a6f882aAFaBA00B32b7d59": {
      "asset": "0xbB8A61425DFE172AA3a6f882aAFaBA00B32b7d59",
      "name": "Wrapped Aave Arbitrum ARB",
      "summary": "safe",
      "review": "./MarketRateTransformerRateProviders.md",
      "warnings": [""],
      "factory": "0xeC2C6184761ab7fE061130B4A7e3Da89c72F8395",
      "upgradeableComponents": []
    },
    "0x788dab521C4607C99F879f327894cC6fAcd217E3": {
      "asset": "0xf253BD61aEd0E9D62523eA76CD6F38B4a51dA145",
      "name": "Wrapped Aave Arbitrum DAI",
      "summary": "safe",
      "review": "./statATokenv2RateProvider.md",
      "warnings": [""],
      "factory": "0xe548a29631f9E49830bE8edc22d407b2D2915F31",
      "upgradeableComponents": []
    },
    "0x30A225b9e9989bEd9C3e473686a29C9106E4393e": {
      "asset": "0xE6D5923281c89DC989D00817387292387552d5C1",
      "name": "Wrapped Aave Arbitrum USDC",
      "summary": "safe",
      "review": "./statATokenv2RateProvider.md",
      "warnings": [""],
      "factory": "0xe548a29631f9E49830bE8edc22d407b2D2915F31",
      "upgradeableComponents": []
    },
    "0xb866b055D0F970FD48DEA5dB28FdEa5BcAE3EA67": {
      "asset": "0xD089B4cb88Dacf4e27be869A00e9f7e2E3C18193",
      "name": "Wrapped Aave Arbitrum GHO",
      "summary": "safe",
      "review": "./statATokenv2RateProvider.md",
      "warnings": [""],
      "factory": "0xe548a29631f9E49830bE8edc22d407b2D2915F31",
      "upgradeableComponents": []
    },
    "0xfa5D15F15bC1BeBf3B413d9373E27586ac799dB6": {
      "asset": "0x4ff50C17df0D1b788d021ACd85039810a1aA68A1",
      "name": "Wrapped Aave Arbitrum ezETH",
      "summary": "safe",
      "review": "./MarketRateTransformerRateProviders.md",
      "warnings": [""],
      "factory": "0xe548a29631f9E49830bE8edc22d407b2D2915F31",
      "upgradeableComponents": []
    },
    "0x998DE64cB90EdF3d205CFDB864E199fDA4d55710": {
      "asset": "0xd09ACb80C1E8f2291862c4978A008791c9167003",
      "name": "TreeHouseRateProvider",
      "summary": "safe",
      "review": "./ChainLinkRateProvider.md",
      "warnings": [],
      "factory": "0x26dEc0e6a4249F28e0f16A1a79808bF9ba308310",
      "upgradeableComponents": []
    },
    "0xb1D5c23DbfCb36864f32bc704AE4205BB9720C33": {
      "asset": "0x895e15020C3f52ddD4D8e9514eB83C39F53B1579",
      "name": "YieldFi yUSD Rate Provider",
      "summary": "safe",
      "review": "./yUSDRateProviderArbitrum.md",
      "warnings": [""],
      "factory": "",
      "upgradeableComponents": [
        {
          "entrypoint": "0xE88DA976479461080072D6461128fd401B6D4Dcb",
          "implementationReviewed": "0xfeae389573e64b4ada95a494090f2399415c8b20"
        }
      ]
    },
    "0xeAaf42989c294e2280eFbB0B0f368E806AD8cA69": {
      "asset": "0x45Df0656F8aDf017590009d2f1898eeca4F0a205",
      "name": "fluid weth rate provider",
      "summary": "safe",
      "review": "./FluidRateProviders.md",
      "warnings": [""],
      "factory": "0xe548a29631f9E49830bE8edc22d407b2D2915F31",
      "upgradeableComponents": []
    },
    "0xb0a3f194bf6dad4409e861c48cbba9f41e870be7": {
      "asset": "0xcF6C2bb97a8978321C9e207afE8A2037fa9be45C",
      "name": "OrbETHRateProvider",
      "summary": "safe",
      "review": "./OrbEthRateProvider.md",
      "warnings": [],
      "factory": "",
      "upgradeableComponents": [
        {
          "entrypoint": "0xcF6C2bb97a8978321C9e207afE8A2037fa9be45C",
          "implementationReviewed": "0x98f444794A4BBf71F419c761DC20B87D86c001F8"
        },
        {
          "entrypoint": "0x8a6e8E584b415352f7aAef2304945E1772f80378",
          "implementationReviewed": "0x9Df58696D577b864885dEbBD18625d20B514fb4e"
        }
      ]
    },
    "0x63e3ceb3aa1bdbd74e8971249da041964322e150": {
      "asset": "0x82af49447d8a07e3bd95bd0d56f35241523fbab1",
      "name": "wETH to USD Rate Provider",
      "summary": "safe",
      "review": "./ChainLinkRateProvider.md",
      "warnings": ["chainlink"],
      "factory": "0x5dbad78818d4c8958eff2d5b95b28385a22113cd",
      "upgradeableComponents": []
    }
  },
  "avalanche": {
    "0xd6Fd021662B83bb1aAbC2006583A62Ad2Efb8d4A": {
      "asset": "0x12d8ce035c5de3ce39b1fdd4c1d5a745eaba3b8c",
      "name": "AnkrETHRateProvider",
      "summary": "safe",
      "review": "./AnkrETHRateProvider.md",
      "warnings": [],
      "factory": "",
      "upgradeableComponents": [
        {
          "entrypoint": "0x12D8CE035c5DE3Ce39B1fDD4C1d5a745EAbA3b8C",
          "implementationReviewed": "0x4d8798836b630025C5c98FEbd10a90B3D7596777"
        },
        {
          "entrypoint": "0xEf3C162450E1d08804493aA27BE60CDAa054050F",
          "implementationReviewed": "0x8ff4fb91c9FFf1F57310dE52D52d033c00523F81"
        }
      ]
    },
    "0x1bB74eC551cCd9FE416C71F904D64f42079A0a7f": {
      "asset": "0xa25eaf2906fa1a3a13edac9b9657108af7b703e3",
      "name": "GGAVAXRateProvider",
      "summary": "safe",
      "review": "./GGAVAXRateProvider.md",
      "warnings": ["donation"],
      "factory": "",
      "upgradeableComponents": [
        {
          "entrypoint": "0xA25EaF2906FA1a3a13EdAc9B9657108Af7B703e3",
          "implementationReviewed": "0xf80Eb498bBfD45f5E2d123DFBdb752677757843E"
        }
      ]
    },
    "0x13a80aBe608A054059CfB54Ef08809a05Fc07b82": {
      "asset": "0xf7d9281e8e363584973f946201b82ba72c965d27",
      "name": "YyAvaxRateProvider",
      "summary": "safe",
      "review": "./YyAvaxRateProvider.md",
      "warnings": [],
      "factory": "",
      "upgradeableComponents": [
        {
          "entrypoint": "0x4fe8C658f268842445Ae8f95D4D6D8Cfd356a8C8",
          "implementationReviewed": "0x280b6475BE9A67DF23B0EF75D00c876a74Bfc4b7"
        }
      ]
    },
    "0x9693AEea2B32452e0834C860E01C33295d2164a5": {
      "asset": "0xB88a5Ac00917a02d82c7cd6CEBd73E2852d43574",
      "name": "BalancerAMM",
      "summary": "safe",
      "review": "./sweepRateProvider.md",
      "warnings": [],
      "factory": "",
      "upgradeableComponents": [
        {
          "entrypoint": "0xB88a5Ac00917a02d82c7cd6CEBd73E2852d43574",
          "implementationReviewed": "0x8A7d9967A31fe557041519c131B355176734d907"
        }
      ]
    },
    "0x5f8147f9e4fB550C5be815C8a20013171eEFB46D": {
      "asset": "0x2b2C81e08f1Af8835a78Bb2A90AE924ACE0eA4bE",
      "name": "sAVAX Rate Provider",
      "summary": "safe",
      "review": "./LegacyReview.md",
      "warnings": ["legacy"],
      "factory": "",
      "upgradeableComponents": []
    },
    "0xD70C8AaC058E6daFe3446F78091325F9E29bcee4": {
      "asset": "0xc3344870d52688874b06d844E0C36cc39FC727F6",
      "name": "ankrAVAX Rate Provider",
      "summary": "safe",
      "review": "./LegacyReview.md",
      "warnings": ["legacy"],
      "factory": "",
      "upgradeableComponents": []
    },
    "0x484ebac26a05e1feb7909243f293a4f79eef837a": {
      "asset": "0x6A02C7a974F1F13A67980C80F774eC1d2eD8f98d",
      "name": "ERC4626RateProvider",
      "summary": "safe",
      "review": "./statATokenLMRateProvider.md",
      "warnings": [],
      "factory": "",
      "upgradeableComponents": [
        {
          "entrypoint": "0x6A02C7a974F1F13A67980C80F774eC1d2eD8f98d",
          "implementationReviewed": "0xB67347196F551d1f85B7a07e64e0E47E6c9c254a"
        },
        {
          "entrypoint": "0x794a61358D6845594F94dc1DB02A252b5b4814aD",
          "implementationReviewed": "0x1f69d4700B34A1D9F92E55235df414FcC02A8306"
        }
      ]
    },
    "0x7E98951ae90fd1Fd7aF3cfe0ACA2A8a8D0FC5767": {
      "asset": "0xC509aB7bB4eDbF193b82264D499a7Fc526Cd01F4",
      "name": "ERC4626RateProvider",
      "summary": "safe",
      "review": "./statATokenLMRateProvider.md",
      "warnings": [],
      "factory": "0xfCe81cafe4b3F7e2263EFc2d907f488EBF2B238E",
      "upgradeableComponents": [
        {
          "entrypoint": "0xC509aB7bB4eDbF193b82264D499a7Fc526Cd01F4",
          "implementationReviewed": "0xB67347196F551d1f85B7a07e64e0E47E6c9c254a"
        },
        {
          "entrypoint": "0x794a61358D6845594F94dc1DB02A252b5b4814aD",
          "implementationReviewed": "0x5DFb8c777C19d3cEdcDc7398d2EeF1FB0b9b05c9"
        }
      ]
    },
    "0xd0C13867BeA969398370B2A2B9124e3b2E48743C": {
      "asset": "0xb31f66aa3c1e785363f0875a1b74e27b85fd66c7",
      "name": "ConstantRateProvider",
      "summary": "safe",
      "review": "./ConstantRateProvider.md",
      "warnings": [],
      "factory": "",
      "upgradeableComponents": []
    }
  },
  "base": {
    "0x829Be222f36C6B7D48a7e1270b3c070BA2Ee98C4": {
      "asset": "0xe9F2a5F9f3c846f29066d7fB3564F8E6B6b2D65b",
      "name": "Superform USDC Rate Provider",
      "summary": "safe",
      "review": "./SuperformRateProviders.md",
      "warnings": [],
      "factory": "0xEfD3aF73d3359014f3B864d37AC672A6d3D7ff1A",
      "upgradeableComponents": []
    },
    "0xe1b1e024f4Bc01Bdde23e891E081b76a1A914ddd": {
      "asset": "0xd95ca61CE9aAF2143E81Ef5462C0c2325172E028",
      "name": "WrappedUsdPlusRateProvider",
      "summary": "safe",
      "review": "./WrappedUsdPlusRateProvider.md",
      "warnings": [],
      "factory": "",
      "upgradeableComponents": [
        {
          "entrypoint": "0xd95ca61CE9aAF2143E81Ef5462C0c2325172E028",
          "implementationReviewed": "0xE3434045a3bE5376e8d3Cf841981835996561f80"
        },
        {
          "entrypoint": "0xB79DD08EA68A908A97220C76d19A6aA9cBDE4376",
          "implementationReviewed": "0x441Df98011aD427C5692418999ba2150e6d84277"
        },
        {
          "entrypoint": "0x7cb1B38591021309C64f451859d79312d8Ca2789",
          "implementationReviewed": "0x083f016e9928a3eaa3aca0ff9f4e4ded5db3b4b7"
        },
        {
          "entrypoint": "0x8ab9012D1BfF1b62c2ad82AE0106593371e6b247",
          "implementationReviewed": "0x292F13d4BfD6f6aE0Bf8Be981bcC44eC4850e5E9"
        }
      ]
    },
    "0xeC0C14Ea7fF20F104496d960FDEBF5a0a0cC14D0": {
      "asset": "0x99aC4484e8a1dbd6A185380B3A811913Ac884D87",
      "name": "DSRBalancerRateProviderAdapter",
      "summary": "safe",
      "review": "./DSRRateProvider.md",
      "warnings": [],
      "factory": "",
      "upgradeableComponents": []
    },
    "0x4467Ab7BC794bb3929d77e826328BD378bf5392F": {
      "asset": "0x4EA71A20e655794051D1eE8b6e4A3269B13ccaCc",
      "name": "ERC4626RateProvider",
      "summary": "safe",
      "review": "./statATokenLMRateProvider.md",
      "warnings": [],
      "factory": "",
      "upgradeableComponents": [
        {
          "entrypoint": "0x4EA71A20e655794051D1eE8b6e4A3269B13ccaCc",
          "implementationReviewed": "0xF1Cd4193bbc1aD4a23E833170f49d60f3D35a621"
        },
        {
          "entrypoint": "0xA238Dd80C259a72e81d7e4664a9801593F98d1c5",
          "implementationReviewed": "0xE9547fc44C271dBddf94D8E20b46836B87DA6789"
        }
      ]
    },
    "0x3786a6CAAB433f5dfE56503207DF31DF87C5b5C1": {
      "asset": "0x2Ae3F1Ec7F1F5012CFEab0185bfc7aa3cf0DEc22",
      "name": "cbETH Rate Provider",
      "summary": "safe",
      "review": "./ChainLinkRateProvider.md",
      "warnings": ["chainlink"],
      "factory": "0x0A973B6DB16C2ded41dC91691Cc347BEb0e2442B",
      "upgradeableComponents": []
    },
    "0x5a7A419C59eAAdec8Dc00bc93ac95612e6e154Cf": {
      "asset": "0x04C0599Ae5A44757c0af6F9eC3b93da8976c150A",
      "name": "weETH Rate Provider",
      "summary": "safe",
      "review": "./ChainLinkRateProvider.md",
      "warnings": ["chainlink"],
      "factory": "0x0A973B6DB16C2ded41dC91691Cc347BEb0e2442B",
      "upgradeableComponents": []
    },
    "0x039f7205C2cBa4535C2575123Ac3D657263892c4": {
      "asset": "0xB6fe221Fe9EeF5aBa221c348bA20A1Bf5e73624c",
      "name": "rETH RocketPool Rate Provider",
      "summary": "safe",
      "review": "./LegacyReview.md",
      "warnings": ["legacy"],
      "factory": "",
      "upgradeableComponents": []
    },
    "0x5E10C2a55fB6E4C14c50C7f6B82bb28A813a4748": {
      "asset": "0x4200000000000000000000000000000000000006",
      "name": "ConstantRateProvider",
      "summary": "safe",
      "review": "./ConstantRateProvider.md",
      "warnings": [],
      "factory": "",
      "upgradeableComponents": []
    },
    "0x3e89cc86307aF44A77EB29d0c4163d515D348313": {
      "asset": "0x4200000000000000000000000000000000000006",
      "name": "ConstantRateProvider",
      "summary": "safe",
      "review": "./ConstantRateProvider.md",
      "warnings": [],
      "factory": "",
      "upgradeableComponents": []
    },
    "0x3fA516CEB5d068b60FDC0c68a3B793Fc43B88f15": {
      "asset": "0x4200000000000000000000000000000000000006",
      "name": "ConstantRateProvider",
      "summary": "safe",
      "review": "./ConstantRateProvider.md",
      "warnings": [],
      "factory": "",
      "upgradeableComponents": []
    },
    "0xd58338f102e8de2e3d9d54cc043c6d606826a790": {
      "asset": "0xcbb7c0000ab88b473b1f5afd9ef808440eed33bf",
      "name": "ConstantRateProvider",
      "summary": "safe",
      "review": "./ConstantRateProvider.md",
      "warnings": [],
      "factory": "",
      "upgradeableComponents": []
    },
    "0x4a0f0012004bc22d4fdb818b9c539e78adc0c69d": {
      "asset": "0xcbb7c0000ab88b473b1f5afd9ef808440eed33bf",
      "name": "ConstantRateProvider",
      "summary": "safe",
      "review": "./ConstantRateProvider.md",
      "warnings": [],
      "factory": "",
      "upgradeableComponents": []
    },
    "0x3b3dd5f913443bb5E70389F29c83F7DCA460CAe1": {
      "asset": "0xc1cba3fcea344f92d9239c08c0568f6f2f0ee452",
      "name": "wstETH Rate Provider",
      "summary": "safe",
      "review": "./ChainLinkRateProvider.md",
      "warnings": ["chainlink"],
      "factory": "0x0A973B6DB16C2ded41dC91691Cc347BEb0e2442B",
      "upgradeableComponents": []
    },
    "0x6ac3b3BeCE5AA61C6AB5d50ecd2D47b1f18ACe49": {
      "asset": "0x2416092f143378750bb29b79ed961ab195cceea5",
      "name": "ezETH Rate Provider",
      "summary": "safe",
      "review": "./ChainLinkRateProvider.md",
      "warnings": ["chainlink"],
      "factory": "0x0A973B6DB16C2ded41dC91691Cc347BEb0e2442B",
      "upgradeableComponents": []
    },
    "0xc11082BbDBB8AaB12d0947EEAD2c8bc28E1b3B34": {
      "asset": "0x616a4E1db48e22028f6bbf20444Cd3b8e3273738",
      "name": "Seamless USDC Rate Provider",
      "summary": "safe",
      "review": "./MorphoERC4626RateProviders.md",
      "warnings": [],
      "factory": "0xEfD3aF73d3359014f3B864d37AC672A6d3D7ff1A",
      "upgradeableComponents": []
    },
    "0x9e0926C3c5D2F42845Bf4F980F926b60323872d7": {
      "asset": "0x7BfA7C4f149E7415b73bdeDfe609237e29CBF34A",
      "name": "Spark USDC Rate Provider",
      "summary": "safe",
      "review": "./MorphoERC4626RateProviders.md",
      "warnings": [],
      "factory": "0xEfD3aF73d3359014f3B864d37AC672A6d3D7ff1A",
      "upgradeableComponents": []
    },
    "0xdCb03A77bB54E0a05D591e543FA39E9c46E8Febb": {
      "asset": "0x23479229e52Ab6aaD312D0B03DF9F33B46753B5e",
      "name": "Ionic Ecosystem USDC Rate Provider",
      "summary": "safe",
      "review": "./MorphoERC4626RateProviders.md",
      "warnings": [],
      "factory": "0xEfD3aF73d3359014f3B864d37AC672A6d3D7ff1A",
      "upgradeableComponents": []
    },
    "0xcc028cF7F8fA7986001fa7063A2E26b3094b42fd": {
      "asset": "0x5A32099837D89E3a794a44fb131CBbAD41f87a8C",
      "name": "Ionic Ecosystem WETH Rate Provider",
      "summary": "safe",
      "review": "./MorphoERC4626RateProviders.md",
      "warnings": [],
      "factory": "0xEfD3aF73d3359014f3B864d37AC672A6d3D7ff1A",
      "upgradeableComponents": []
    },
    "0x14BD1e9b30007510c2aFE3a7a8053A6DE5605d35": {
      "asset": "0xe298b938631f750DD409fB18227C4a23dCdaab9b",
      "name": "ERC4626RateProvider",
      "summary": "safe",
      "review": "./statATokenLMRateProvider.md",
      "warnings": [""],
      "factory": "0xEfD3aF73d3359014f3B864d37AC672A6d3D7ff1A",
      "upgradeableComponents": []
    },
    "0x0368b79b6A173a5aD589594E3227153D8cC7Cecc": {
      "asset": "0xC768c589647798a6EE01A91FdE98EF2ed046DBD6",
      "name": "ERC4626RateProvider",
      "summary": "safe",
      "review": "./statATokenLMRateProvider.md",
      "warnings": [""],
      "factory": "0xEfD3aF73d3359014f3B864d37AC672A6d3D7ff1A",
      "upgradeableComponents": []
    },
    "0xbF21251c74208771e25De5C08971cE586236EE89": {
      "asset": "0xFA2A03b6f4A65fB1Af64f7d935fDBf78693df9aF",
      "name": "ERC4626RateProvider",
      "summary": "safe",
      "review": "./statATokenLMRateProvider.md",
      "warnings": [],
      "factory": "",
      "upgradeableComponents": []
    },
    "0xcb1f29103F710A0A562de7f0e9DDE223D0860674": {
      "asset": "0x0830820D1A9aa1554364752d6D8F55C836871B74",
      "name": "AaveMarketRateTransformer",
      "summary": "safe",
      "review": "./MarketRateTransformerRateProviders.md",
      "warnings": [],
      "factory": "",
      "upgradeableComponents": []
    },
    "0x940748d30315276362f594ECcCb648A4f9aB7629": {
      "asset": "0x5e8B674127B321DC344c078e58BBACc3f3008962",
      "name": "AaveMarketRateTransformer",
      "summary": "safe",
      "review": "./MarketRateTransformerRateProviders.md",
      "warnings": [],
      "factory": "",
      "upgradeableComponents": []
    },
    "0xBa0Fd0f3B019e8aBA61FEA2ac4Eb56b29F6808c0": {
      "asset": "0x74D4D1D440c9679b1013999Bd91507eAa2fff651",
      "name": "ERC4626RateProvider",
      "summary": "safe",
      "review": "./statATokenLMRateProvider.md",
      "warnings": [],
      "factory": "",
      "upgradeableComponents": []
    },
    "0xFF4B2CE4131E0Fb6b8A40447B4dF96Bdc83f759a": {
      "asset": "0xF8F10f39116716e89498c1c5E94137ADa11b2BC7",
      "name": "AaveMarketRateTransformer",
      "summary": "safe",
      "review": "./MarketRateTransformerRateProviders.md",
      "warnings": [],
      "factory": "",
      "upgradeableComponents": []
    },
    "0x84394fa6a39bdff63b255622da362b113c690267": {
      "asset": "0x5875eEE11Cf8398102FdAd704C9E96607675467a",
      "name": "SavingsUSDSRateProvider",
      "summary": "safe",
      "review": "./sUSDSBaseRateProvider.md",
      "warnings": [],
      "factory": "",
      "upgradeableComponents": [
        {
          "entrypoint": "0xa3931d71877C0E7a3148CB7Eb4463524FEc27fbD",
          "implementationReviewed": "0x4e7991e5C547ce825BdEb665EE14a3274f9F61e0"
        }
      ]
    },
    "0xD47c15CDD7c734db321F07CB9AB1f852aE9A0b83": {
      "asset": "0x895e15020C3f52ddD4D8e9514eB83C39F53B1579",
      "name": "YieldFi yUSD Rate Provider",
      "summary": "safe",
      "review": "./yUSDRateProviderBase.md",
      "warnings": [""],
      "factory": "",
      "upgradeableComponents": [
        {
          "entrypoint": "0xE88DA976479461080072D6461128fd401B6D4Dcb",
          "implementationReviewed": "0xfeae389573e64b4ada95a494090f2399415c8b20"
        }
      ]
    },
    "0xf8CDA16566a06f3C848258DE4Ec5fc3401cbB214": {
      "asset": "0x88b1Cd4b430D95b406E382C3cDBaE54697a0286E",
      "name": "Aave GHO StataV2",
      "summary": "safe",
      "review": "./statATokenLMRateProvider.md",
      "warnings": [],
      "factory": "",
      "upgradeableComponents": []
    },
    "0x6f2c300878ac028bc0Bc2cF38217396DF163fF42": {
      "asset": "0xe31ee12bdfdd0573d634124611e85338e2cbf0cf",
      "name": "sUSDz Rate Provider",
      "summary": "safe",
      "review": "./ChainLinkRateProvider.md",
      "warnings": ["chainlink"],
      "factory": "0x0A973B6DB16C2ded41dC91691Cc347BEb0e2442B",
      "upgradeableComponents": []
    },
    "0x0bB7028D24b24424485E769bD44b936B315Cb8FC": {
      "asset": "0x9272D6153133175175Bc276512B2336BE3931CE9",
      "name": "fluid weth rate provider",
      "summary": "safe",
      "review": "./FluidRateProviders.md",
      "warnings": [""],
      "factory": "0xEfD3aF73d3359014f3B864d37AC672A6d3D7ff1A",
      "upgradeableComponents": []
    },
    "0x80016277F5d8c5607D12f74a5bED31038dB2ca8c": {
      "asset": "0xffE8B2295CEf70290819A8193834cc7900bCef5f",
      "name": "SuperUSDC Bridged Rate",
      "summary": "safe",
      "review": "./API3RateProvider.md",
      "warnings": [""],
      "factory": "0x0A973B6DB16C2ded41dC91691Cc347BEb0e2442B",
      "upgradeableComponents": []
    },
    "0x9938e1b933148dffe36697ac464a7dd420b4190c": {
      "asset": "0x4200000000000000000000000000000000000006",
      "name": "wETH to USD Rate Provider",
      "summary": "safe",
      "review": "./ChainLinkRateProvider.md",
      "warnings": ["chainlink"],
      "factory": "0x0A973B6DB16C2ded41dC91691Cc347BEb0e2442B",
      "upgradeableComponents": []
    }
  },
  "ethereum": {
    "0x9fA39387D479fd456367190c82739eD6dC86491D": {
      "asset": "0xF7DE3c70F2db39a188A81052d2f3C8e3e217822a",
      "name": "Superform USDC Rate Provider",
      "summary": "safe",
      "review": "./SuperformRateProviders.md",
      "warnings": [],
      "factory": "0xFC541f8d8c5e907E236C8931F0Df9F58e0C259Ec",
      "upgradeableComponents": []
    },
    "0x1aCB59d7c5D23C0310451bcd7bA5AE46d18c108C": {
      "asset": "0xF1617882A71467534D14EEe865922de1395c9E89",
      "name": "asETHRateProvider",
      "summary": "safe",
      "review": "./asETHRateProvider.md",
      "warnings": ["donation"],
      "factory": "0xFC541f8d8c5e907E236C8931F0Df9F58e0C259Ec",
      "upgradeableComponents": [
        {
          "entrypoint": "0xF1617882A71467534D14EEe865922de1395c9E89",
          "implementationReviewed": "0xD9F64Ee3DD6F552c1BcfC8862dbD130bc6697a66"
        },
        {
          "entrypoint": "0xFC87753Df5Ef5C368b5FBA8D4C5043b77e8C5b39",
          "implementationReviewed": "0x5f898DC62d699ecBeD578E4A9bEf46009EA8424b"
        }
      ]
    },
    "0x2c3b8c5e98A6e89AAAF21Deebf5FF9d08c4A9FF7": {
      "asset": "0xF1376bceF0f78459C0Ed0ba5ddce976F1ddF51F4",
      "name": "BalancerRateProxy",
      "summary": "safe",
      "review": "./BalancerRateProxy_uniETH.md",
      "warnings": ["donation"],
      "factory": "",
      "upgradeableComponents": [
        {
          "entrypoint": "0x4beFa2aA9c305238AA3E0b5D17eB20C045269E9d",
          "implementationReviewed": "0x9Ba573D531b45521a4409f3D3e1bC0d7dfF7C757"
        }
      ]
    },
    "0xAAE054B9b822554dd1D9d1F48f892B4585D3bbf0": {
      "asset": "0xA35b1B31Ce002FBF2058D22F30f95D405200A15b",
      "name": "ETHxRateProvider",
      "summary": "safe",
      "review": "./ETHxRateProvider.md",
      "warnings": [],
      "factory": "",
      "upgradeableComponents": [
        {
          "entrypoint": "0xcf5EA1b38380f6aF39068375516Daf40Ed70D299",
          "implementationReviewed": "0x9dceaeB1C035C1427E64E6c6fEC61F816e0d0FF5"
        }
      ]
    },
    "0xA6aeD7922366611953546014A3f9e93f058756a2": {
      "asset": "0x93ef1Ea305D11A9b2a3EbB9bB4FCc34695292E7d",
      "name": "QueenRateProvider",
      "summary": "safe",
      "review": "./QueenRateProvider.md",
      "warnings": ["donation"],
      "factory": "",
      "upgradeableComponents": []
    },
    "0x67560A970FFaB46D65cB520dD3C2fF4E684f29c2": {
      "asset": "0xC4cafEFBc3dfeA629c589728d648CB6111DB3136",
      "name": "TBYRateProvider",
      "summary": "safe",
      "review": "./TBYRateProvider.md",
      "warnings": [],
      "factory": "0x97390050B63eb56C0e39bB0D8d364333Eb3AFD12",
      "upgradeableComponents": []
    },
    "0xDceC4350d189Ea7e1DD2C9BDa63cB0e0Ae34b81F": {
      "asset": "0x8dc5BE35672D650bc8A176A4bafBfC33555D80AC",
      "name": "TBYRateProvider",
      "summary": "safe",
      "review": "./TBYRateProvider.md",
      "warnings": [],
      "factory": "0x97390050B63eb56C0e39bB0D8d364333Eb3AFD12",
      "upgradeableComponents": []
    },
    "0xc7177B6E18c1Abd725F5b75792e5F7A3bA5DBC2c": {
      "asset": "0x83F20F44975D03b1b09e64809B757c47f942BEeA",
      "name": "SavingsDAIRateProvider",
      "summary": "safe",
      "review": "./SavingsDAIRateProvider.md",
      "warnings": [],
      "factory": "",
      "upgradeableComponents": []
    },
    "0xd8689E8740C23d73136744817347fd6aC464E842": {
      "asset": "0xaF4ce7CD4F8891ecf1799878c3e9A35b8BE57E09",
      "name": "wUSDKRateProvider",
      "summary": "safe",
      "review": "./wUSDKRateProvider.md",
      "warnings": ["donation"],
      "factory": "",
      "upgradeableComponents": []
    },
    "0xf518f2EbeA5df8Ca2B5E9C7996a2A25e8010014b": {
      "asset": "0x24Ae2dA0f361AA4BE46b48EB19C91e02c5e4f27E",
      "name": "MevEthRateProvider",
      "summary": "safe",
      "review": "./MevEthRateProvider.md",
      "warnings": ["donation"],
      "factory": "",
      "upgradeableComponents": []
    },
    "0xCd5fE23C85820F7B72D0926FC9b05b43E359b7ee": {
      "asset": "0xCd5fE23C85820F7B72D0926FC9b05b43E359b7ee",
      "name": "WeETH",
      "summary": "safe",
      "review": "./WeETH.md",
      "warnings": [],
      "factory": "",
      "upgradeableComponents": [
        {
          "entrypoint": "0xCd5fE23C85820F7B72D0926FC9b05b43E359b7ee",
          "implementationReviewed": "0xe629ee84C1Bd9Ea9c677d2D5391919fCf5E7d5D9"
        },
        {
          "entrypoint": "0x308861A430be4cce5502d0A12724771Fc6DaF216",
          "implementationReviewed": "0x4D784Aa9eacc108ea5A326747870897f88d93860"
        },
        {
          "entrypoint": "0x35fA164735182de50811E8e2E824cFb9B6118ac2",
          "implementationReviewed": "0x1B47A665364bC15C28B05f449B53354d0CefF72f"
        },
        {
          "entrypoint": "0x3d320286E014C3e1ce99Af6d6B00f0C1D63E3000",
          "implementationReviewed": "0x047A7749AD683C2Fd8A27C7904Ca8dD128F15889"
        },
        {
          "entrypoint": "0x0EF8fa4760Db8f5Cd4d993f3e3416f30f942D705",
          "implementationReviewed": "0x9D6fC3cBaaD0ef36b2B3a4b4b311C9dd267a4aeA"
        },
        {
          "entrypoint": "0x57AaF0004C716388B21795431CD7D5f9D3Bb6a41",
          "implementationReviewed": "0x698cB4508F13Cc12aAD36D2B64413C302B781d9A"
        }
      ]
    },
    "0x8023518b2192FB5384DAdc596765B3dD1cdFe471": {
      "asset": "0xf1C9acDc66974dFB6dEcB12aA385b9cD01190E38",
      "name": "PriceFeed",
      "summary": "safe",
      "review": "./osEthRateProvider.md",
      "warnings": [],
      "factory": "",
      "upgradeableComponents": []
    },
    "0x387dBc0fB00b26fb085aa658527D5BE98302c84C": {
      "asset": "0xbf5495Efe5DB9ce00f80364C8B423567e58d2110",
      "name": "BalancerRateProvider",
      "summary": "safe",
      "review": "ezETHRateProvider.md",
      "warnings": ["donation"],
      "factory": "",
      "upgradeableComponents": [
        {
          "entrypoint": "0x387dBc0fB00b26fb085aa658527D5BE98302c84C",
          "implementationReviewed": "0x9284cEFf248315377e782df0666EE9832E119508"
        },
        {
          "entrypoint": "0xbf5495Efe5DB9ce00f80364C8B423567e58d2110",
          "implementationReviewed": "0x1e756B7bCca7B26FB9D85344B3525F5559bbacb0"
        },
        {
          "entrypoint": "0x74a09653A083691711cF8215a6ab074BB4e99ef5",
          "implementationReviewed": "0x18Ac4D26ACD4c5C4FE98C9098D2E5e1e501A042a"
        },
        {
          "entrypoint": "0x4994EFc62101A9e3F885d872514c2dC7b3235849",
          "implementationReviewed": "0x09aA40B6e0e768a04d650302e1879DCED6b7666E"
        },
        {
          "entrypoint": "0x5a12796f7e7EBbbc8a402667d266d2e65A814042",
          "implementationReviewed": "0x5a12796f7e7EBbbc8a402667d266d2e65A814042"
        },
        {
          "entrypoint": "0xbAf5f3A05BD7Af6f3a0BBA207803bf77e2657c8F",
          "implementationReviewed": "0xceEa4f26924F2CF55f59A560d6F323241728019a"
        },
        {
          "entrypoint": "0x0B1981a9Fcc24A445dE15141390d3E46DA0e425c",
          "implementationReviewed": "0xceEa4f26924F2CF55f59A560d6F323241728019a"
        }
      ]
    },
    "0x746df66bc1Bb361b9E8E2a794C299c3427976e6C": {
      "asset": "0xA1290d69c65A6Fe4DF752f95823fae25cB99e5A7",
      "name": "RsETHRateProvider",
      "summary": "safe",
      "review": "rsETHRateProvider.md",
      "warnings": ["donation"],
      "factory": "",
      "upgradeableComponents": [
        {
          "entrypoint": "0x349A73444b1a310BAe67ef67973022020d70020d",
          "implementationReviewed": "0xf1bed40dbee8fc0f324fa06322f2bbd62d11c97d"
        },
        {
          "entrypoint": "0x947Cb49334e6571ccBFEF1f1f1178d8469D65ec7",
          "implementationReviewed": "0x8d9cd771c51b7f6217e0000c1c735f05adbe6594"
        },
        {
          "entrypoint": "0xA1290d69c65A6Fe4DF752f95823fae25cB99e5A7",
          "implementationReviewed": "0x8e2fe2f55f295f3f141213789796fa79e709ef23"
        },
        {
          "entrypoint": "0x3D08ccb47ccCde84755924ED6B0642F9aB30dFd2",
          "implementationReviewed": "0x0379e85188bc416a1d43ab04b28f38b5c63f129e"
        },
        {
          "entrypoint": "0x8546A7C8C3C537914C3De24811070334568eF427",
          "implementationReviewed": "0xd7db9604ef925af96cda6b45026be64c691c7704"
        }
      ]
    },
    "0xad4bFaFAe75ECd3fED5cFad4E4E9847Cd47A1879": {
      "asset": "0x6733F0283711F225A447e759D859a70b0c0Fd2bC",
      "name": "svETHRateProvider",
      "summary": "safe",
      "review": "sveth.md",
      "warnings": ["donation"],
      "factory": "",
      "upgradeableComponents": [
        {
          "entrypoint": "0x38D64ce1Bdf1A9f24E0Ec469C9cAde61236fB4a0",
          "implementationReviewed": "0x38D64ce1Bdf1A9f24E0Ec469C9cAde61236fB4a0"
        }
      ]
    },
    "0xFAe103DC9cf190eD75350761e95403b7b8aFa6c0": {
      "asset": "0xFAe103DC9cf190eD75350761e95403b7b8aFa6c0",
      "name": "RswETH",
      "summary": "safe",
      "review": "./rswethRateProvider.md",
      "warnings": [""],
      "factory": "",
      "upgradeableComponents": [
        {
          "entrypoint": "0xFAe103DC9cf190eD75350761e95403b7b8aFa6c0",
          "implementationReviewed": "0xcD284A617b4ED7697c2E455d95049c7Fc538785c"
        },
        {
          "entrypoint": "0xd5A73c748449a45CC7D9f21c7ed3aB9eB3D2e959",
          "implementationReviewed": "0xF00E70450EB294C6fe430c842A09796D73c28977"
        },
        {
          "entrypoint": "0x796592b2092F7E150C48643dA19Dd2F28be3333F",
          "implementationReviewed": "0x527d6db79bFf473B8DD722429bDB3B0C8b855D23"
        }
      ]
    },
    "0xD02011C6C8AEE310D0aA42AA98BFE9DCa547fCc0": {
      "asset": "0xb45ad160634c528Cc3D2926d9807104FA3157305",
      "name": "ERC4626RateProvider",
      "summary": "safe",
      "review": "./sDOLARateProvider.md",
      "warnings": ["donation"],
      "factory": "",
      "upgradeableComponents": []
    },
    "0xe3E123ED9fec48a6f40A8aC7bE9afEDDAD80F146": {
      "asset": "0xB88a5Ac00917a02d82c7cd6CEBd73E2852d43574",
      "name": "BalancerAMM",
      "summary": "safe",
      "review": "./sweepRateProvider.md",
      "warnings": [],
      "factory": "",
      "upgradeableComponents": [
        {
          "entrypoint": "0xB88a5Ac00917a02d82c7cd6CEBd73E2852d43574",
          "implementationReviewed": "0xf0604A1c725F8eeb14FF082F2275AfE0B67A32D5"
        }
      ]
    },
    "0x343281Bb5029C4b698fE736D800115ac64D5De39": {
      "asset": "0x7FA768E035F956c41d6aeaa3Bd857e7E5141CAd5",
      "name": "InstETHRateProvider",
      "summary": "safe",
      "review": "./InceptionLRTRateProvider.md",
      "warnings": ["donation"],
      "factory": "",
      "upgradeableComponents": [
        {
          "entrypoint": "0x814CC6B8fd2555845541FB843f37418b05977d8d",
          "implementationReviewed": "0xbBf7fc7036B60D1E88913bD583dC5E39957F9f17"
        },
        {
          "entrypoint": "0x7FA768E035F956c41d6aeaa3Bd857e7E5141CAd5",
          "implementationReviewed": "0xBAa61A8d8BC52f5a9256612Fab498c542188A132"
        }
      ]
    },
    "0xda3E8CD08753a05Ed4103aF28c69C47e35d6D8Da": {
      "asset": "0x862c57d48becB45583AEbA3f489696D22466Ca1b",
      "name": "ERC4626RateProvider",
      "summary": "safe",
      "review": "./statATokenLMRateProvider.md",
      "warnings": [""],
      "factory": "",
      "upgradeableComponents": [
        {
          "entrypoint": "0x862c57d48becB45583AEbA3f489696D22466Ca1b",
          "implementationReviewed": "0xc026f5dd7869e0ddc44a759ea3dec6d5cd8d996b"
        },
        {
          "entrypoint": "0x87870Bca3F3fD6335C3F4ce8392D69350B4fA4E2",
          "implementationReviewed": "0x5faab9e1adbddad0a08734be8a52185fd6558e14"
        }
      ]
    },
    "0x3fc2eada4FE8ecc835E74D295b9447B4A4475bAE": {
      "asset": "0x848107491E029AFDe0AC543779c7790382f15929",
      "name": "ERC4626RateProvider",
      "summary": "safe",
      "review": "./statATokenLMRateProvider.md",
      "warnings": [""],
      "factory": "https://etherscan.io/address/0xfc541f8d8c5e907e236c8931f0df9f58e0c259ec",
      "upgradeableComponents": [
        {
          "entrypoint": "0x848107491E029AFDe0AC543779c7790382f15929",
          "implementationReviewed": "0xc026f5dd7869e0ddc44a759ea3dec6d5cd8d996b"
        },
        {
          "entrypoint": "0x87870Bca3F3fD6335C3F4ce8392D69350B4fA4E2",
          "implementationReviewed": "0x5faab9e1adbddad0a08734be8a52185fd6558e14"
        }
      ]
    },
    "0x159aa33322918C12a08d8b83a215836781C2682F": {
      "asset": "0xDBf5E36569798D1E39eE9d7B1c61A7409a74F23A",
      "name": "ERC4626RateProvider",
      "summary": "safe",
      "review": "./statATokenLMRateProvider.md",
      "warnings": [""],
      "factory": "0xFC541f8d8c5e907E236C8931F0Df9F58e0C259Ec",
      "upgradeableComponents": [
        {
          "entrypoint": "0xDBf5E36569798D1E39eE9d7B1c61A7409a74F23A",
          "implementationReviewed": "0xc026f5dd7869e0ddc44a759ea3dec6d5cd8d996b"
        },
        {
          "entrypoint": "0x87870Bca3F3fD6335C3F4ce8392D69350B4fA4E2",
          "implementationReviewed": "0x5faab9e1adbddad0a08734be8a52185fd6558e14"
        }
      ]
    },
    "0xC29783738A475112Cafe58433Dd9D19F3a406619": {
      "asset": "0xf073bAC22DAb7FaF4a3Dd6c6189a70D54110525C",
      "name": "GenEthRateProvider",
      "summary": "safe",
      "review": "./genETHRateProvider.md",
      "warnings": [],
      "factory": "",
      "upgradeableComponents": [
        {
          "entrypoint": "0xf073bAC22DAb7FaF4a3Dd6c6189a70D54110525C",
          "implementationReviewed": "0x59114182500d834b8E41A397314C97EeE96Ee9bD"
        },
        {
          "entrypoint": "0x81b98D3a51d4aC35e0ae132b0CF6b50EA1Da2603",
          "implementationReviewed": "0xe99AD80f1367ef20e81Ad72134192358670F7bf9"
        },
        {
          "entrypoint": "0x122ee24Cb3Cc1b6B987800D3B54A68FC16910Dbf",
          "implementationReviewed": "0xB7A63a69cc0e635915e65379D2794f0b687D63EC"
        }
      ]
    },
    "0x72D07D7DcA67b8A406aD1Ec34ce969c90bFEE768": {
      "asset": "0x7f39C581F595B53c5cb19bD0b3f8dA6c935E2Ca0",
      "name": "WstETHRateProvider",
      "summary": "safe",
      "review": "./wstethRateProvider.md",
      "warnings": [],
      "factory": "",
      "upgradeableComponents": []
    },
    "0x71f80e2CfAFA5EC2F0bF12f71FA7Ea57c3D0c7Af": {
      "asset": "0xD9A442856C234a39a81a089C06451EBAa4306a72",
      "name": "pufETHRateProvider",
      "summary": "safe",
      "review": "./PufEthRateProvider.md",
      "warnings": ["donation"],
      "factory": "",
      "upgradeableComponents": [
        {
          "entrypoint": "0x71f80e2CfAFA5EC2F0bF12f71FA7Ea57c3D0c7Af",
          "implementationReviewed": "0x1025aAa9ceB206303984Af4cc831B8A792c363d0"
        },
        {
          "entrypoint": "0xD9A442856C234a39a81a089C06451EBAa4306a72",
          "implementationReviewed": "0x39Ca0a6438B6050ea2aC909Ba65920c7451305C1"
        }
      ]
    },
    "0xB3351000db2A9a3638d6bbf1c229BEFeb98377DB": {
      "asset": "0x32bd822d615A3658A68b6fDD30c2fcb2C996D678",
      "name": "MswETHRateProvider",
      "summary": "safe",
      "review": "./MagpieMswETHRateProvider.md",
      "warnings": [],
      "factory": "",
      "upgradeableComponents": [
        {
          "entrypoint": "0x32bd822d615A3658A68b6fDD30c2fcb2C996D678",
          "implementationReviewed": "0x19513d54df2e0e8432f6053f08e10907a2165d4e"
        },
        {
          "entrypoint": "0x20b70E4A1883b81429533FeD944d7957121c7CAB",
          "implementationReviewed": "0x90790a124c8a598651beb56243e92679bd012761"
        },
        {
          "entrypoint": "0x9daA893D4Dfb96F46eA879f08ca46f39DaC07767",
          "implementationReviewed": "0xfd2145b374cd9f6cc3bcde92b08e0018adc743d0"
        }
      ]
    },
    "0xCC701e2D472dFa2857Bf9AE24c263DAa39fD2C61": {
      "asset": "0x49446A0874197839D15395B908328a74ccc96Bc0",
      "name": "./MagpieMstETHRateProvider.md",
      "summary": "safe",
      "review": "./MagpieMstETHRateProvider.md",
      "warnings": [],
      "factory": "",
      "upgradeableComponents": [
        {
          "entrypoint": "0x49446A0874197839D15395B908328a74ccc96Bc0",
          "implementationReviewed": "0x50e0D2241f45DBfE071B6A05b798B028a39BF0bd"
        },
        {
          "entrypoint": "0x20b70E4A1883b81429533FeD944d7957121c7CAB",
          "implementationReviewed": "0x90790a124c8a598651beb56243e92679bd012761"
        },
        {
          "entrypoint": "0x9daA893D4Dfb96F46eA879f08ca46f39DaC07767",
          "implementationReviewed": "0xfd2145b374cd9f6cc3bcde92b08e0018adc743d0"
        }
      ]
    },
    "0x3A244e6B3cfed21593a5E5B347B593C0B48C7dA1": {
      "asset": "0x9D39A5DE30e57443BfF2A8307A4256c8797A3497",
      "name": "EthenaBalancerRateProvider",
      "summary": "safe",
      "review": "./sUSDERateProviderMainnet.md",
      "warnings": ["donation"],
      "factory": "",
      "upgradeableComponents": []
    },
    "0x033E20068Db853Fa6C077F38faa4670423FC55fF": {
      "asset": "0xA663B02CF0a4b149d2aD41910CB81e23e1c41c32",
      "name": "ERC4626RateProvider",
      "summary": "safe",
      "review": "./sFRAXRateProvider.md",
      "warnings": ["donation"],
      "factory": "",
      "upgradeableComponents": []
    },
    "0x8bC73134A736437da780570308d3b37b67174ddb": {
      "asset": "0xfa2629B9cF3998D52726994E0FcdB750224D8B9D",
      "name": "InankrETHRateProvider",
      "summary": "safe",
      "review": "./InceptionLRTRateProvider.md",
      "warnings": ["donation"],
      "factory": "",
      "upgradeableComponents": [
        {
          "entrypoint": "0x36B429439AB227fAB170A4dFb3321741c8815e55",
          "implementationReviewed": "0x540529f2CF6B0CE1cd39c65815487AfD54B61c2f"
        },
        {
          "entrypoint": "0xfa2629B9cF3998D52726994E0FcdB750224D8B9D",
          "implementationReviewed": "0xf0b06794b6B068f728481b4F44C9AD0bE42fB8aB"
        }
      ]
    },
    "0x1a8F81c256aee9C640e14bB0453ce247ea0DFE6F": {
      "asset": "0xae78736Cd615f374D3085123A210448E74Fc6393",
      "name": "RocketBalancerRETHRateProvider",
      "summary": "safe",
      "review": "./LegacyReview.md",
      "warnings": ["legacy"],
      "factory": "",
      "upgradeableComponents": []
    },
    "0x302013E7936a39c358d07A3Df55dc94EC417E3a1": {
      "asset": "0xac3E018457B222d93114458476f3E3416Abbe38F",
      "name": "sfrxETH ERC4626RateProvider",
      "summary": "safe",
      "review": "./LegacyReview.md",
      "warnings": ["legacy"],
      "factory": "",
      "upgradeableComponents": []
    },
    "0x00F8e64a8651E3479A0B20F46b1D462Fe29D6aBc": {
      "asset": "0xE95A203B1a91a908F9B9CE46459d101078c2c3cb",
      "name": "AnkrETHRateProvider",
      "summary": "safe",
      "review": "./LegacyReview.md",
      "warnings": ["legacy"],
      "factory": "",
      "upgradeableComponents": []
    },
    "0x7311E4BB8a72e7B300c5B8BDE4de6CdaA822a5b1": {
      "asset": "0xBe9895146f7AF43049ca1c1AE358B0541Ea49704",
      "name": "CbEthRateProvider",
      "summary": "safe",
      "review": "./LegacyReview.md",
      "warnings": ["legacy"],
      "factory": "",
      "upgradeableComponents": []
    },
    "0x3D40f9dd83bd404fA4047c15da494E58C3c1f1ac": {
      "asset": "0x9559Aaa82d9649C7A7b220E7c461d2E74c9a3593",
      "name": "Stafi RETHRateProvider",
      "summary": "safe",
      "review": "./LegacyReview.md",
      "warnings": ["legacy"],
      "factory": "",
      "upgradeableComponents": []
    },
    "0x3556F710c165090AAE9f98Eb62F5b04ADeF7Eaea": {
      "asset": "0x198d7387Fa97A73F05b8578CdEFf8F2A1f34Cd1F",
      "name": "wjAuraRateProvider",
      "summary": "safe",
      "review": "./LegacyReview.md",
      "warnings": ["legacy"],
      "factory": "",
      "upgradeableComponents": []
    },
    "0xf951E335afb289353dc249e82926178EaC7DEd78": {
      "asset": "0xf951E335afb289353dc249e82926178EaC7DEd78",
      "name": "swETH Rate Provider TransparentUpgradeableProxy",
      "summary": "safe",
      "review": "./LegacyReview.md",
      "warnings": ["legacy"],
      "factory": "",
      "upgradeableComponents": []
    },
    "0xdE76434352633349f119bcE523d092743fEF20E9": {
      "asset": "0xa2E3356610840701BDf5611a53974510Ae27E2e1",
      "name": "wBETH BinanceBeaconEthRateProvider",
      "summary": "safe",
      "review": "./LegacyReview.md",
      "warnings": ["legacy"],
      "factory": "",
      "upgradeableComponents": []
    },
    "0x12589A727aeFAc3fbE5025F890f1CB97c269BEc2": {
      "asset": "0x4Bc3263Eb5bb2Ef7Ad9aB6FB68be80E43b43801F",
      "name": "Bitfrost vETHRateProvider",
      "summary": "safe",
      "review": "./LegacyReview.md",
      "warnings": ["legacy"],
      "factory": "",
      "upgradeableComponents": []
    },
    "0x5F0A29e479744DcA0D3d912f87F1a6E3237A55D3": {
      "asset": "0x0Ae38f7E10A43B5b2fB064B42a2f4514cbA909ef",
      "name": "unshETHRateProvider",
      "summary": "safe",
      "review": "./LegacyReview.md",
      "warnings": ["legacy"],
      "factory": "",
      "upgradeableComponents": []
    },
    "0xd2C59781F1Db84080A0592CE83Fe265642A4a8Eb": {
      "asset": "0x80ac24aA929eaF5013f6436cdA2a7ba190f5Cc0b",
      "name": "SyrupRateProvider",
      "summary": "safe",
      "review": "./SyrupRateProvider.md",
      "warnings": ["donation"],
      "factory": "",
      "upgradeableComponents": [
        {
          "entrypoint": "0x0055c00ba4Dec5ed545A5419C4d430daDa8cb1CE",
          "implementationReviewed": "0x0055c00ba4Dec5ed545A5419C4d430daDa8cb1CE"
        },
        {
          "entrypoint": "0x804a6F5F667170F545Bf14e5DDB48C70B788390C",
          "implementationReviewed": "0x5A64417823E8382a7e8957E4411873FE758E73a8"
        },
        {
          "entrypoint": "0x6ACEb4cAbA81Fa6a8065059f3A944fb066A10fAc",
          "implementationReviewed": "0xbAD003DA1e107f537Ae2f687f5FE7a7aFFe9B241"
        },
        {
          "entrypoint": "0x4A1c3F0D9aD0b3f9dA085bEBfc22dEA54263371b",
          "implementationReviewed": "0x5b97c9dcce2693844b90cea40ba1fd15bf99eb01"
        }
      ]
    },
    "0x3f032432f239d86D36ccF01Fb0c86399a33BD004": {
      "asset": "0xfe18aE03741a5b84e39C295Ac9C856eD7991C38e",
      "name": "CDCETHBalancerRateProvider",
      "summary": "safe",
      "review": "./cdcEthRateProvider.md",
      "warnings": ["eoaUpgradeable"],
      "factory": "",
      "upgradeableComponents": []
    },
    "0x20EDB9299Ae83D9f22bE16279a4A2B422F34d020": {
      "asset": "0xBEEF69Ac7870777598A04B2bd4771c71212E6aBc",
      "name": "VaultRateOracle",
      "summary": "safe",
      "review": "./MellowRateProviders.md",
      "warnings": [],
      "factory": "",
      "upgradeableComponents": [
        {
          "entrypoint": "0xBEEF69Ac7870777598A04B2bd4771c71212E6aBc",
          "implementationReviewed": "0xaf108ae0AD8700ac41346aCb620e828c03BB8848"
        }
      ]
    },
    "0x9D09c1E832102A23215e27E85B37b139aEe95Ff4": {
      "asset": "0x84631c0d0081FDe56DeB72F6DE77abBbF6A9f93a",
      "name": "VaultRateOracle",
      "summary": "safe",
      "review": "./MellowRateProviders.md",
      "warnings": [],
      "factory": "",
      "upgradeableComponents": [
        {
          "entrypoint": "0x84631c0d0081FDe56DeB72F6DE77abBbF6A9f93a",
          "implementationReviewed": "0xaf108ae0AD8700ac41346aCb620e828c03BB8848"
        }
      ]
    },
    "0x6984F8E8ce474B69A2F32bE7dEc4d003d644B4B7": {
      "asset": "0x7a4EffD87C2f3C55CA251080b1343b605f327E3a",
      "name": "VaultRateOracle",
      "summary": "safe",
      "review": "./MellowRateProviders.md",
      "warnings": [],
      "factory": "",
      "upgradeableComponents": [
        {
          "entrypoint": "0x7a4EffD87C2f3C55CA251080b1343b605f327E3a",
          "implementationReviewed": "0xaf108ae0AD8700ac41346aCb620e828c03BB8848"
        }
      ]
    },
    "0x3A2228C7B3Bc3A32AEa9338d0A890A5EbD7bc977": {
      "asset": "0x5fD13359Ba15A84B76f7F87568309040176167cd",
      "name": "VaultRateOracle",
      "summary": "safe",
      "review": "./MellowRateProviders.md",
      "warnings": [],
      "factory": "",
      "upgradeableComponents": [
        {
          "entrypoint": "0x5fD13359Ba15A84B76f7F87568309040176167cd",
          "implementationReviewed": "0xaf108ae0AD8700ac41346aCb620e828c03BB8848"
        }
      ]
    },
    "0x34406A8Ee75B5af34F8920D1960AC6a5B33A47b6": {
      "asset": "0x8c9532a60E0E7C6BbD2B2c1303F63aCE1c3E9811",
      "name": "VaultRateOracle",
      "summary": "safe",
      "review": "./MellowRateProviders.md",
      "warnings": ["donation"],
      "factory": "",
      "upgradeableComponents": [
        {
          "entrypoint": "0x8c9532a60E0E7C6BbD2B2c1303F63aCE1c3E9811",
          "implementationReviewed": "0xaf108ae0AD8700ac41346aCb620e828c03BB8848"
        },
        {
          "entrypoint": "0x9C49a829F1D726679cB505439BbF3ed018A7e9c6",
          "implementationReviewed": "0x9C49a829F1D726679cB505439BbF3ed018A7e9c6"
        }
      ]
    },
    "0x2A2f1b8c02Dafc5359B8E0e8BFc138400CB6d3a1": {
      "asset": "0x49cd586dd9BA227Be9654C735A659a1dB08232a9",
      "name": "VaultRateOracle",
      "summary": "safe",
      "review": "./MellowRateProviders.md",
      "warnings": ["donation"],
      "factory": "",
      "upgradeableComponents": [
        {
          "entrypoint": "0x49cd586dd9BA227Be9654C735A659a1dB08232a9",
          "implementationReviewed": "0xaf108ae0AD8700ac41346aCb620e828c03BB8848"
        },
        {
          "entrypoint": "0x9C49a829F1D726679cB505439BbF3ed018A7e9c6",
          "implementationReviewed": "0x9C49a829F1D726679cB505439BbF3ed018A7e9c6"
        }
      ]
    },
    "0xEd29fBe335A0602Bf100825b533B12133FE523A3": {
      "asset": "0x68749665FF8D2d112Fa859AA293F07A622782F38",
      "name": "XAUt Tether Gold Rate Provider",
      "summary": "safe",
      "review": "./ChainLinkRateProvider.md",
      "warnings": ["chainlink"],
      "factory": "0x1311Fbc9F60359639174c1e7cC2032DbDb5Cc4d1",
      "upgradeableComponents": []
    },
    "0xc497F11326c3DE5086710EDa43354697b32c1541": {
      "asset": "0xbC404429558292eE2D769E57d57D6E74bbd2792d",
      "name": "ERC4626RateProvider",
      "summary": "safe",
      "review": "./sUSXRateProvider.md",
      "warnings": [],
      "factory": "0xFC541f8d8c5e907E236C8931F0Df9F58e0C259Ec",
      "upgradeableComponents": [
        {
          "entrypoint": "0xbC404429558292eE2D769E57d57D6E74bbd2792d",
          "implementationReviewed": "0xC80aD49191113d31fe52427c01A197106ef5EB5b"
        }
      ]
    },
    "0xF0207Ffa0b793E009DF9Df62fEE95B8FC6c93EcF": {
      "asset": "0x09db87A538BD693E9d08544577d5cCfAA6373A48",
      "name": "ynViewer",
      "summary": "safe",
      "review": "./YieldNestRateProvider.md",
      "warnings": [],
      "factory": "",
      "upgradeableComponents": [
        {
          "entrypoint": "0xF0207Ffa0b793E009DF9Df62fEE95B8FC6c93EcF",
          "implementationReviewed": "0x0365a6eF790e05EEe386B57326e5Ceaf5B10899e"
        },
        {
          "entrypoint": "0x09db87A538BD693E9d08544577d5cCfAA6373A48",
          "implementationReviewed": "0x14dc3d915107dca9ed39e29e14fbdfe4358a1346"
        },
        {
          "entrypoint": "0x8C33A1d6d062dB7b51f79702355771d44359cD7d",
          "implementationReviewed": "0xabd3a755e4eef24f862c268d21fd5235904cc811"
        },
        {
          "entrypoint": "0x144dA5E59228E9C558B8F692Dde6c48f890D0d96",
          "implementationReviewed": "0xF8A37F34a427611C4c54F82bF43230FA041d237B"
        }
      ]
    },
    "0x414aB7081D3C2d0BA75703A465744DF99c9f9B22": {
      "asset": "0x5C5b196aBE0d54485975D1Ec29617D42D9198326",
      "name": "ERC4626RateProvider",
      "summary": "safe",
      "review": "./sdeUSDRateProvider.md",
      "warnings": ["donation"],
      "factory": "0xFC541f8d8c5e907E236C8931F0Df9F58e0C259Ec",
      "upgradeableComponents": [
        {
          "entrypoint": "0x5C5b196aBE0d54485975D1Ec29617D42D9198326",
          "implementationReviewed": "0x2DA7E2D2C22338874A421BFbb76278f0a64Df746"
        }
      ]
    },
    "0x748d749c6Cd0cCA8f53F66A3A0D75a91E2978d65": {
      "asset": "0x583019fF0f430721aDa9cfb4fac8F06cA104d0B4",
      "name": "styETHRateProvider",
      "summary": "safe",
      "review": "./st-yETHRateProvider.md",
      "warnings": ["donation"],
      "factory": "",
      "upgradeableComponents": []
    },
    "0x47657094e3AF11c47d5eF4D3598A1536B394EEc4": {
      "asset": "0x47657094e3AF11c47d5eF4D3598A1536B394EEc4",
      "name": "UltraLRT",
      "summary": "safe",
      "review": "./AffineLiquidRestakingRateProvider.md",
      "warnings": ["donation"],
      "factory": "",
      "upgradeableComponents": [
        {
          "entrypoint": "0x47657094e3AF11c47d5eF4D3598A1536B394EEc4",
          "implementationReviewed": "0x0b75F2B048CA8517f6476316F872903920DCC8ef"
        }
      ]
    },
    "0x0D53bc2BA508dFdf47084d511F13Bb2eb3f8317B": {
      "asset": "0x0D53bc2BA508dFdf47084d511F13Bb2eb3f8317B",
      "name": "UltraLRT",
      "summary": "safe",
      "review": "./AffineLiquidRestakingRateProvider.md",
      "warnings": ["donation"],
      "factory": "",
      "upgradeableComponents": [
        {
          "entrypoint": "0x0D53bc2BA508dFdf47084d511F13Bb2eb3f8317B",
          "implementationReviewed": "0x0b75F2B048CA8517f6476316F872903920DCC8ef"
        }
      ]
    },
    "0x1a9DBa2dC3E82F53d040701F97DC0438d26A4320": {
      "asset": "0x5E362eb2c0706Bd1d134689eC75176018385430B",
      "name": "VaultRateOracle",
      "summary": "safe",
      "review": "./MellowRateProviders.md",
      "warnings": ["donation"],
      "factory": "",
      "upgradeableComponents": [
        {
          "entrypoint": "0x5E362eb2c0706Bd1d134689eC75176018385430B",
          "implementationReviewed": "0xe2D2E90122cb203CF1565a37ef90a256843A825A"
        }
      ]
    },
    "0x479306411084bD75b8Ce9Dd488e64f212b8336b2": {
      "asset": "0xdF217EFD8f3ecb5E837aedF203C28c1f06854017",
      "name": "ERC4626RateProvider",
      "summary": "safe",
      "review": "./stBTCRateProvider.md",
      "warnings": ["donation"],
      "factory": "0xFC541f8d8c5e907E236C8931F0Df9F58e0C259Ec",
      "upgradeableComponents": [
        {
          "entrypoint": "0xdF217EFD8f3ecb5E837aedF203C28c1f06854017",
          "implementationReviewed": "0xef96b93db617f3db5b2cf2df9aa50bd7f5cb22c4"
        },
        {
          "entrypoint": "0xAB13B8eecf5AA2460841d75da5d5D861fD5B8A39",
          "implementationReviewed": "0xd7097af27b14e204564c057c636022fae346fe60"
        }
      ]
    },
    "0xD43F5a722e8e7355D790adda4642f392Dfb820a1": {
      "asset": "0xe07f9d810a48ab5c3c914ba3ca53af14e4491e8a",
      "name": "ConstantRateProvider",
      "summary": "safe",
      "review": "./ConstantRateProvider.md",
      "warnings": [],
      "factory": "",
      "upgradeableComponents": []
    },
    "0xd4580a56e715F14Ed9d340Ff30147d66230d44Ba": {
      "asset": "0x6dC3ce9C57b20131347FDc9089D740DAf6eB34c5",
      "name": "ERC4626RateProvider",
      "summary": "safe",
      "review": "./TokemakRateProvider.md",
      "warnings": [],
      "factory": "",
      "upgradeableComponents": []
    },
    "0x4E4C0ea425bacc68cD2Acbf1cdaa234bE9Dd8742": {
      "asset": "0xF0a949B935e367A94cDFe0F2A54892C2BC7b2131",
      "name": "PriceFeed",
      "summary": "safe",
      "review": "./AffineLiquidRestakingRateProviders.md",
      "warnings": [],
      "factory": "",
      "upgradeableComponents": [
        {
          "entrypoint": "0x4E4C0ea425bacc68cD2Acbf1cdaa234bE9Dd8742",
          "implementationReviewed": "0x8022d3b6928cBA328899C8fD29734655aDafb0f4"
        },
        {
          "entrypoint": "0xF0a949B935e367A94cDFe0F2A54892C2BC7b2131",
          "implementationReviewed": "0xCee23c4724D70Ad9F327Cc86947f690494c15D48"
        }
      ]
    },
    "0x3e47F17725628Fde5330C2310B799545ef40C93e": {
      "asset": "0xcbC632833687DacDcc7DfaC96F6c5989381f4B47",
      "name": "PriceFeed",
      "summary": "safe",
      "review": "./AffineLiquidRestakingRateProviders.md",
      "warnings": [],
      "factory": "",
      "upgradeableComponents": [
        {
          "entrypoint": "0x3e47F17725628Fde5330C2310B799545ef40C93e",
          "implementationReviewed": "0x8022d3b6928cba328899c8fd29734655adafb0f4"
        },
        {
          "entrypoint": "0xcbC632833687DacDcc7DfaC96F6c5989381f4B47",
          "implementationReviewed": "0xcee23c4724d70ad9f327cc86947f690494c15d48"
        }
      ]
    },
    "0xd4fcde9bb1d746Dd7e5463b01Dd819EE06aF25db": {
      "asset": "0xd4fcde9bb1d746Dd7e5463b01Dd819EE06aF25db",
      "name": "EzRVault",
      "summary": "safe",
      "review": "./ezEigenRateProvider.md",
      "warnings": ["eoaUpgradeable"],
      "factory": "",
      "upgradeableComponents": [
        {
          "entrypoint": "0xD1e6626310fD54Eceb5b9a51dA2eC329D6D4B68A",
          "implementationReviewed": "0xd9Db270c1B5E3Bd161E8c8503c55cEABeE709552"
        },
        {
          "entrypoint": "0xaCB55C530Acdb2849e6d4f36992Cd8c9D50ED8F7",
          "implementationReviewed": "0x27e7a3A81741B9fcc5Ad7edCBf9F8a72a5c00428"
        },
        {
          "entrypoint": "0x858646372CC42E1A627fcE94aa7A7033e7CF075A",
          "implementationReviewed": "0x70f44C13944d49a236E3cD7a94f48f5daB6C619b"
        }
      ]
    },
    "0x388BeD0F17Ad5752EBC5b4034226D4c5D33bAA9e": {
      "asset": "0x270B7748CdF8243bFe68FaCE7230ef0fCE695389",
      "name": "hTokenOracleBalancerAdaptor",
      "summary": "safe",
      "review": "./HinkalEthRateProvider.md",
      "warnings": [""],
      "factory": "",
      "upgradeableComponents": [
        {
          "entrypoint": "0x270B7748CdF8243bFe68FaCE7230ef0fCE695389",
          "implementationReviewed": "0x270B7748CdF8243bFe68FaCE7230ef0fCE695389"
        }
      ]
    },
    "0x7C53f86d9a6B01821F916802A7606E9255DfE4e2": {
      "asset": "0xD11c452fc99cF405034ee446803b6F6c1F6d5ED8",
      "name": "ERC4626RateProvider",
      "summary": "safe",
      "review": "./TreehouseRateProvider.md",
      "warnings": [""],
      "factory": "",
      "upgradeableComponents": [
        {
          "entrypoint": "0xD11c452fc99cF405034ee446803b6F6c1F6d5ED8",
          "implementationReviewed": "0xD1A622566F277AA76c3C47A30469432AAec95E38"
        }
      ]
    },
    "0xEE246a8a09a055e60b4EF38DEF201e10bcf82644": {
      "asset": "0xf02C96DbbB92DC0325AD52B3f9F2b951f972bf00",
      "name": "krETHRateProvider",
      "summary": "safe",
      "review": "./KernelRateProviders.md",
      "warnings": [""],
      "factory": "",
      "upgradeableComponents": [
        {
          "entrypoint": "0xf02C96DbbB92DC0325AD52B3f9F2b951f972bf00",
          "implementationReviewed": "0xf02C96DbbB92DC0325AD52B3f9F2b951f972bf00"
        }
      ]
    },
    "0x094C9b71ad7b6C09fe592F2aE10dFb1dc2B73623": {
      "asset": "0x513D27c94C0D81eeD9DC2a88b4531a69993187cF",
      "name": "ksETHRateProvider",
      "summary": "safe",
      "review": "./KernelRateProviders.md",
      "warnings": [""],
      "factory": "",
      "upgradeableComponents": [
        {
          "entrypoint": "0x513D27c94C0D81eeD9DC2a88b4531a69993187cF",
          "implementationReviewed": "0x513D27c94C0D81eeD9DC2a88b4531a69993187cF"
        }
      ]
    },
    "0x64C04442C4Bc85C49782525AbE92c8a6fB714b50": {
      "asset": "0x917ceE801a67f933F2e6b33fC0cD1ED2d5909D88",
      "name": "AccountantWithRateProviders",
      "summary": "safe",
      "review": "./WeETHs.md",
      "warnings": [],
      "factory": "",
      "upgradeableComponents": []
    },
    "0xBe7bE04807762Bc433911dD927fD54a385Fa91d6": {
      "asset": "0x0bfc9d54Fc184518A81162F8fB99c2eACa081202",
      "name": "ERC4626RateProvider",
      "summary": "safe",
      "review": "./statATokenv2RateProvider.md",
      "warnings": [""],
      "factory": "0xFC541f8d8c5e907E236C8931F0Df9F58e0C259Ec",
      "upgradeableComponents": [
        {
          "entrypoint": "0x0bfc9d54Fc184518A81162F8fB99c2eACa081202",
          "implementationReviewed": "0x487c2C53c0866F0A73ae317bD1A28F63ADcD9aD1"
        },
        {
          "entrypoint": "0x87870Bca3F3fD6335C3F4ce8392D69350B4fA4E2",
          "implementationReviewed": "0xeF434E4573b90b6ECd4a00f4888381e4D0CC5Ccd"
        }
      ]
    },
    "0x8f4E8439b970363648421C692dd897Fb9c0Bd1D9": {
      "asset": "0xD4fa2D31b7968E448877f69A96DE69f5de8cD23E",
      "name": "ERC4626RateProvider",
      "summary": "safe",
      "review": "./statATokenv2RateProvider.md",
      "warnings": [""],
      "factory": "0xFC541f8d8c5e907E236C8931F0Df9F58e0C259Ec",
      "upgradeableComponents": [
        {
          "entrypoint": "0xD4fa2D31b7968E448877f69A96DE69f5de8cD23E",
          "implementationReviewed": "0x487c2C53c0866F0A73ae317bD1A28F63ADcD9aD1"
        },
        {
          "entrypoint": "0x87870Bca3F3fD6335C3F4ce8392D69350B4fA4E2",
          "implementationReviewed": "0xeF434E4573b90b6ECd4a00f4888381e4D0CC5Ccd"
        }
      ]
    },
    "0xEdf63cce4bA70cbE74064b7687882E71ebB0e988": {
      "asset": "0x7Bc3485026Ac48b6cf9BaF0A377477Fff5703Af8",
      "name": "ERC4626RateProvider",
      "summary": "safe",
      "review": "./statATokenv2RateProvider.md",
      "warnings": [""],
      "factory": "0xFC541f8d8c5e907E236C8931F0Df9F58e0C259Ec",
      "upgradeableComponents": [
        {
          "entrypoint": "0x7Bc3485026Ac48b6cf9BaF0A377477Fff5703Af8",
          "implementationReviewed": "0x487c2C53c0866F0A73ae317bD1A28F63ADcD9aD1"
        },
        {
          "entrypoint": "0x87870Bca3F3fD6335C3F4ce8392D69350B4fA4E2",
          "implementationReviewed": "0xeF434E4573b90b6ECd4a00f4888381e4D0CC5Ccd"
        }
      ]
    },
    "0xf4b5D1C22F35a460b91edD7F33Cefe619E2fAaF4": {
      "asset": "0x0FE906e030a44eF24CA8c7dC7B7c53A6C4F00ce9",
      "name": "ERC4626RateProvider",
      "summary": "safe",
      "review": "./statATokenv2RateProvider.md",
      "warnings": [""],
      "factory": "0xFC541f8d8c5e907E236C8931F0Df9F58e0C259Ec",
      "upgradeableComponents": [
        {
          "entrypoint": "0x0FE906e030a44eF24CA8c7dC7B7c53A6C4F00ce9",
          "implementationReviewed": "0x487c2C53c0866F0A73ae317bD1A28F63ADcD9aD1"
        },
        {
          "entrypoint": "0x87870Bca3F3fD6335C3F4ce8392D69350B4fA4E2",
          "implementationReviewed": "0xeF434E4573b90b6ECd4a00f4888381e4D0CC5Ccd"
        }
      ]
    },
    "0xdDDF909076B641C51f22ACD4b134C54adad51e68": {
      "asset": "0x657e8C867D8B37dCC18fA4Caead9C45EB088C642",
      "name": "eBtcRateProvider",
      "summary": "safe",
      "review": "./eBTCRateProvider.md",
      "warnings": [""],
      "factory": "0x467665D4ae90e7A99c9C9AF785791058426d6eA0",
      "upgradeableComponents": []
    },
    "0xf47c506C293319B3bC517Acc371F86B87B03DD5D": {
      "asset": "0xc824A08dB624942c5E5F330d56530cD1598859fD",
      "name": "ERC4626RateProvider",
      "summary": "safe",
      "review": "./HighGrowthEthRateProvider.md",
      "warnings": ["donation", "unverified-contracts"],
      "factory": "0xFC541f8d8c5e907E236C8931F0Df9F58e0C259Ec",
      "upgradeableComponents": [
        {
          "entrypoint": "0xB185D98056419029daE7120EcBeFa0DbC12c283A",
          "implementationReviewed": "0x3151293F241bd7391f4ecAeF206607b59f424417"
        },
        {
          "entrypoint": "0xc824A08dB624942c5E5F330d56530cD1598859fD",
          "implementationReviewed": "0xed5c8c80a29e541b8781e0e729d9af597a368589"
        },
        {
          "entrypoint": "0x3D08ccb47ccCde84755924ED6B0642F9aB30dFd2",
          "implementationReviewed": "0x3f258821a5ad28391e9Bb0B69A705fdf545BCab0"
        }
      ]
    },
    "0xc81D60E39e065146c6dE186fFC5B39e4CA2189Cf": {
      "asset": "0xBEEF01735c132Ada46AA9aA4c54623cAA92A64CB",
      "name": "ERC4626RateProvider",
      "summary": "unsafe",
      "review": "./MorphoERC4626RateProviders.md",
      "warnings": ["eoaUpgradeable"],
      "factory": "0xFC541f8d8c5e907E236C8931F0Df9F58e0C259Ec",
      "upgradeableComponents": [
        {
          "entrypoint": "0xBEEF01735c132Ada46AA9aA4c54623cAA92A64CB",
          "implementationReviewed": "0xBEEF01735c132Ada46AA9aA4c54623cAA92A64CB"
        }
      ]
    },
    "0x50A72232c5370321aa78036BaDe8e9d5eB89cbAF": {
      "asset": "0xbEef047a543E45807105E51A8BBEFCc5950fcfBa",
      "name": "ERC4626RateProvider",
      "summary": "unsafe",
      "review": "./MorphoERC4626RateProviders.md",
      "warnings": ["eoaUpgradeable"],
      "factory": "0xFC541f8d8c5e907E236C8931F0Df9F58e0C259Ec",
      "upgradeableComponents": [
        {
          "entrypoint": "0xbEef047a543E45807105E51A8BBEFCc5950fcfBa",
          "implementationReviewed": "0xbEef047a543E45807105E51A8BBEFCc5950fcfBa"
        }
      ]
    },
    "0x0A25a2C62e3bA90F1e6F08666862df50cdAAB1F5": {
      "asset": "0x2371e134e3455e0593363cBF89d3b6cf53740618",
      "name": "ERC4626RateProvider",
      "summary": "unsafe",
      "review": "./MorphoERC4626RateProviders.md",
      "warnings": ["eoaUpgradeable"],
      "factory": "0xFC541f8d8c5e907E236C8931F0Df9F58e0C259Ec",
      "upgradeableComponents": [
        {
          "entrypoint": "0x2371e134e3455e0593363cBF89d3b6cf53740618",
          "implementationReviewed": "0x2371e134e3455e0593363cBF89d3b6cf53740618"
        }
      ]
    },
    "0xB0926Cfc3aC047035b11d9afB85DC782E6D9d76A": {
      "asset": "0x7204B7Dbf9412567835633B6F00C3Edc3a8D6330",
      "name": "ERC4626RateProvider",
      "summary": "safe",
      "review": "./MorphoERC4626RateProviders.md",
      "warnings": ["eoaUpgradeable"],
      "factory": "0xFC541f8d8c5e907E236C8931F0Df9F58e0C259Ec",
      "upgradeableComponents": [
        {
          "entrypoint": "0x7204B7Dbf9412567835633B6F00C3Edc3a8D6330",
          "implementationReviewed": "0x7204B7Dbf9412567835633B6F00C3Edc3a8D6330"
        }
      ]
    },
    "0x51b7F50044a2a1A9A846575Be33c00A68e0172DF": {
      "asset": "0x7751E2F4b8ae93EF6B79d86419d42FE3295A4559",
      "name": "ERC4626RateProvider",
      "summary": "safe",
      "review": "./wUSDLPaxosRateProvider.md",
      "warnings": [],
      "factory": "0xe548a29631f9e49830be8edc22d407b2d2915f31",
      "upgradeableComponents": [
        {
          "entrypoint": "0x7751E2F4b8ae93EF6B79d86419d42FE3295A4559",
          "implementationReviewed": "0x2954c85e7e2b841d0e9a9fdcc09dac1274057d71"
        },
        {
          "entrypoint": "0xbdC7c08592Ee4aa51D06C27Ee23D5087D65aDbcD",
          "implementationReviewed": "0x752d55d62a94658eac08eae42deda902b69b0e76"
        }
      ]
    },
    "0xcdAa68ce322728FE4185a60f103C194F1E2c47BC": {
      "asset": "0x775F661b0bD1739349b9A2A3EF60be277c5d2D29",
      "name": "ERC4626RateProvider",
      "summary": "safe",
      "review": "./MarketRateTransformerRateProviders.md",
      "warnings": [""],
      "factory": "0xeC2C6184761ab7fE061130B4A7e3Da89c72F8395",
      "upgradeableComponents": [
        {
          "entrypoint": "0x775F661b0bD1739349b9A2A3EF60be277c5d2D29",
          "implementationReviewed": "0x23db508559ca053eee7f21b94dac803353560b4f"
        },
        {
          "entrypoint": "0x87870Bca3F3fD6335C3F4ce8392D69350B4fA4E2",
          "implementationReviewed": "0xeF434E4573b90b6ECd4a00f4888381e4D0CC5Ccd"
        }
      ]
    },
    "0x9CC54cb63E61c7D5231c506e4206Eb459250D2A7": {
      "asset": "0xbEEFC01767ed5086f35deCb6C00e6C12bc7476C1",
      "name": "ERC4626RateProvider",
      "summary": "safe",
      "review": "./MarketRateTransformerRateProviders.md",
      "warnings": [""],
      "factory": "0xeC2C6184761ab7fE061130B4A7e3Da89c72F8395",
      "upgradeableComponents": [
        {
          "entrypoint": "0x7751E2F4b8ae93EF6B79d86419d42FE3295A4559",
          "implementationReviewed": "0x2954c85e7e2b841d0e9a9fdcc09dac1274057d71"
        },
        {
          "entrypoint": "0xbdC7c08592Ee4aa51D06C27Ee23D5087D65aDbcD",
          "implementationReviewed": "0x752d55d62a94658eac08eae42deda902b69b0e76"
        }
      ]
    },
    "0xdB44A0223604ABAD704C4bCDDAAd88b101953246": {
      "asset": "0x5F9D59db355b4A60501544637b00e94082cA575b",
      "name": "ERC4626RateProvider",
      "summary": "safe",
      "review": "./statATokenv2RateProvider.md",
      "warnings": [""],
      "factory": "0xFC541f8d8c5e907E236C8931F0Df9F58e0C259Ec",
      "upgradeableComponents": [
        {
          "entrypoint": "0x5F9D59db355b4A60501544637b00e94082cA575b",
          "implementationReviewed": "0x487c2C53c0866F0A73ae317bD1A28F63ADcD9aD1"
        },
        {
          "entrypoint": "0x87870Bca3F3fD6335C3F4ce8392D69350B4fA4E2",
          "implementationReviewed": "0xeF434E4573b90b6ECd4a00f4888381e4D0CC5Ccd"
        }
      ]
    },
    "0x851b73c4BFd5275D47FFf082F9e8B4997dCCB253": {
      "asset": "0xC71Ea051a5F82c67ADcF634c36FFE6334793D24C",
      "name": "ERC4626RateProvider",
      "summary": "safe",
      "review": "./statATokenv2RateProvider.md",
      "warnings": [""],
      "factory": "0xFC541f8d8c5e907E236C8931F0Df9F58e0C259Ec",
      "upgradeableComponents": [
        {
          "entrypoint": "0xC71Ea051a5F82c67ADcF634c36FFE6334793D24C",
          "implementationReviewed": "0x487c2C53c0866F0A73ae317bD1A28F63ADcD9aD1"
        },
        {
          "entrypoint": "0x87870Bca3F3fD6335C3F4ce8392D69350B4fA4E2",
          "implementationReviewed": "0xeF434E4573b90b6ECd4a00f4888381e4D0CC5Ccd"
        }
      ]
    },
    "0x1DB1Afd9552eeB28e2e36597082440598B7F1320": {
      "asset": "0x1DB1Afd9552eeB28e2e36597082440598B7F1320",
      "name": "RPLVault",
      "summary": "safe",
      "review": "./GravitaRateProviders.md",
      "warnings": ["donation"],
      "factory": "",
      "upgradeableComponents": [
        {
          "entrypoint": "0xBB22d59B73D7a6F3A8a83A214BECc67Eb3b511fE",
          "implementationReviewed": "0x767b901B7Eb64133e82F6531614b66cb235E4c71"
        },
        {
          "entrypoint": "0x4343743dBc46F67D3340b45286D8cdC13c8575DE",
          "implementationReviewed": "0x9c9001E0ff0D8C5c535252E883B7D0Ca2BE68Eef"
        },
        {
          "entrypoint": "0x102809fE582ecaa527bB316DCc4E99fc35FBAbb9",
          "implementationReviewed": "0x1044958261F0a3DFf363313FC94f7eA69aC935A1"
        },
        {
          "entrypoint": "0x312717E67b9a12402fB8d2DB031aC9C84665a04e",
          "implementationReviewed": "0x4A878c581C9542ebC467d1Ce5CB86C3Cf25603ab"
        }
      ]
    },
    "0xBB22d59B73D7a6F3A8a83A214BECc67Eb3b511fE": {
      "asset": "0xBB22d59B73D7a6F3A8a83A214BECc67Eb3b511fE",
      "name": "WETHVault",
      "summary": "safe",
      "review": "./GravitaRateProviders.md",
      "warnings": ["donation", "eoaUpgradeable"],
      "factory": "",
      "upgradeableComponents": [
        {
          "entrypoint": "0xBB22d59B73D7a6F3A8a83A214BECc67Eb3b511fE",
          "implementationReviewed": "0x767b901B7Eb64133e82F6531614b66cb235E4c71"
        },
        {
          "entrypoint": "0x4343743dBc46F67D3340b45286D8cdC13c8575DE",
          "implementationReviewed": "0x9c9001E0ff0D8C5c535252E883B7D0Ca2BE68Eef"
        },
        {
          "entrypoint": "0x102809fE582ecaa527bB316DCc4E99fc35FBAbb9",
          "implementationReviewed": "0x1044958261F0a3DFf363313FC94f7eA69aC935A1"
        },
        {
          "entrypoint": "0x81C1001e1621d05bE250814123CC81BBb244Cb07",
          "implementationReviewed": "0x9c778410221841A35e0EEa0e82E27ccE78Ee3C27"
        },
        {
          "entrypoint": "0x312717E67b9a12402fB8d2DB031aC9C84665a04e",
          "implementationReviewed": "0x4A878c581C9542ebC467d1Ce5CB86C3Cf25603ab"
        }
      ]
    },
    "0x9062a576D3e6Cf6999e99e405608063033c4CFF6": {
      "asset": "0xbEeFc011e94f43b8B7b455eBaB290C7Ab4E216f1",
      "name": "csUSDL-MORPHOv1.1",
      "summary": "safe",
      "review": "./MarketRateTransformerRateProviders.md",
      "warnings": [""],
      "factory": "0xeC2C6184761ab7fE061130B4A7e3Da89c72F8395",
      "upgradeableComponents": [
        {
          "entrypoint": "0x7751E2F4b8ae93EF6B79d86419d42FE3295A4559",
          "implementationReviewed": "0x2954c85e7e2b841d0e9a9fdcc09dac1274057d71"
        },
        {
          "entrypoint": "0xbdC7c08592Ee4aa51D06C27Ee23D5087D65aDbcD",
          "implementationReviewed": "0x752d55d62a94658eac08eae42deda902b69b0e76"
        }
      ]
    },
    "0xD231564648C94542C01e9a528c9cAa033bbf274C": {
      "asset": "0x1e6ffa4e9F63d10B8820A3ab52566Af881Dab53c",
      "name": "Gauntlet wETH Ecosystem v1.1",
      "summary": "safe",
      "review": "./MorphoERC4626RateProviders.md",
      "warnings": ["eoaUpgradeable"],
      "factory": "0xFC541f8d8c5e907E236C8931F0Df9F58e0C259Ec",
      "upgradeableComponents": [
        {
          "entrypoint": "0x1e6ffa4e9F63d10B8820A3ab52566Af881Dab53c",
          "implementationReviewed": "0x1e6ffa4e9F63d10B8820A3ab52566Af881Dab53c"
        }
      ]
    },
    "0x3BD4B2174498b3Aa01be0acFa0F775472b2dC30b": {
      "asset": "0x701907283a57FF77E255C3f1aAD790466B8CE4ef",
      "name": "IndexCoop mhyETH v1.1",
      "summary": "safe",
      "review": "./MorphoERC4626RateProviders.md",
      "warnings": ["eoaUpgradeable"],
      "factory": "0xFC541f8d8c5e907E236C8931F0Df9F58e0C259Ec",
      "upgradeableComponents": [
        {
          "entrypoint": "0x701907283a57FF77E255C3f1aAD790466B8CE4ef",
          "implementationReviewed": "0x701907283a57FF77E255C3f1aAD790466B8CE4ef"
        }
      ]
    },
    "0x09000d689fb2b210c65d9f8adc620f6f2d7d6836": {
      "asset": "0x7a4EffD87C2f3C55CA251080b1343b605f327E3a",
      "name": "VaultRateOracle",
      "summary": "safe",
      "review": "./MellowRateProviders.md",
      "warnings": ["donation"],
      "factory": "",
      "upgradeableComponents": [
        {
          "entrypoint": "0x7a4EffD87C2f3C55CA251080b1343b605f327E3a",
          "implementationReviewed": "0xaf108ae0AD8700ac41346aCb620e828c03BB8848"
        }
      ]
    },
    "0x14BD1e9b30007510c2aFE3a7a8053A6DE5605d35": {
      "asset": "0x6acD0a165fD70A84b6b50d955ff3628700bAAf4b",
      "name": "AaveMarketRateTransformer",
      "summary": "safe",
      "review": "./MarketRateTransformerRateProviders.md",
      "warnings": [""],
      "factory": "0x4E185b1502Fea7a06B63fDdA6de38F92C9528566",
      "upgradeableComponents": []
    },
    "0xdd8AEBC13B3DFaF85e3B512d26681987aD2c43b2": {
      "asset": "0xb51EDdDD8c47856D81C8681EA71404Cec93E92c6",
      "name": "ERC4626RateProvider",
      "summary": "safe",
      "review": "./statATokenv2RateProvider.md",
      "warnings": [""],
      "factory": "0xFC541f8d8c5e907E236C8931F0Df9F58e0C259Ec",
      "upgradeableComponents": [
        {
          "entrypoint": "0xb51EDdDD8c47856D81C8681EA71404Cec93E92c6",
          "implementationReviewed": "0x487c2C53c0866F0A73ae317bD1A28F63ADcD9aD1"
        },
        {
          "entrypoint": "0x87870Bca3F3fD6335C3F4ce8392D69350B4fA4E2",
          "implementationReviewed": "0xeF434E4573b90b6ECd4a00f4888381e4D0CC5Ccd"
        }
      ]
    },
    "0x1f037c849CF2448d67A120543EA4ec3CE5A95FcA": {
      "asset": "0x3976d71e7DdFBaB9bD120Ec281B7d35fa0F28528",
      "name": "ERC4626RateProvider",
      "summary": "safe",
      "review": "./LoopRateProvider.md",
      "warnings": ["donation"],
      "factory": "0xFC541f8d8c5e907E236C8931F0Df9F58e0C259Ec",
      "upgradeableComponents": []
    },
    "0xb42Ecf39FC9251f2B2F094e02e6cE4557f364436": {
      "asset": "0xA1b60d96e5C50dA627095B9381dc5a46AF1a9a42",
      "name": "Steakhouse USDQ Rate Provider",
      "summary": "safe",
      "review": "./MorphoERC4626RateProviders.md",
      "warnings": [],
      "factory": "0xFC541f8d8c5e907E236C8931F0Df9F58e0C259Ec",
      "upgradeableComponents": [
        {
          "entrypoint": "0xc83e27f270cce0A3A3A29521173a83F402c1768b",
          "implementationReviewed": "0xbae166f5e8b4b6735341446b1405fa779a92d7c7"
        }
      ]
    },
    "0xc6465F11D8Db8DAcB5c94729c4F2b3Bd725a2392": {
      "asset": "0x30881Baa943777f92DC934d53D3bFdF33382cab3",
      "name": "Steakhouse USDR Rate Provider",
      "summary": "safe",
      "review": "./MorphoERC4626RateProviders.md",
      "warnings": [],
      "factory": "0xFC541f8d8c5e907E236C8931F0Df9F58e0C259Ec",
      "upgradeableComponents": [
        {
          "entrypoint": "0x7B43E3875440B44613DC3bC08E7763e6Da63C8f8",
          "implementationReviewed": "0x8b98bcd9b1f8ae112fb2b58b45c3bc9a75cc4d0e"
        }
      ]
    },
    "0x23B315083e80804A696b26093974c61eBC78CC9a": {
      "asset": "0x097FFEDb80d4b2Ca6105a07a4D90eB739C45A666",
      "name": "Steakhouse USDT-Lite Rate Provider",
      "summary": "safe",
      "review": "./MorphoERC4626RateProviders.md",
      "warnings": [],
      "factory": "0xFC541f8d8c5e907E236C8931F0Df9F58e0C259Ec",
      "upgradeableComponents": []
    },
    "0x9CB622FC4757386dc8e79d1cC66FC912dD4bBf57": {
      "asset": "0x5E362eb2c0706Bd1d134689eC75176018385430B",
      "name": "VaultRateOracle",
      "summary": "safe",
      "review": "./MellowRateProviders.md",
      "warnings": ["donation"],
      "factory": "",
      "upgradeableComponents": [
        {
          "entrypoint": "0x5E362eb2c0706Bd1d134689eC75176018385430B",
          "implementationReviewed": "0xe2D2E90122cb203CF1565a37ef90a256843A825A"
        }
      ]
    },
    "0xa65ffBa1CD05414df3fD24Bf5dc319B47450Fbf4": {
      "asset": "0x1CE7D9942ff78c328A4181b9F3826fEE6D845A97",
      "name": "YieldFi yUSD Rate Provider",
      "summary": "safe",
      "review": "./yUSDRateProvider.md",
      "warnings": [""],
      "factory": "",
      "upgradeableComponents": [
        {
          "entrypoint": "0x1CE7D9942ff78c328A4181b9F3826fEE6D845A97",
          "implementationReviewed": "0x79E243f6504615497c1374Ea0B6365Dd1Ef82C8d"
        },
        {
          "entrypoint": "0x9305a0cc13293b69deE0B9d281D21144b029BdFf",
          "implementationReviewed": "0xf2De8048f002b70202D05249810E72914651Aa26"
        },
        {
          "entrypoint": "0xf4eF3ba63593dfD0967577B2bb3C9ba51D78427b",
          "implementationReviewed": "0xa52BC229C750b35C10d54F23aD3cb6E8155df01a"
        }
      ]
    },
    "0x3ba1a97D96F53611C4b2A788A5aa65c840d94c54": {
      "asset": "0x8E0789d39db454DBE9f4a77aCEF6dc7c69f6D552",
      "name": "CombinedRateProvider",
      "summary": "safe",
      "review": "./InceptionLRTRateProvider_2.md",
      "warnings": [""],
      "factory": "",
      "upgradeableComponents": [
        {
          "entrypoint": "0xFd73Be536503B5Aa80Bf99D1Fd65b1306c69B191",
          "implementationReviewed": "0x2356d46D89e056F222185ef101165e88073941Bd"
        }
      ]
    },
    "0x829de46686cd24edfcd28763a70034b3b9b4d7cd": {
      "asset": "0x99999999999999Cc837C997B882957daFdCb1Af9",
      "name": "WusdnBalancerAdaptor",
      "summary": "safe",
      "review": "./SmardexRateProvider.md",
      "warnings": [],
      "factory": "",
      "upgradeableComponents": [
        {
          "entrypoint": "0x656cB8C6d154Aad29d8771384089be5B5141f01a",
          "implementationReviewed": "0x271df5517a4DaacB7caB988Aa64D23dEbda4c498"
        }
      ]
    },
    "0x7Aee5f039da2891BF02414bc6ADA1B53c0C3902a": {
      "asset": "0xD11c452fc99cF405034ee446803b6F6c1F6d5ED8",
      "name": "tETH / ETH CombinedRateProvider",
      "summary": "safe",
      "review": "./CombinedRateProvider.md",
      "warnings": [""],
      "factory": "",
      "upgradeableComponents": [
        {
          "entrypoint": "0xD11c452fc99cF405034ee446803b6F6c1F6d5ED8",
          "implementationReviewed": "0xD1A622566F277AA76c3C47A30469432AAec95E38"
        }
      ]
    },
    "0x8fC43e76874CaE40939eDeB90E5683258B63c508": {
      "asset": "0x90551c1795392094FE6D29B758EcCD233cFAa260",
      "name": "fluid weth rate provider",
      "summary": "safe",
      "review": "./FluidRateProviders.md",
      "warnings": [""],
      "factory": "0xFC541f8d8c5e907E236C8931F0Df9F58e0C259Ec",
      "upgradeableComponents": []
    },
    "0x73a9fc5173d211F0D264Af4E816cb44F61E5f4a2": {
      "asset": "0x2411802D8BEA09be0aF8fD8D08314a63e706b29C",
      "name": "Fluid wstETH rate provider",
      "summary": "safe",
      "review": "./FluidRateProviders.md",
      "warnings": [""],
      "factory": "0xFC541f8d8c5e907E236C8931F0Df9F58e0C259Ec",
      "upgradeableComponents": []
    },
    "0x05E956cb3407b1B22F4ed8568F3C28644Da28B85": {
      "asset": "0xad55aebc9b8c03fc43cd9f62260391c13c23e7c0",
      "name": "cUSDO OpenEden Rate Provider",
      "summary": "safe",
      "review": "./cUSDOOpenEdenRateProvider.md",
      "warnings": ["donation", "eoaUpgradeable"],
      "factory": "",
      "upgradeableComponents": [
        {
          "entrypoint": "0xad55aebc9b8c03fc43cd9f62260391c13c23e7c0",
          "implementationReviewed": "0x7a3e55e2c23ab6adc12accf1075b91c174ee0102"
        }
      ]
    },
<<<<<<< HEAD
    "0xA4c27E4Aa764312fD958345Ed683c6eeC4581A10": {
      "asset": "0x7788A3538C5fc7F9c7C8A74EAC4c898fC8d87d92",
      "name": "sUSDXRateProvider",
      "summary": "safe",
      "review": "./sUSDXRateProvider.md",
      "warnings": [],
=======
    "0x8Be2e3D4b85d05cac2dBbAC6c42798fb342aef45": {
      "asset": "0x2411802D8BEA09be0aF8fD8D08314a63e706b29C",
      "name": "fwstETH / wstETH MarketRateTransformerRateProvider",
      "summary": "safe",
      "review": "./MarketRateTransformerRateProviders.md",
      "warnings": [""],
>>>>>>> 8b1ceb11
      "factory": "",
      "upgradeableComponents": []
    }
  },
  "fantom": {
    "0x629d4c27057915e59dd94bca8d48c6d80735b521": {
      "asset": "0xd7028092c830b5c8fce061af2e593413ebbc1fc1",
      "name": "sFTMx Rateprovider",
      "summary": "safe",
      "review": "./LegacyReview.md",
      "warnings": ["legacy"],
      "factory": "",
      "upgradeableComponents": [
        {
          "entrypoint": "0x513D27c94C0D81eeD9DC2a88b4531a69993187cF",
          "implementationReviewed": "0x513D27c94C0D81eeD9DC2a88b4531a69993187cF"
        }
      ]
    }
  },
  "fraxtal": {
    "0x3893E8e1584fF73188034D37Fc6B7d41A255E570": {
      "asset": "0xfc00000000000000000000000000000000000008",
      "name": "ChainlinkRateProvider",
      "summary": "safe",
      "review": "./FraxtalPriceFeedProvider.md",
      "warnings": [],
      "factory": "0x3f170631ed9821Ca51A59D996aB095162438DC10",
      "upgradeableComponents": [
        {
          "entrypoint": "0x1B680F4385f24420D264D78cab7C58365ED3F1FF",
          "implementationReviewed": "0x1B680F4385f24420D264D78cab7C58365ED3F1FF"
        }
      ]
    },
    "0x95eedc9d10B6964a579948Fd717D34F45E15C0C6": {
      "asset": "0x09eadcbaa812a4c076c3a6cde765dc4a22e0d775",
      "name": "ChainlinkRateProvider",
      "summary": "safe",
      "review": "./FraxtalPriceFeedProvider.md",
      "warnings": [],
      "factory": "0x3f170631ed9821Ca51A59D996aB095162438DC10",
      "upgradeableComponents": [
        {
          "entrypoint": "0xfdE8C36F32Bf32e73A1bdeb4ef3E17709674a838",
          "implementationReviewed": "0xfdE8C36F32Bf32e73A1bdeb4ef3E17709674a838"
        }
      ]
    },
    "0x761efEF0347E23e2e75907A6e2df0Bbc6d3A3F38": {
      "asset": "0xfc00000000000000000000000000000000000005",
      "name": "ChainlinkRateProvider",
      "summary": "safe",
      "review": "./FraxtalPriceFeedProvider.md",
      "warnings": [],
      "factory": "0x3f170631ed9821Ca51A59D996aB095162438DC10",
      "upgradeableComponents": [
        {
          "entrypoint": "0xEE095b7d9191603126Da584a1179BB403a027c3A",
          "implementationReviewed": "0xEE095b7d9191603126Da584a1179BB403a027c3A"
        }
      ]
    },
    "0x99D033888aCe9d8E01F793Cf85AE7d4EA56494F9": {
      "asset": "0x211cc4dd073734da055fbf44a2b4667d5e5fe5d2",
      "name": "ChainlinkRateProvider",
      "summary": "safe",
      "review": "./FraxtalPriceFeedProvider.md",
      "warnings": [],
      "factory": "0x3f170631ed9821Ca51A59D996aB095162438DC10",
      "upgradeableComponents": [
        {
          "entrypoint": "0xd295936C8Bb465ADd1eC756a51698127CB4F4910",
          "implementationReviewed": "0xd295936C8Bb465ADd1eC756a51698127CB4F4910"
        }
      ]
    },
    "0x08e12d1a6d0F47518f05b009Bb4A24113D82f33d": {
      "asset": "0x748e54072189Ec8540cD58A078404ebFDc2aACeA",
      "name": "Api3AggregatorAdaptor",
      "summary": "safe",
      "review": "./API3RateProvider.md",
      "warnings": [],
      "factory": "",
      "upgradeableComponents": []
    }
  },
  "gnosis": {
    "0x89C80A4540A00b5270347E02e2E144c71da2EceD": {
      "asset": "0xaf204776c7245bF4147c2612BF6e5972Ee483701",
      "name": "ERC4626RateProvider",
      "summary": "safe",
      "review": "./SavingsDAIRateProviderGnosis.md",
      "warnings": ["donation", "only18decimals"],
      "factory": "",
      "upgradeableComponents": []
    },
    "0xff315299C4d3FB984b67e31F028724b6a9aEb077": {
      "asset": "0x004626A008B1aCdC4c74ab51644093b155e59A23",
      "name": "ERC4626RateProvider",
      "summary": "safe",
      "review": "./stAgEurRateProvider.md",
      "warnings": ["donation", "only18decimals"],
      "factory": "",
      "upgradeableComponents": [
        {
          "entrypoint": "0x004626A008B1aCdC4c74ab51644093b155e59A23",
          "implementationReviewed": "0x6C04c39B9E73aC91106D12F828e2E29Fd8ef1024"
        },
        {
          "entrypoint": "0x4b1E2c2762667331Bc91648052F646d1b0d35984",
          "implementationReviewed": "0x59153e939c5b4721543251ff3049Ea04c755373B"
        }
      ]
    },
    "0x09f9611FE9d24c6A518f656E925e3628A2ECDE3b": {
      "asset": "0x6C76971f98945AE98dD7d4DFcA8711ebea946eA6",
      "name": "wstETH Rate Provider",
      "summary": "safe",
      "review": "./ChainLinkRateProvider.md",
      "warnings": ["chainlink"],
      "factory": "",
      "upgradeableComponents": []
    },
    "0xE7511f6e5C593007eA8A7F52af4B066333765e03": {
      "asset": "0xcB444e90D8198415266c6a2724b7900fb12FC56E",
      "name": "EURe Rate Provider",
      "summary": "safe",
      "review": "./ChainLinkRateProvider.md",
      "warnings": ["chainlink"],
      "factory": "",
      "upgradeableComponents": []
    },
    "0x821aFE819450A359E29a5209C48f2Fa3321C8AD2": {
      "asset": "0x270bA1f35D8b87510D24F693fcCc0da02e6E4EeB",
      "name": "ERC4626RateProvider",
      "summary": "safe",
      "review": "./statATokenLMRateProvider.md",
      "warnings": [],
      "factory": "",
      "upgradeableComponents": [
        {
          "entrypoint": "0x270bA1f35D8b87510D24F693fcCc0da02e6E4EeB",
          "implementationReviewed": "0x8be473dCfA93132658821E67CbEB684ec8Ea2E74"
        },
        {
          "entrypoint": "0xb50201558B00496A145fE76f7424749556E326D8",
          "implementationReviewed": "0x5b522140fabeB6b6232336295581e63902e9b4ad"
        }
      ]
    },
    "0xdc90e2680094314CEaB45CE15100F6e02cEB7ceD": {
      "asset": "0xc791240d1f2def5938e2031364ff4ed887133c3d",
      "name": "TollgateChronicleRateProvider",
      "summary": "safe",
      "review": "./TollgateChronicleRateProvider.md",
      "warnings": [],
      "factory": "",
      "upgradeableComponents": []
    },
    "0x92320D3C8Fd6BE59b22eB0eEe330901Fe4617f33": {
      "asset": "0x5Cb9073902F2035222B9749F8fB0c9BFe5527108",
      "name": "TollgateChronicleRateProvider",
      "summary": "safe",
      "review": "./TollgateChronicleRateProvider.md",
      "warnings": [],
      "factory": "",
      "upgradeableComponents": []
    },
    "0x9B1b13afA6a57e54C03AD0428a4766C39707D272": {
      "asset": "0xF490c80aAE5f2616d3e3BDa2483E30C4CB21d1A0",
      "name": "PriceFeed",
      "summary": "safe",
      "review": "./StakewiseOsTokenRateProviders.md",
      "warnings": [],
      "factory": "",
      "upgradeableComponents": []
    },
    "0x5F62fd24941B585b91EB059E0ea1a7e729357511": {
      "asset": "0xf0E7eC247b918311afa054E0AEdb99d74c31b809",
      "name": "ERC4626RateProvider",
      "summary": "safe",
      "review": "./statATokenLMRateProvider.md",
      "warnings": [],
      "factory": "0x15e86be6084c6a5a8c17732d398dfbc2ec574cec",
      "upgradeableComponents": []
    },
    "0xCCfE43E5853C87225948317379ffD910039f6A14": {
      "asset": "0xFECB3F7c54E2CAAE9dC6Ac9060A822D47E053760",
      "name": "BlraSdaiRateProvider",
      "summary": "safe",
      "review": "./BlraSdaiRateProvider.md",
      "warnings": ["donation"],
      "factory": "",
      "upgradeableComponents": []
    },
    "0x0008A59C1d2E5922790C929ea432ed02D4D3323A": {
      "asset": "0x57f664882F762FA37903FC864e2B633D384B411A",
      "name": "ERC4626RateProvider",
      "summary": "safe",
      "review": "./statATokenv2RateProvider.md",
      "warnings": [],
      "factory": "",
      "upgradeableComponents": [
        {
          "entrypoint": "0x57f664882F762FA37903FC864e2B633D384B411A",
          "implementationReviewed": "0x7CB7fdeEB5E71f322F8E39Be67959C32a6A3aAA3"
        },
        {
          "entrypoint": "0xb50201558B00496A145fE76f7424749556E326D8",
          "implementationReviewed": "0xF2C312BfAF4CF0429DB4DA15a0cf5F770Ea3E770"
        }
      ]
    },
    "0xbbb4966335677Ea24F7B86DC19a423412390e1fb": {
      "asset": "0x7c16F0185A26Db0AE7a9377f23BC18ea7ce5d644",
      "name": "ERC4626RateProvider",
      "summary": "safe",
      "review": "./statATokenv2RateProvider.md",
      "warnings": [],
      "factory": "",
      "upgradeableComponents": [
        {
          "entrypoint": "0x7c16F0185A26Db0AE7a9377f23BC18ea7ce5d644",
          "implementationReviewed": "0x7CB7fdeEB5E71f322F8E39Be67959C32a6A3aAA3"
        },
        {
          "entrypoint": "0xb50201558B00496A145fE76f7424749556E326D8",
          "implementationReviewed": "0xF2C312BfAF4CF0429DB4DA15a0cf5F770Ea3E770"
        }
      ]
    },
    "0x1529f6Af353E180867F257820843425B49B1b478": {
      "asset": "0x51350d88c1bd32Cc6A79368c9Fb70373Fb71F375",
      "name": "ERC4626RateProvider",
      "summary": "safe",
      "review": "./statATokenv2RateProvider.md",
      "warnings": [],
      "factory": "",
      "upgradeableComponents": [
        {
          "entrypoint": "0x51350d88c1bd32Cc6A79368c9Fb70373Fb71F375",
          "implementationReviewed": "0x7CB7fdeEB5E71f322F8E39Be67959C32a6A3aAA3"
        },
        {
          "entrypoint": "0xb50201558B00496A145fE76f7424749556E326D8",
          "implementationReviewed": "0xF2C312BfAF4CF0429DB4DA15a0cf5F770Ea3E770"
        }
      ]
    },
    "0x30EAcEC6BD250589043De026e45dc9A158C65a1F": {
      "asset": "0x773CDA0CADe2A3d86E6D4e30699d40bB95174ff2",
      "name": "ERC4626RateProvider",
      "summary": "safe",
      "review": "./MarketRateTransformerRateProviders.md",
      "warnings": [""],
      "factory": "0x03362f847b4fabc12e1ce98b6b59f94401e4588e",
      "upgradeableComponents": [
        {
          "entrypoint": "0x773CDA0CADe2A3d86E6D4e30699d40bB95174ff2",
          "implementationReviewed": "0x7CB7fdeEB5E71f322F8E39Be67959C32a6A3aAA3"
        },
        {
          "entrypoint": "0xb50201558B00496A145fE76f7424749556E326D8",
          "implementationReviewed": "0xF2C312BfAF4CF0429DB4DA15a0cf5F770Ea3E770"
        }
      ]
    },
    "0x1E28a0450865274873bd5485A1E13A90F5f59CbD": {
      "asset": "0x1e2c4fb7ede391d116e6b41cd0608260e8801d59",
      "name": "ConstantRateProvider",
      "summary": "safe",
      "review": "./ConstantRateProvider.md",
      "warnings": [],
      "factory": "",
      "upgradeableComponents": []
    },
    "0x79FE0750bE76913E83a0f0EB60ba1Ab7FA6FdA5D": {
      "asset": "0x417bc5b940475203A18C2f320a5ba470D6c5E463",
      "name": "Aave EURE ERC4626RateProviderer",
      "summary": "safe",
      "review": "./statATokenv2RateProvider.md",
      "warnings": [],
      "factory": "",
      "upgradeableComponents": [
        {
          "entrypoint": "0x417bc5b940475203A18C2f320a5ba470D6c5E463",
          "implementationReviewed": "0x7CB7fdeEB5E71f322F8E39Be67959C32a6A3aAA3"
        },
        {
          "entrypoint": "0xb50201558B00496A145fE76f7424749556E326D8",
          "implementationReviewed": "0xF2C312BfAF4CF0429DB4DA15a0cf5F770Ea3E770"
        }
      ]
    },
    "0xdDDF909076B641C51f22ACD4b134C54adad51e68": {
      "asset": "0x417bc5b940475203A18C2f320a5ba470D6c5E463",
      "name": "EURe Chainlink + Aave Rate Proivder",
      "summary": "safe",
      "review": "./CombinedRateProvider.md",
      "warnings": [],
      "factory": "",
      "upgradeableComponents": [
        {
          "entrypoint": "0x417bc5b940475203A18C2f320a5ba470D6c5E463",
          "implementationReviewed": "0x7CB7fdeEB5E71f322F8E39Be67959C32a6A3aAA3"
        },
        {
          "entrypoint": "0xb50201558B00496A145fE76f7424749556E326D8",
          "implementationReviewed": "0xF2C312BfAF4CF0429DB4DA15a0cf5F770Ea3E770"
        }
      ]
    }
  },
  "mode": {
    "0x054Ca7F10D555A0A34E35E6d95af9569468E40c0": {
      "asset": "0x2416092f143378750bb29b79eD961ab195CcEea5",
      "name": "Api3AggregatorAdaptor",
      "summary": "safe",
      "review": "./ezETHRateProviderMode.md",
      "warnings": [],
      "factory": "",
      "upgradeableComponents": []
    },
    "0x97e0E416dA48a0592E6ea8ac0dfD26D410Ba5C22": {
      "asset": "0x3f51c6c5927b88cdec4b61e2787f9bd0f5249138",
      "name": "Api3AggregatorAdaptor",
      "summary": "safe",
      "review": "./API3RateProvider.md",
      "warnings": [],
      "factory": "",
      "upgradeableComponents": []
    },
    "0xE91237236Bab7b39CA5CEE86F339a18C6C91F25c": {
      "asset": "0x98f96A4B34D03a2E6f225B28b8f8Cb1279562d81",
      "name": "Api3AggregatorAdaptor",
      "summary": "safe",
      "review": "./API3RateProvider.md",
      "warnings": [],
      "factory": "",
      "upgradeableComponents": []
    },
    "0x6Ad582604472DAdB4Af7B955388cAc6aDD6D511B": {
      "asset": "0x5A7a183B6B44Dc4EC2E3d2eF43F98C5152b1d76d",
      "name": "Api3AggregatorAdaptor",
      "summary": "safe",
      "review": "./API3RateProvider.md",
      "warnings": [],
      "factory": "",
      "upgradeableComponents": []
    },
    "0xac8fae65008cbb22a27103160452418aa3c84128": {
      "asset": "0x0022228a2cc5E7eF0274A7Baa600d44da5aB5776",
      "name": "ERC4626RateProvider",
      "summary": "safe",
      "review": "./AngleStakedUSDARateProvider.md",
      "warnings": [],
      "factory": "0x0767bECE12a327A1eD896c48E843AE53a0c313E9",
      "upgradeableComponents": [
        {
          "entrypoint": "0xA61BeB4A3d02decb01039e378237032B351125B4",
          "implementationReviewed": "0x5adDc89785D75C86aB939E9e15bfBBb7Fc086A87"
        }
      ]
    },
    "0xFE1862BdCAf17ADf2D83eEb0Da98dAE04492F4f7": {
      "asset": "0x90993Ac1734b023dEEc548b87B11F5d2dcD3818E",
      "name": "ChainlinkRateProvider",
      "summary": "safe",
      "review": "./wUSDMRateProviderPyth.md",
      "warnings": [],
      "factory": "",
      "upgradeableComponents": [
        {
          "entrypoint": "0xA2aa501b19aff244D90cc15a4Cf739D2725B5729",
          "implementationReviewed": "0xEbe57e8045F2F230872523bbff7374986E45C486"
        }
      ]
    },
    "0xFAD2f1b6B24d475BAA79DfA625073981bCD82A0e": {
      "asset": "0x80137510979822322193FC997d400D5A6C747bf7",
      "name": "ChainlinkRateProvider",
      "summary": "safe",
      "review": "./PythAggregatorRateProvider.md",
      "warnings": [],
      "factory": "",
      "upgradeableComponents": [
        {
          "entrypoint": "0xA2aa501b19aff244D90cc15a4Cf739D2725B5729",
          "implementationReviewed": "0xEbe57e8045F2F230872523bbff7374986E45C486"
        }
      ]
    }
  },
  "optimism": {
    "0x210ABdFD989f3eE5C08614a8f4e096Cf8408f5DF": {
      "asset": "0x5A7a183B6B44Dc4EC2E3d2eF43F98C5152b1d76d",
      "name": "inETH Rate Provider",
      "summary": "safe",
      "review": "./ChainLinkRateProvider.md",
      "warnings": ["chainlink"],
      "factory": "0x83E443EF4f9963C77bd860f94500075556668cb8",
      "upgradeableComponents": []
    },
    "0xC092E0a4f5a2AdF3CF91E27cf4B7d7917D12CA2B": {
      "asset": "0xd08C3F25862077056cb1b710937576Af899a4959",
      "name": "instETH Rate Provider",
      "summary": "safe",
      "review": "./ChainLinkRateProvider.md",
      "warnings": ["chainlink"],
      "factory": "0x83E443EF4f9963C77bd860f94500075556668cb8",
      "upgradeableComponents": []
    },
    "0xe561451322a5efC51E6f8ffa558C7482c892Bc1A": {
      "asset": "0xA348700745D249c3b49D2c2AcAC9A5AE8155F826",
      "name": "WrappedUsdPlusRateProvider",
      "summary": "safe",
      "review": "./WrappedUsdPlusRateProvider.md",
      "warnings": [],
      "factory": "",
      "upgradeableComponents": [
        {
          "entrypoint": "0xA348700745D249c3b49D2c2AcAC9A5AE8155F826",
          "implementationReviewed": "0x52A8F84672B9778632F98478B4DCfa2Efb7E3247"
        },
        {
          "entrypoint": "0x73cb180bf0521828d8849bc8CF2B920918e23032",
          "implementationReviewed": "0xB79DD08EA68A908A97220C76d19A6aA9cBDE4376"
        },
        {
          "entrypoint": "0xe80772Eaf6e2E18B651F160Bc9158b2A5caFCA65",
          "implementationReviewed": "0xcf02cf91b5ec8230d6bd26c48a8b762ce6081c0f"
        },
        {
          "entrypoint": "0xBf3FCee0E856c2aa89dc022f00D6D8159A80F011",
          "implementationReviewed": "0x98ae7F3fD47100b174014dCD143Eb43AD7acd79A"
        }
      ]
    },
    "0xBCEBb4dcdEc1c12bf7eB31bd26bc9C3b8F55C966": {
      "asset": "0x3eE6107d9C93955acBb3f39871D32B02F82B78AB",
      "name": "StErnRateProvider",
      "summary": "safe",
      "review": "./stERNRateProvider.md",
      "warnings": ["donation"],
      "factory": "",
      "upgradeableComponents": [
        {
          "entrypoint": "0xFBD08A6869D3e4EC8A21895c1e269f4b980813f0",
          "implementationReviewed": "0xfA097bD1E57d720C2f884C3DFF0B5FCE23A2B09e"
        },
        {
          "entrypoint": "0x3eE6107d9C93955acBb3f39871D32B02F82B78AB",
          "implementationReviewed": "0x3eE6107d9C93955acBb3f39871D32B02F82B78AB"
        }
      ]
    },
    "0xff368E106EA8782FaB6B2D4AD69739a60C66400E": {
      "asset": "0xB88a5Ac00917a02d82c7cd6CEBd73E2852d43574",
      "name": "BalancerAMM",
      "summary": "safe",
      "review": "./sweepRateProvider.md",
      "warnings": [],
      "factory": "",
      "upgradeableComponents": [
        {
          "entrypoint": "0xB88a5Ac00917a02d82c7cd6CEBd73E2852d43574",
          "implementationReviewed": "0x8adEa764cabd2C61E51cEb6937Fd026fA39d8E64"
        }
      ]
    },
    "0xdFa8d2b3c146b8a10B5d63CA0306AEa84B602cfb": {
      "asset": "0x4DD03dfD36548C840B563745e3FBeC320F37BA7e",
      "name": "ERC4626RateProvider",
      "summary": "safe",
      "review": "./statATokenLMRateProvider.md",
      "warnings": [],
      "factory": "",
      "upgradeableComponents": [
        {
          "entrypoint": "0x4DD03dfD36548C840B563745e3FBeC320F37BA7e",
          "implementationReviewed": "0xD792a3779D3C80bAEe8CF3304D6aEAc74bC432BE"
        },
        {
          "entrypoint": "0x794a61358D6845594F94dc1DB02A252b5b4814aD",
          "implementationReviewed": "0x03e8C5Cd5E194659b16456bb43Dd5D38886FE541"
        }
      ]
    },
    "0x3f921Ebabab0703BC06d1828D09a245e8390c263": {
      "asset": "0x035c93db04E5aAea54E6cd0261C492a3e0638b37",
      "name": "ERC4626RateProvider",
      "summary": "safe",
      "review": "./statATokenLMRateProvider.md",
      "warnings": [],
      "factory": "",
      "upgradeableComponents": [
        {
          "entrypoint": "0x035c93db04E5aAea54E6cd0261C492a3e0638b37",
          "implementationReviewed": "0xD792a3779D3C80bAEe8CF3304D6aEAc74bC432BE"
        },
        {
          "entrypoint": "0x794a61358D6845594F94dc1DB02A252b5b4814aD",
          "implementationReviewed": "0x03e8C5Cd5E194659b16456bb43Dd5D38886FE541"
        }
      ]
    },
    "0x15ACEE5F73b36762Ab1a6b7C98787b8148447898": {
      "asset": "0x2218a117083f5B482B0bB821d27056Ba9c04b1D3",
      "name": "DSRBalancerRateProviderAdapter",
      "summary": "safe",
      "review": "./DSRRateProvider.md",
      "warnings": [],
      "factory": "",
      "upgradeableComponents": []
    },
    "0x9aa3cd420f830E049e2b223D0b07D8c809C94d15": {
      "asset": "0x1F32b1c2345538c0c6f582fCB022739c4A194Ebb",
      "name": "wstETH Rate Provider",
      "summary": "safe",
      "review": "./ChainLinkRateProvider.md",
      "warnings": ["chainlink"],
      "factory": "0x83E443EF4f9963C77bd860f94500075556668cb8",
      "upgradeableComponents": []
    },
    "0xf752dd899F87a91370C1C8ac1488Aef6be687505": {
      "asset": "0x484c2D6e3cDd945a8B2DF735e079178C1036578c",
      "name": "sfrxETH Rate Provider",
      "summary": "safe",
      "review": "./ChainLinkRateProvider.md",
      "warnings": ["chainlink"],
      "factory": "0x83E443EF4f9963C77bd860f94500075556668cb8",
      "upgradeableComponents": []
    },
    "0xDe3B7eC86B67B05D312ac8FD935B6F59836F2c41": {
      "asset": "0x2Dd1B4D4548aCCeA497050619965f91f78b3b532",
      "name": "sFRAX Rate Provider",
      "summary": "safe",
      "review": "./ChainLinkRateProvider.md",
      "warnings": ["chainlink"],
      "factory": "0x83E443EF4f9963C77bd860f94500075556668cb8",
      "upgradeableComponents": []
    },
    "0x7E13b8b95d887c2326C25e71815F33Ea10A2674e": {
      "asset": "0x2Dd1B4D4548aCCeA497050619965f91f78b3b532",
      "name": "sFRAX Rate Provider Duplicate",
      "summary": "safe",
      "review": "./ChainLinkRateProvider.md",
      "warnings": ["chainlink"],
      "factory": "0x83E443EF4f9963C77bd860f94500075556668cb8",
      "upgradeableComponents": []
    },
    "0x658843BB859B7b85cEAb5cF77167e3F0a78dFE7f": {
      "asset": "0x9Bcef72be871e61ED4fBbc7630889beE758eb81D",
      "name": "rETH RocketPool Rate Provider",
      "summary": "safe",
      "review": "./LegacyReview.md",
      "warnings": ["legacy"],
      "factory": "",
      "upgradeableComponents": []
    },
    "0x97b323fc033323B66159402bcDb9D7B9DC604235": {
      "asset": "0xe05A08226c49b636ACf99c40Da8DC6aF83CE5bB3",
      "name": "ankrETH Staking Rate Provider",
      "summary": "safe",
      "review": "./LegacyReview.md",
      "warnings": ["legacy"],
      "factory": "",
      "upgradeableComponents": []
    },
    "0xef42D000a3e85C4e71C57e2C6A1E600e86f5a91B": {
      "asset": "0x5A7fACB970D094B6C7FF1df0eA68D99E6e73CBFF",
      "name": "weETH Rate Provider",
      "summary": "safe",
      "review": "./ChainLinkRateProvider.md",
      "warnings": ["chainlink"],
      "factory": "0x83E443EF4f9963C77bd860f94500075556668cb8",
      "upgradeableComponents": []
    },
    "0x1373A61449C26CC3F48C1B4c547322eDAa36eB12": {
      "asset": "0x4186BFC76E2E237523CBC30FD220FE055156b41F",
      "name": "RSETHRateReceiver",
      "summary": "safe",
      "review": "./rsETHRateProviderOptimism.md",
      "warnings": [],
      "factory": "",
      "upgradeableComponents": [
        {
          "entrypoint": "0x1373A61449C26CC3F48C1B4c547322eDAa36eB12",
          "implementationReviewed": "0x1373A61449C26CC3F48C1B4c547322eDAa36eB12"
        }
      ]
    },
    "0x52cdf016439Cf36b1c7655740BAa8216977F6487": {
      "asset": "0x57F5E098CaD7A3D1Eed53991D4d66C45C9AF7812",
      "name": "ERC4626RateProvider",
      "summary": "safe",
      "review": "./wUSDMRateProvider.md",
      "warnings": ["eoaUpgradeable"],
      "factory": "0x02a569eea6f85736E2D63C59E60d27d075E75c33",
      "upgradeableComponents": []
    }
  },
  "polygon": {
    "0x76D8B79Fb9afD4dA89913458C90B6C09676628E2": {
      "asset": "0x01d1a890D40d890d59795aFCce22F5AdbB511A3a",
      "name": "RateProvider",
      "summary": "safe",
      "review": "./RateProvider_wFRK.md",
      "warnings": ["donation"],
      "factory": "",
      "upgradeableComponents": [
        {
          "entrypoint": "0x2cb7285733A30BB08303B917A7a519C88146C6Eb",
          "implementationReviewed": "0xEdb20e3cD8C7c149Ea57fe470fb9685c4b1B8703"
        },
        {
          "entrypoint": "0x4dBA794671B891D2Ee2E3E7eA9E993026219941C",
          "implementationReviewed": "0x7714fcFe0d9C4726F6C1E3B1275C2951B9B54F65"
        },
        {
          "entrypoint": "0x0aC2E3Cd1E9b2DA91972d2363e76B5A0cE514e73",
          "implementationReviewed": "0x41d4D26F70951a2134DC862ea6248fFBE2a516bb"
        },
        {
          "entrypoint": "0x173EB1d561CcEFd8e83a3741483a8Bd76dF827Ef",
          "implementationReviewed": "0x72e923047245D2B58D87f311a2b5b487620EE60A"
        }
      ]
    },
    "0x7d10050F608c8EFFf118eDd1416D82a0EF2d7531": {
      "asset": "0x2dCa80061632f3F87c9cA28364d1d0c30cD79a19",
      "name": "ERC4626RateProvider",
      "summary": "safe",
      "review": "./statATokenLMRateProvider.md",
      "warnings": [""],
      "factory": "",
      "upgradeableComponents": [
        {
          "entrypoint": "0x2dCa80061632f3F87c9cA28364d1d0c30cD79a19",
          "implementationReviewed": "0x6a7192c55e9298874e49675a63d5ebb11ed99a66"
        },
        {
          "entrypoint": "0x794a61358D6845594F94dc1DB02A252b5b4814aD",
          "implementationReviewed": "0x1ed647b250e5b6d71dc7b25806f44c33f5658f71"
        }
      ]
    },
    "0x9977a61a6aa950044d4dcD8aA0cAb76F84ea5aCd": {
      "asset": "0x87A1fdc4C726c459f597282be639a045062c0E46",
      "name": "ERC4626RateProvider",
      "summary": "safe",
      "review": "./statATokenLMRateProvider.md",
      "warnings": [""],
      "factory": "",
      "upgradeableComponents": [
        {
          "entrypoint": "0x87A1fdc4C726c459f597282be639a045062c0E46",
          "implementationReviewed": "0x6a7192c55e9298874e49675a63d5ebb11ed99a66"
        },
        {
          "entrypoint": "0x794a61358D6845594F94dc1DB02A252b5b4814aD",
          "implementationReviewed": "0x1ed647b250e5b6d71dc7b25806f44c33f5658f71"
        }
      ]
    },
    "0x8c1944E305c590FaDAf0aDe4f737f5f95a4971B6": {
      "asset": "0x03b54A6e9a984069379fae1a4fC4dBAE93B3bCCD",
      "name": "wstETH / ETH Rate Provider",
      "summary": "unsafe",
      "review": "./ChainLinkRateProvider.md",
      "warnings": ["chainlink"],
      "factory": "0xa3b370092aeb56770B23315252aB5E16DAcBF62B",
      "upgradeableComponents": []
    },
    "0x693A9Aca2f7b699BBd3d55d980Ac8a5D7a66868B": {
      "asset": "0x03b54A6e9a984069379fae1a4fC4dBAE93B3bCCD",
      "name": "wstETH Rate Provider Duplicate",
      "summary": "safe",
      "review": "./ChainLinkRateProvider.md",
      "warnings": ["chainlink"],
      "factory": "0xa3b370092aeb56770B23315252aB5E16DAcBF62B",
      "upgradeableComponents": []
    },
    "0xeE652bbF72689AA59F0B8F981c9c90e2A8Af8d8f": {
      "asset": "0xfa68FB4628DFF1028CFEc22b4162FCcd0d45efb6",
      "name": "MaticX Rate Provider",
      "summary": "safe",
      "review": "./LegacyReview.md",
      "warnings": ["legacy"],
      "factory": "",
      "upgradeableComponents": []
    },
    "0xdEd6C522d803E35f65318a9a4d7333a22d582199": {
      "asset": "0x3A58a54C066FdC0f2D55FC9C89F0415C92eBf3C4",
      "name": "stMATIC Rate Provider",
      "summary": "safe",
      "review": "./LegacyReview.md",
      "warnings": ["legacy"],
      "factory": "",
      "upgradeableComponents": []
    },
    "0x87393BE8ac323F2E63520A6184e5A8A9CC9fC051": {
      "asset": "0xFcBB00dF1d663eeE58123946A30AB2138bF9eb2A",
      "name": "csMATIC Clay Stack Tunnel Rate Provider",
      "summary": "safe",
      "review": "./LegacyReview.md",
      "warnings": ["legacy"],
      "factory": "",
      "upgradeableComponents": []
    },
    "0x737b6ea575AD54e0c4F45c7A36Ad8c0e730aAD74": {
      "asset": "0xAF0D9D65fC54de245cdA37af3d18cbEc860A4D4b",
      "name": "wUSDR Rate Provider",
      "summary": "safe",
      "review": "./LegacyReview.md",
      "warnings": ["legacy"],
      "factory": "",
      "upgradeableComponents": []
    },
    "0x4b697C8c3220FcBdd02DFFa46db5a896ae7a0843": {
      "asset": "0xf33687811f3ad0cd6b48dd4b39f9f977bd7165a2",
      "name": "TruMaticRateProvider",
      "summary": "safe",
      "review": "./TruMaticRateProvider.md",
      "warnings": ["donation"],
      "factory": "",
      "upgradeableComponents": [
        {
          "entrypoint": "0x4b697C8c3220FcBdd02DFFa46db5a896ae7a0843",
          "implementationReviewed": "0x6e8135b003F288aA4009D948e9646588861C5575"
        },
        {
          "entrypoint": "0xA43A7c62D56dF036C187E1966c03E2799d8987ed",
          "implementationReviewed": "0x2a9fD373Ed3Ce392bb5ad8Ee146CFAB66c9fAEae"
        },
        {
          "entrypoint": "0xeA077b10A0eD33e4F68Edb2655C18FDA38F84712",
          "implementationReviewed": "0xf98864DA30a5bd657B13e70A57f5718aBf7BAB31"
        },
        {
          "entrypoint": "0x5e3Ef299fDDf15eAa0432E6e66473ace8c13D908",
          "implementationReviewed": "0xbA9Ac3C9983a3e967f0f387c75cCbD38Ad484963"
        }
      ]
    }
  },
  "zkevm": {
    "0xFC8d81A01deD207aD3DEB4FE91437CAe52deD0b5": {
      "asset": "0x12D8CE035c5DE3Ce39B1fDD4C1d5a745EAbA3b8C",
      "name": "AnkrETHRateProvider",
      "summary": "safe",
      "review": "./AnkrETHRateProvider.md",
      "warnings": [],
      "factory": "",
      "upgradeableComponents": [
        {
          "entrypoint": "0x12D8CE035c5DE3Ce39B1fDD4C1d5a745EAbA3b8C",
          "implementationReviewed": "0x8d98D8ec0D930078a083C7be54430D2093d3D4aB"
        },
        {
          "entrypoint": "0xEf3C162450E1d08804493aA27BE60CDAa054050F",
          "implementationReviewed": "0xd00b967296B6d8Ec266E4BA64594f892D03A4d0a"
        }
      ]
    },
    "0x4186BFC76E2E237523CBC30FD220FE055156b41F": {
      "asset": "0x8C7D118B5c47a5BCBD47cc51789558B98dAD17c5",
      "name": "RSETHRateReceiver",
      "summary": "safe",
      "review": "./rsEthRateProviderPolygonZKEVM.md",
      "warnings": ["donation"],
      "factory": "",
      "upgradeableComponents": [
        {
          "entrypoint": "0x4186BFC76E2E237523CBC30FD220FE055156b41F",
          "implementationReviewed": "0x4186BFC76E2E237523CBC30FD220FE055156b41F"
        }
      ]
    },
    "0x60b39BEC6AF8206d1E6E8DFC63ceA214A506D6c3": {
      "asset": "0xb23C20EFcE6e24Acca0Cef9B7B7aA196b84EC942",
      "name": "rETH Rate Receiver",
      "summary": "safe",
      "review": "./LegacyReview.md",
      "warnings": ["legacy"],
      "factory": "",
      "upgradeableComponents": []
    },
    "0x00346D2Fd4B2Dc3468fA38B857409BC99f832ef8": {
      "asset": "0x5D8cfF95D7A57c0BF50B30b43c7CC0D52825D4a9",
      "name": "wstETH Rate Receiver",
      "summary": "safe",
      "review": "./LegacyReview.md",
      "warnings": ["legacy"],
      "factory": "",
      "upgradeableComponents": []
    },
    "0x8c76aa5b78357e1fa104ea2bc4a219f0870251f1": {
      "asset": "0xb23C20EFcE6e24Acca0Cef9B7B7aA196b84EC942",
      "name": "rETH Rate Provider",
      "summary": "safe",
      "review": "./ChainLinkRateProvider.md",
      "warnings": ["chainlink"],
      "factory": "0x4132f7AcC9dB7A6cF7BE2Dd3A9DC8b30C7E6E6c8",
      "upgradeableComponents": []
    },
    "0x8dd590ebb702c21a41289A0a69b0C6F74bdece75": {
      "asset": "0x5D8cfF95D7A57c0BF50B30b43c7CC0D52825D4a9",
      "name": "wstETH Rate Provider",
      "summary": "safe",
      "review": "./ChainLinkRateProvider.md",
      "warnings": ["chainlink"],
      "factory": "0x4132f7AcC9dB7A6cF7BE2Dd3A9DC8b30C7E6E6c8",
      "upgradeableComponents": []
    }
  },
  "sepolia": {
    "0xB1B171A07463654cc1fE3df4eC05f754E41f0A65": {
      "asset": "0x978206fAe13faF5a8d293FB614326B237684B750",
      "name": "waUSDT Rate Provider",
      "summary": "safe",
      "review": "./StatATokenTestnetRateProvider.md",
      "warnings": [],
      "factory": "",
      "upgradeableComponents": []
    },
    "0x22db61f3a8d81d3d427a157fdae8c7eb5b5fd373": {
      "asset": "0xDE46e43F46ff74A23a65EBb0580cbe3dFE684a17",
      "name": "waDAI Rate Provider",
      "summary": "safe",
      "review": "./StatATokenTestnetRateProvider.md",
      "warnings": [],
      "factory": "",
      "upgradeableComponents": []
    },
    "0x34101091673238545De8a846621823D9993c3085": {
      "asset": "0x8A88124522dbBF1E56352ba3DE1d9F78C143751e",
      "name": "waUSDC Rate Provider",
      "summary": "safe",
      "review": "./StatATokenTestnetRateProvider.md",
      "warnings": [],
      "factory": "",
      "upgradeableComponents": []
    }
  },
  "sonic": {
    "0xe5da20f15420ad15de0fa650600afc998bbe3955": {
      "asset": "0xE5DA20F15420aD15DE0fa650600aFc998bbE3955",
      "name": "stS Rateprovider",
      "summary": "safe",
      "review": "./StakedSonicRateprovider.md",
      "warnings": [],
      "factory": "",
      "upgradeableComponents": [
        {
          "entrypoint": "0xe5da20f15420ad15de0fa650600afc998bbe3955",
          "implementationReviewed": "0xd5f7fc8ba92756a34693baa386edcc8dd5b3f141"
        }
      ]
    },
    "0x00de97829d01815346e58372be55aefd84ca2457": {
      "asset": "0xa28d4dbcc90c849e3249d642f356d85296a12954",
      "name": "Avalon waSolvBTC.bbn Rateprovider",
      "summary": "safe",
      "review": "./statATokenLMRateProviderAvalon.md",
      "warnings": [""],
      "factory": "0x00de97829d01815346e58372be55aefd84ca2457",
      "upgradeableComponents": [
        {
          "entrypoint": "0xA28d4dbcC90C849e3249D642f356D85296a12954",
          "implementationReviewed": "0x29c26d85ba819659d084a592b97607a5337de030"
        }
      ]
    },
    "0xa6c292d06251da638be3b58f1473e03d99c26ff0": {
      "asset": "0xd31e89ffb929b38ba60d1c7dbeb68c7712eaab0a",
      "name": "Avalon waSolvBTC Rateprovider",
      "summary": "safe",
      "review": "./statATokenLMRateProviderAvalon.md",
      "warnings": [""],
      "factory": "0x00de97829d01815346e58372be55aefd84ca2457",
      "upgradeableComponents": [
        {
          "entrypoint": "0xD31E89Ffb929b38bA60D1c7dBeB68c7712EAAb0a",
          "implementationReviewed": "0xb9fa01cbd690dfd5be3d8d667c54bbdd9e41e57d"
        }
      ]
    },
    "0x5fded3206608d3f33175a8865576431906cdb43b": {
      "asset": "0x7870ddFd5ACA4E977B2287e9A212bcbe8FC4135a",
      "name": "Beefy USDC SiloV2 Rateprovider",
      "summary": "safe",
      "review": "./BeefyUsdcSiloRateprovider.md",
      "warnings": [""],
      "factory": "0x00de97829d01815346e58372be55aefd84ca2457",
      "upgradeableComponents": []
    },
    "0x78557d8a83fe7c6d9f9983d00e5c0e08cc3335e6": {
      "asset": "0x52Fc9E0a68b6a4C9b57b9D1d99fB71449A99DCd8",
      "name": "Silo bSolvBTC.bbn Rateprovider",
      "summary": "safe",
      "review": "./SiloWrappedRateprovider.md",
      "warnings": [""],
      "factory": "0x00de97829d01815346e58372be55aefd84ca2457",
      "upgradeableComponents": []
    },
    "0x9d2d4351c1b3718d7a65ef21f54c86c665964670": {
      "asset": "0x87178fe8698C7eDa8aA207083C3d66aEa569aB98",
      "name": "Silo bSolvBTC Rateprovider",
      "summary": "safe",
      "review": "./SiloWrappedRateprovider.md",
      "warnings": [""],
      "factory": "0x00de97829d01815346e58372be55aefd84ca2457",
      "upgradeableComponents": []
    },
    "0x5f26085ad72aa51ed443d84c1f08bbaa7dd5425e": {
      "asset": "0xdA14A41DbdA731F03A94cb722191639DD22b35b2",
      "name": "Silo bfrxUSD Rateprovider",
      "summary": "safe",
      "review": "./SiloWrappedRateprovider.md",
      "warnings": [""],
      "factory": "0x00de97829d01815346e58372be55aefd84ca2457",
      "upgradeableComponents": []
    },
    "0x4f9ca3eb1f6ff09d3cc947d9020a9ba7bef55523": {
      "asset": "0x219656F33c58488D09d518BaDF50AA8CdCAcA2Aa",
      "name": "Silo bwETH Rateprovider",
      "summary": "safe",
      "review": "./SiloWrappedRateprovider.md",
      "warnings": [""],
      "factory": "0x00de97829d01815346e58372be55aefd84ca2457",
      "upgradeableComponents": []
    },
    "0xf9fe8c5009b1015363e4452e0ac1d45d3924b986": {
      "asset": "0x0A94e18bdbCcD048198806d7FF28A1B1D2590724",
      "name": "Silo scBTC Rateprovider",
      "summary": "safe",
      "review": "./SiloWrappedRateprovider.md",
      "warnings": [""],
      "factory": "0x00de97829d01815346e58372be55aefd84ca2457",
      "upgradeableComponents": []
    },
    "0xfbcee1fcaa2db776b4b575a8da3e8c93ea5eef53": {
      "asset": "0x9F0dF7799f6FDAd409300080cfF680f5A23df4b1",
      "name": "Wrapped Origin Sonic Rateprovider",
      "summary": "safe",
      "review": "./woSonicRateprovider.md",
      "warnings": [""],
      "factory": "0x00de97829d01815346e58372be55aefd84ca2457",
      "upgradeableComponents": [
        {
          "entrypoint": "0x9F0dF7799f6FDAd409300080cfF680f5A23df4b1",
          "implementationReviewed": "0xb9fa01cbd690dfd5be3d8d667c54bbdd9e41e57d"
        }
      ]
    },
    "0x2d087c0999223997b77cc33be5e7e8ec79396cea": {
      "asset": "0x0C4E186Eae8aCAA7F7de1315D5AD174BE39Ec987",
      "name": "Wrapped Angles Sonic Rateprovider",
      "summary": "safe",
      "review": "./wanSonicRateprovider.md",
      "warnings": [""],
      "factory": "0x00de97829d01815346e58372be55aefd84ca2457",
      "upgradeableComponents": [
        {
          "entrypoint": "0xfA85Fe5A8F5560e9039C04f2b0a90dE1415aBD70",
          "implementationReviewed": "0xba3bb17d19e556900e42e7c1e9e89dc6d3207a64"
        }
      ]
    },
    "0xECDfaa456a01c9804Fc8D11955CF4B54E0eA2Bd7": {
      "asset": "0x50c42deacd8fc9773493ed674b675be577f2634b",
      "name": "ConstantRateProvider",
      "summary": "safe",
      "review": "./ConstantRateProvider.md",
      "warnings": [],
      "factory": "",
      "upgradeableComponents": []
    },
    "0xEc722f8e430273EaC92017A0D7d7B272D043f747": {
      "asset": "0xbb30e76d9bb2cc9631f7fc5eb8e87b5aff32bfbd",
      "name": "ConstantRateProvider",
      "summary": "safe",
      "review": "./ConstantRateProvider.md",
      "warnings": [],
      "factory": "",
      "upgradeableComponents": []
    },
    "0x635d8b3870ade127eb7ffc21753883f8f30e1051": {
      "asset": "0xbb30e76d9bb2cc9631f7fc5eb8e87b5aff32bfbd",
      "name": "ConstantRateProvider",
      "summary": "safe",
      "review": "./ConstantRateProvider.md",
      "warnings": [],
      "factory": "",
      "upgradeableComponents": []
    },
    "0x180eC5fe23a2331b8180775c712EAB5f7a138c46": {
      "asset": "0x1e2c4fb7ede391d116e6b41cd0608260e8801d59",
      "name": "ConstantRateProvider",
      "summary": "safe",
      "review": "./ConstantRateProvider.md",
      "warnings": [],
      "factory": "",
      "upgradeableComponents": []
    },
    "0xb86e2517caab8e7aecc7472f29c0cbdaaf28e5e5": {
      "asset": "0x016C306e103FbF48EC24810D078C65aD13c5f11B",
      "name": "Silo bwS Rateprovider",
      "summary": "safe",
      "review": "./SiloWrappedRateprovider.md",
      "warnings": [""],
      "factory": "0x00de97829d01815346e58372be55aefd84ca2457",
      "upgradeableComponents": []
    },
    "0x59c9262da57918557780e6010d15c01b59971c42": {
      "asset": "0x6c49B18333A1135e9A376560c07E6D1Fd0350EaF",
      "name": "Silo bwS Rateprovider",
      "summary": "safe",
      "review": "./SiloWrappedRateprovider.md",
      "warnings": [""],
      "factory": "0x00de97829d01815346e58372be55aefd84ca2457",
      "upgradeableComponents": []
    },
    "0x71453d205b1437f7f3057ce480cdb7a02c1568a0": {
      "asset": "0x5954ce6671d97D24B782920ddCdBB4b1E63aB2De",
      "name": "Silo bUSDC Rateprovider",
      "summary": "safe",
      "review": "./SiloWrappedRateprovider.md",
      "warnings": [""],
      "factory": "0x00de97829d01815346e58372be55aefd84ca2457",
      "upgradeableComponents": []
    },
    "0x2446b93ec86be9225d07379ee5dba6b0aa632c55": {
      "asset": "0x6646248971427B80ce531bdD793e2Eb859347E55",
      "name": "Wrapped Aave Sonic USDC.e",
      "summary": "safe",
      "review": "./statATokenv2RateProvider.md",
      "warnings": [""],
      "factory": "0x00de97829d01815346e58372be55aefd84ca2457",
      "upgradeableComponents": []
    },
    "0x25b5e53e3dfca480047b6e53f637ebe44abadd59": {
      "asset": "0x18B7B8695165290f2767BC63c36D3dFEa4C0F9bB",
      "name": "Wrapped Aave Sonic wS",
      "summary": "safe",
      "review": "./statATokenv2RateProvider.md",
      "warnings": [""],
      "factory": "0x00de97829d01815346e58372be55aefd84ca2457",
      "upgradeableComponents": []
    },
    "0xf05afb759f1bc07756329d7080987d5ccc2a26e7": {
      "asset": "0xeB5e9B0ae5bb60274786C747A1A2A798c11271E0",
      "name": "Wrapped Aave Sonic WETH",
      "summary": "safe",
      "review": "./statATokenv2RateProvider.md",
      "warnings": [""],
      "factory": "0x00de97829d01815346e58372be55aefd84ca2457",
      "upgradeableComponents": []
    },
    "0x6d73714c4b10c7585ba40cd5a92125e7db112eed": {
      "asset": "0xdB1E39faC2EeeEdB49198735B12a8e598a84510c",
      "name": "Wrapped Vicuna stS",
      "summary": "safe",
      "review": "./VicunaWrapperRateprovider.md",
      "warnings": [""],
      "factory": "0x00de97829d01815346e58372be55aefd84ca2457",
      "upgradeableComponents": [
        {
          "entrypoint": "0xFB56Cd34244985222068ae1C384ecE4215528D04",
          "implementationReviewed": "0x2bc3d3cccafdb70f68e52d5033f955d9cb7e8d97"
        }
      ]
    },
    "0x39db3b2fa46e0c219d44aa28e2ed15eb7b386f5a": {
      "asset": "0x6C2dadFfAB1714485aD87d1926f4c26E29a957b6",
      "name": "Wrapped Vicuna wS",
      "summary": "safe",
      "review": "./VicunaWrapperRateprovider.md",
      "warnings": [""],
      "factory": "0x00de97829d01815346e58372be55aefd84ca2457",
      "upgradeableComponents": [
        {
          "entrypoint": "0x9e07EF144325DAe02ff92910aDd1FE91581D4798",
          "implementationReviewed": "0x2bc3d3cccafdb70f68e52d5033f955d9cb7e8d97"
        }
      ]
    },
    "0x1cede7f2f659e27d5f03e9cf8dcf3acca103b042": {
      "asset": "0x711a93a8bD6803aF0a6122F2dE18c1a6AB7CB29C",
      "name": "Wrapped Vicuna scUSD",
      "summary": "safe",
      "review": "./VicunaWrapperRateprovider.md",
      "warnings": [""],
      "factory": "0x00de97829d01815346e58372be55aefd84ca2457",
      "upgradeableComponents": [
        {
          "entrypoint": "0xfb2e5Fd5de4E0757062363dfA44dF2e3654A35A5",
          "implementationReviewed": "0xe16b8f78b11a78dbe3863e483808cce6d704d52a"
        }
      ]
    },
    "0xd63cf9c8432f2347b53a450d724963696af80b0d": {
      "asset": "0xd7c9f62622dB85545731F0E4e5D4556aC8a19832",
      "name": "Wrapped Vicuna USDT",
      "summary": "safe",
      "review": "./VicunaWrapperRateprovider.md",
      "warnings": [""],
      "factory": "0x00de97829d01815346e58372be55aefd84ca2457",
      "upgradeableComponents": [
        {
          "entrypoint": "0x11054544BEbab950B3B2F88fBb73B10550d4FF5c",
          "implementationReviewed": "0xe16b8f78b11a78dbe3863e483808cce6d704d52a"
        }
      ]
    },
    "0xc9b913a047285fbb9b7d7a417f68ec0fb45f272a": {
      "asset": "0xef23FdCbd9b36Ed99A6C51CaA83Af549c36601CF",
      "name": "Wrapped Vicuna sUSDC.etS",
      "summary": "safe",
      "review": "./VicunaWrapperRateprovider.md",
      "warnings": [""],
      "factory": "0x00de97829d01815346e58372be55aefd84ca2457",
      "upgradeableComponents": [
        {
          "entrypoint": "0x0127C186D905Ddaf323e76c4f6AB41cDD66619e5",
          "implementationReviewed": "0xe16b8f78b11a78dbe3863e483808cce6d704d52a"
        }
      ]
    }
  }
}<|MERGE_RESOLUTION|>--- conflicted
+++ resolved
@@ -2627,21 +2627,21 @@
         }
       ]
     },
-<<<<<<< HEAD
     "0xA4c27E4Aa764312fD958345Ed683c6eeC4581A10": {
       "asset": "0x7788A3538C5fc7F9c7C8A74EAC4c898fC8d87d92",
       "name": "sUSDXRateProvider",
       "summary": "safe",
       "review": "./sUSDXRateProvider.md",
       "warnings": [],
-=======
+      "factory": "",
+      "upgradeableComponents": []
+    },
     "0x8Be2e3D4b85d05cac2dBbAC6c42798fb342aef45": {
       "asset": "0x2411802D8BEA09be0aF8fD8D08314a63e706b29C",
       "name": "fwstETH / wstETH MarketRateTransformerRateProvider",
       "summary": "safe",
       "review": "./MarketRateTransformerRateProviders.md",
       "warnings": [""],
->>>>>>> 8b1ceb11
       "factory": "",
       "upgradeableComponents": []
     }
