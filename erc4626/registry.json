--- conflicted
+++ resolved
@@ -1,5 +1,4 @@
 {
-<<<<<<< HEAD
   "ethereum": {
     "0x2371e134e3455e0593363cBF89d3b6cf53740618": {
       "asset": "0xC02aaA39b223FE8D0A0e5C4F27eAD9083C756Cc2",
@@ -28,10 +27,7 @@
       "summary": "safe",
       "review": "./Steakhouse.md",
       "warnings": []
-    }
-  },
-=======
-  "mainnet": {
+    },
     "0xD4fa2D31b7968E448877f69A96DE69f5de8cD23E": {
       "asset": "0xA0b86991c6218b36c1d19D4a2e9Eb0cE3606eB48",
       "name": "Aave Ethereum USDC",
@@ -70,7 +66,6 @@
       "warnings": []
     }
   },
->>>>>>> 1ab66725
   "sepolia": {
     "0xDE46e43F46ff74A23a65EBb0580cbe3dFE684a17": {
       "asset": "0xff34b3d4aee8ddcd6f9afffb6fe49bd371b8a357",
