{
  "arbitrum": {
    "0xFC8d81A01deD207aD3DEB4FE91437CAe52deD0b5": {
      "asset": "0xe05A08226c49b636ACf99c40Da8DC6aF83CE5bB3",
      "name": "AnkrETHRateProvider",
      "summary": "safe",
      "review": "./AnkrETHRateProvider.md",
      "warnings": [],
      "factory": "",
      "upgradeableComponents": [
        {
          "entrypoint": "0xe05A08226c49b636ACf99c40Da8DC6aF83CE5bB3",
          "implementationReviewed": "0x4d8798836b630025C5c98FEbd10a90B3D7596777"
        },
        {
          "entrypoint": "0xCb0006B31e6b403fEeEC257A8ABeE0817bEd7eBa",
          "implementationReviewed": "0xd00b967296B6d8Ec266E4BA64594f892D03A4d0a"
        }
      ]
    },
    "0xD438f19b1Dd47EbECc5f904d8Fd44583CbFB7c85": {
      "asset": "0xae48b7C8e096896E32D53F10d0Bf89f82ec7b987",
      "name": "BalancerRateProvider",
      "summary": "safe",
      "review": "./BalancerRateProvider_USDF.md",
      "warnings": [],
      "factory": "",
      "upgradeableComponents": [
        {
          "entrypoint": "0x80e1a981285181686a3951B05dEd454734892a09",
          "implementationReviewed": "0x038C8535269E4AdC083Ba90388f15788174d7da7"
        }
      ]
    },
    "0x2bA447d4B823338435057571bF70907F8224BB47": {
      "asset": "0xB86fb1047A955C0186c77ff6263819b37B32440D",
      "name": "WrappedUsdPlusRateProvider",
      "summary": "safe",
      "review": "./WrappedUsdPlusRateProvider.md",
      "warnings": [],
      "factory": "",
      "upgradeableComponents": [
        {
          "entrypoint": "0xB86fb1047A955C0186c77ff6263819b37B32440D",
          "implementationReviewed": "0xA7E51DF47dcd98F729a80b1C931aAC2b5194f4A0"
        },
        {
          "entrypoint": "0xe80772Eaf6e2E18B651F160Bc9158b2A5caFCA65",
          "implementationReviewed": "0x159f28F598b5C5340D6A902D34eB373D30499660"
        },
        {
          "entrypoint": "0x73cb180bf0521828d8849bc8CF2B920918e23032",
          "implementationReviewed": "0x763018d8B4c27a6Fb320CD588e2Bc355D0d3049E"
        },
        {
          "entrypoint": "0xa44dF8A8581C2cb536234E6640112fFf932ED2c4",
          "implementationReviewed": "0x45523bC29D4bCec386f548bDc295DB28483c56E8"
        }
      ]
    },
    "0x6dbF2155B0636cb3fD5359FCcEFB8a2c02B6cb51": {
      "asset": "0x6dbF2155B0636cb3fD5359FCcEFB8a2c02B6cb51",
      "name": "PlsRdntTokenV2",
      "summary": "safe",
      "review": "./PlsRdntTokenV2.md",
      "warnings": ["donation"],
      "factory": "",
      "upgradeableComponents": [
        {
          "entrypoint": "0x6dbF2155B0636cb3fD5359FCcEFB8a2c02B6cb51",
          "implementationReviewed": "0xF7eB1efc5A3fD02399aC82aa983962280324F9b7"
        }
      ]
    },
    "0xd4e96ef8eee8678dbff4d535e033ed1a4f7605b7": {
      "asset": "0xEC70Dcb4A1EFa46b8F2D97C310C9c4790ba5ffA8",
      "name": "RocketBalancerRateProvider",
      "summary": "safe",
      "review": "./rETHRateProvider.md",
      "warnings": ["donation"],
      "factory": "",
      "upgradeableComponents": [
        {
          "entrypoint": "0x1d8f8f00cfa6758d7bE78336684788Fb0ee0Fa46",
          "implementationReviewed": "0x1d8f8f00cfa6758d7bE78336684788Fb0ee0Fa46"
        }
      ]
    },
    "0xa73ec45fe405b5bfcdc0bf4cbc9014bb32a01cd2": {
      "asset": "0xEC70Dcb4A1EFa46b8F2D97C310C9c4790ba5ffA8",
      "name": "RocketBalancerRateProvider OLD",
      "summary": "unsafe",
      "review": "./rETHRateProvider.md",
      "warnings": ["donation"],
      "factory": "",
      "upgradeableComponents": []
    },
    "0x3bB6861c0Be6673809D55b9D346b6774B634a9D7": {
      "asset": "0xB88a5Ac00917a02d82c7cd6CEBd73E2852d43574",
      "name": "BalancerAMM",
      "summary": "safe",
      "review": "./sweepRateProvider.md",
      "warnings": [],
      "factory": "",
      "upgradeableComponents": [
        {
          "entrypoint": "0xB88a5Ac00917a02d82c7cd6CEBd73E2852d43574",
          "implementationReviewed": "0x19E4F40584824029Fc100c60A74BF41b43EC4976"
        }
      ]
    },
    "0xf7c5c26B574063e7b098ed74fAd6779e65E3F836": {
      "asset": "0x5979D7b546E38E414F7E9822514be443A4800529",
      "name": "ChainlinkRateProvider",
      "summary": "safe",
      "review": "./wstethRateProvider.md",
      "warnings": [],
      "factory": "",
      "upgradeableComponents": []
    },
    "0xf25484650484DE3d554fB0b7125e7696efA4ab99": {
      "asset": "0x2416092f143378750bb29b79eD961ab195CcEea5",
      "name": "xRenzoDeposit",
      "summary": "safe",
      "review": "./ezETHRateProviderArbitrum.md",
      "warnings": [],
      "factory": "",
      "upgradeableComponents": [
        {
          "entrypoint": "0x0e60fd361fF5b90088e1782e6b21A7D177d462C5",
          "implementationReviewed": "0x3E5c63644E683549055b9Be8653de26E0B4CD36E"
        },
        {
          "entrypoint": "0xc1036D6bBa2FE24c65823110B348Ee80D3386ACd",
          "implementationReviewed": "0x5665F1F7ED2dcaD5Dc4CC9B41CA90Bae9DEE1a3A"
        },
        {
          "entrypoint": "0x387dBc0fB00b26fb085aa658527D5BE98302c84C",
          "implementationReviewed": "0x9284cEFf248315377e782df0666EE9832E119508"
        }
      ]
    },
    "0x87cD462A781c0ca843EAB131Bf368328848bB6fD": {
      "asset": "0x7CFaDFD5645B50bE87d546f42699d863648251ad",
      "name": "ERC4626RateProvider",
      "summary": "safe",
      "review": "./statATokenLMRateProvider.md",
      "warnings": [],
      "factory": "",
      "upgradeableComponents": [
        {
          "entrypoint": "0x7CFaDFD5645B50bE87d546f42699d863648251ad",
          "implementationReviewed": "0x4c0633bf70fb2bb984a9eec5d9052bdea451c70a"
        },
        {
          "entrypoint": "0x794a61358D6845594F94dc1DB02A252b5b4814aD",
          "implementationReviewed": "0x03e8c5cd5e194659b16456bb43dd5d38886fe541"
        }
      ]
    },
    "0x48942B49B5bB6f3E1d43c204a3F40a4c5F696ef6": {
      "asset": "0xb165a74407fE1e519d6bCbDeC1Ed3202B35a4140",
      "name": "ERC4626RateProvider",
      "summary": "safe",
      "review": "./statATokenLMRateProvider.md",
      "warnings": [],
      "factory": "",
      "upgradeableComponents": [
        {
          "entrypoint": "0xb165a74407fE1e519d6bCbDeC1Ed3202B35a4140",
          "implementationReviewed": "0x4c0633bf70fb2bb984a9eec5d9052bdea451c70a"
        },
        {
          "entrypoint": "0x794a61358D6845594F94dc1DB02A252b5b4814aD",
          "implementationReviewed": "0x03e8c5cd5e194659b16456bb43dd5d38886fe541"
        }
      ]
    },
    "0x3A236F67Fce401D87D7215695235e201966576E4": {
      "asset": "0x211Cc4DD073734dA055fbF44a2b4667d5E5fE5d2",
      "name": "MergedAdapterWithoutRoundsSusdeRateProviderV1",
      "summary": "safe",
      "review": "./sUSDERateProvider.md",
      "warnings": [],
      "factory": "",
      "upgradeableComponents": [
        {
          "entrypoint": "0x3A236F67Fce401D87D7215695235e201966576E4",
          "implementationReviewed": "0x0e2d75D760b12ac1F2aE84CD2FF9fD13Cb632942"
        }
      ]
    },
    "0x8aa73EC870DC4a0af6b471937682a8FC3b8A21f8": {
      "asset": "0x83e1d2310Ade410676B1733d16e89f91822FD5c3",
      "name": "StakePoolRate",
      "summary": "safe",
      "review": "./jitoSOLRateProvider.md",
      "warnings": [],
      "factory": "",
      "upgradeableComponents": [
        {
          "entrypoint": "0xa5f208e072434bC67592E4C49C1B991BA79BCA46",
          "implementationReviewed": "0x621199f6beB2ba6fbD962E8A52A320EA4F6D4aA3"
        }
      ]
    },
    "0xd983d5560129475bFC210332422FAdCb4EcD09B0": {
      "asset": "0x1DEBd73E752bEaF79865Fd6446b0c970EaE7732f",
      "name": "cbETH Rate Provider",
      "summary": "safe",
      "review": "./ChainLinkRateProvider.md",
      "warnings": ["chainlink"],
      "factory": "0x5DbAd78818D4c8958EfF2d5b95b28385A22113Cd",
      "upgradeableComponents": []
    },
    "0x2237a270E87F81A30a1980422185f806e4549346": {
      "asset": "0x95aB45875cFFdba1E5f451B950bC2E42c0053f39",
      "name": "sfrxETH Rate Provider",
      "summary": "safe",
      "review": "./ChainLinkRateProvider.md",
      "warnings": ["chainlink"],
      "factory": "0x5DbAd78818D4c8958EfF2d5b95b28385A22113Cd",
      "upgradeableComponents": []
    },
    "0x320CFa1a78d37a13C5D1cA5aA51563fF6Bb0f686": {
      "asset": "0xe3b3FE7bcA19cA77Ad877A5Bebab186bEcfAD906",
      "name": "sFRAX Rate Provider",
      "summary": "safe",
      "review": "./ChainLinkRateProvider.md",
      "warnings": ["chainlink"],
      "factory": "0x5DbAd78818D4c8958EfF2d5b95b28385A22113Cd",
      "upgradeableComponents": []
    },
    "0x155a25c8C3a9353d47BCDBc3650E19d1aEa13E54": {
      "asset": "0xe3b3FE7bcA19cA77Ad877A5Bebab186bEcfAD906",
      "name": "sFRAX Rate Provider Duplicate",
      "summary": "safe",
      "review": "./ChainLinkRateProvider.md",
      "warnings": ["chainlink"],
      "factory": "0x5DbAd78818D4c8958EfF2d5b95b28385A22113Cd",
      "upgradeableComponents": []
    },
    "0x8581953084FfdDBB82fC63f30f11bDb0E7300284": {
      "asset": "0xED65C5085a18Fa160Af0313E60dcc7905E944Dc7",
      "name": "ETHx Rate Provider",
      "summary": "safe",
      "review": "./ChainLinkRateProvider.md",
      "warnings": ["chainlink"],
      "factory": "0x5DbAd78818D4c8958EfF2d5b95b28385A22113Cd",
      "upgradeableComponents": []
    },
    "0xefa422c31fc71a636c2c630d226dba4cced1073a": {
      "asset": "0xd8724322f44e5c58d7a815f542036fb17dbbf839",
      "name": "woETH Rate Provider",
      "summary": "safe",
      "review": "./ChainLinkRateProvider.md",
      "warnings": ["chainlink"],
      "factory": "0x5DbAd78818D4c8958EfF2d5b95b28385A22113Cd",
      "upgradeableComponents": []
    },
    "0xCd9e3fb32c8F258555b8292531112bBb5B87E2F4": {
      "asset": "0x35751007a407ca6feffe80b3cb397736d2cf4dbe",
      "name": "weETH Rate Provider",
      "summary": "safe",
      "review": "./ChainLinkRateProvider.md",
      "warnings": ["chainlink"],
      "factory": "0x5DbAd78818D4c8958EfF2d5b95b28385A22113Cd",
      "upgradeableComponents": []
    },
    "0xBA74737A078C05500dD98C970909e4A3b90c35C6": {
      "asset": "0xf7d4e7273E5015C96728A6b02f31C505eE184603",
      "name": "PriceFeed",
      "summary": "safe",
      "review": "./StakewiseRateProviderArbitrum.md",
      "warnings": [],
      "factory": "",
      "upgradeableComponents": [
        {
          "entrypoint": "0xBA74737A078C05500dD98C970909e4A3b90c35C6",
          "implementationReviewed": "0xBA74737A078C05500dD98C970909e4A3b90c35C6"
        }
      ]
    },
    "0x3222d3De5A9a3aB884751828903044CC4ADC627e": {
      "asset": "0x4186BFC76E2E237523CBC30FD220FE055156b41F",
      "name": "RsETHRateProvider",
      "summary": "safe",
      "review": "./rsETHRateProviderArbitrum.md",
      "warnings": ["donation"],
      "factory": "",
      "upgradeableComponents": [
        {
          "entrypoint": "0x349A73444b1a310BAe67ef67973022020d70020d",
          "implementationReviewed": "0x8B9991f89Fc31600DCE064566ccE28dC174Fb8E4"
        },
        {
          "entrypoint": "0x947Cb49334e6571ccBFEF1f1f1178d8469D65ec7",
          "implementationReviewed": "0xc5cD38d47D0c2BD7Fe18c64a50c512063DC29700"
        },
        {
          "entrypoint": "0xA1290d69c65A6Fe4DF752f95823fae25cB99e5A7",
          "implementationReviewed": "0x60FF20BACD9A647e4025Ed8b17CE30e40095A1d2"
        },
        {
          "entrypoint": "0x3D08ccb47ccCde84755924ED6B0642F9aB30dFd2",
          "implementationReviewed": "0x0379E85188BC416A1D43Ab04b28F38B5c63F129E"
        },
        {
          "entrypoint": "0x8546A7C8C3C537914C3De24811070334568eF427",
          "implementationReviewed": "0xD7DB9604EF925aF96CDa6B45026Be64C691C7704"
        }
      ]
    },
    "0x971b35225361535D04828F16442AAA54009efE1a": {
      "asset": "0x5A7a183B6B44Dc4EC2E3d2eF43F98C5152b1d76d",
      "name": "InceptionRatioFeed",
      "summary": "safe",
      "review": "./InceptionLRTArbitrum.md",
      "warnings": [],
      "factory": "",
      "upgradeableComponents": [
        {
          "entrypoint": "0xfE715358368416E01d3A961D3a037b7359735d5e",
          "implementationReviewed": "0xBf19Eead55a6B100667f04F8FBC5371E03E8ab2E"
        }
      ]
    },
    "0x57a5a0567187FF4A8dcC1A9bBa86155E355878F2": {
      "asset": "0xd08C3F25862077056cb1b710937576Af899a4959",
      "name": "InceptionRatioFeed",
      "summary": "safe",
      "review": "./InceptionLRTArbitrum.md",
      "warnings": [],
      "factory": "",
      "upgradeableComponents": [
        {
          "entrypoint": "0xfE715358368416E01d3A961D3a037b7359735d5e",
          "implementationReviewed": "0xBf19Eead55a6B100667f04F8FBC5371E03E8ab2E"
        }
      ]
    },
    "0x7F55E509006C9Df7594C4819Ba7ebfE6EfE4854b": {
      "asset": "0x57F5E098CaD7A3D1Eed53991D4d66C45C9AF7812",
      "name": "wUSDM",
      "summary": "safe",
      "review": "./wUSDMRateProvider.md",
      "warnings": ["eoaUpgradeable"],
      "factory": "",
      "upgradeableComponents": [
        {
          "entrypoint": "0x57F5E098CaD7A3D1Eed53991D4d66C45C9AF7812",
          "implementationReviewed": "0x0369d5De7619805238540F721a85c2C859B8da10"
        }
      ]
    },
    "0x601A3bC1A24d209A2C08D2d54eC3f3aa39c3a40A": {
      "asset": "0xd3443ee1e91aF28e5FB858Fbd0D72A63bA8046E0",
      "name": "GTokenRateProvider",
      "summary": "safe",
      "review": "./GTokenRateProvider.md",
      "warnings": [],
      "factory": "",
      "upgradeableComponents": [
        {
          "entrypoint": "0xd3443ee1e91aF28e5FB858Fbd0D72A63bA8046E0",
          "implementationReviewed": "0x9093939b9bdc5322d6e2b37b62867d744c98e874"
        }
      ]
    },
    "0xf7ec24690fBCEc489E7C9A7055C04Db5C221c397": {
      "asset": "0xbC404429558292eE2D769E57d57D6E74bbd2792d",
      "name": "ERC4626RateProvider",
      "summary": "safe",
      "review": "./sUSXRateProvider.md",
      "warnings": [],
      "factory": "0xe548a29631f9E49830bE8edc22d407b2D2915F31",
      "upgradeableComponents": [
        {
          "entrypoint": "0xbC404429558292eE2D769E57d57D6E74bbd2792d",
          "implementationReviewed": "0x339B34965bD3A61025eEA3D5FDcADf75756cc0Db"
        }
      ]
    },
    "0x177862A0242acD8b5F9cc757a963c1C8883da45E": {
      "asset": "0xD9FBA68D89178e3538e708939332c79efC540179",
      "name": "ERC4626RateProvider",
      "summary": "safe",
      "review": "./statATokenLMRateProvider.md",
      "warnings": [],
      "factory": "",
      "upgradeableComponents": [
        {
          "entrypoint": "0xD9FBA68D89178e3538e708939332c79efC540179",
          "implementationReviewed": "0x9Bf9df78b1f7c76a473588c41321B5059b62981e"
        },
        {
          "entrypoint": "0x794a61358D6845594F94dc1DB02A252b5b4814aD",
          "implementationReviewed": "0x6C6c6857e2F32fcCBDb2791597350Aa034a3ce47"
        }
      ]
    },
    "0x183Ac1bCC538aa9729350f8a9C6357a268e1Bd03": {
      "asset": "0x89AEc2023f89E26Dbb7eaa7a98fe3996f9d112A8",
      "name": "ERC4626RateProvider",
      "summary": "safe",
      "review": "./statATokenLMRateProvider.md",
      "warnings": [],
      "factory": "",
      "upgradeableComponents": [
        {
          "entrypoint": "0x89AEc2023f89E26Dbb7eaa7a98fe3996f9d112A8",
          "implementationReviewed": "0x9Bf9df78b1f7c76a473588c41321B5059b62981e"
        },
        {
          "entrypoint": "0x794a61358D6845594F94dc1DB02A252b5b4814aD",
          "implementationReviewed": "0x6C6c6857e2F32fcCBDb2791597350Aa034a3ce47"
        }
      ]
    },
    "0x3a216B01db971Bf28D171C9dA44Cc8C89867697F": {
      "asset": "0xCA5d8F8a8d49439357d3CF46Ca2e720702F132b8",
      "name": "ConstantRateProvider",
      "summary": "safe",
      "review": "./GYDConstantRateProvider.md",
      "warnings": [],
      "factory": "",
      "upgradeableComponents": []
    },
    "0x72F6Da3b4bd0Ab7028F52339Ee3B1f94fffe2dD0": {
      "asset": "0xCA5d8F8a8d49439357d3CF46Ca2e720702F132b8",
      "name": "ConstantRateProvider",
      "summary": "safe",
      "review": "./GYDConstantRateProvider.md",
      "warnings": [],
      "factory": "",
      "upgradeableComponents": []
    },
    "0x4d494eF5CB1143991F7F767567aD7f55bCfDc279": {
      "asset": "0x7751E2F4b8ae93EF6B79d86419d42FE3295A4559",
      "name": "ERC4626RateProvider",
      "summary": "safe",
      "review": "./wUSDLPaxosRateProvider.md",
      "warnings": [],
      "factory": "0xe548a29631f9e49830be8edc22d407b2d2915f31",
      "upgradeableComponents": [
        {
          "entrypoint": "0x7751E2F4b8ae93EF6B79d86419d42FE3295A4559",
          "implementationReviewed": "0x2954C85E7e2B841d0e9A9fdcC09Dac1274057D71"
        },
        {
          "entrypoint": "0x7F850b0aB1988Dd17B69aC564c1E2857949e4dEe",
          "implementationReviewed": "0xF393cf22308C3B0dE868ec125834A9F065C11CeC"
        }
      ]
    }
  },
  "avalanche": {
    "0xd6Fd021662B83bb1aAbC2006583A62Ad2Efb8d4A": {
      "asset": "0x12d8ce035c5de3ce39b1fdd4c1d5a745eaba3b8c",
      "name": "AnkrETHRateProvider",
      "summary": "safe",
      "review": "./AnkrETHRateProvider.md",
      "warnings": [],
      "factory": "",
      "upgradeableComponents": [
        {
          "entrypoint": "0x12D8CE035c5DE3Ce39B1fDD4C1d5a745EAbA3b8C",
          "implementationReviewed": "0x4d8798836b630025C5c98FEbd10a90B3D7596777"
        },
        {
          "entrypoint": "0xEf3C162450E1d08804493aA27BE60CDAa054050F",
          "implementationReviewed": "0x8ff4fb91c9FFf1F57310dE52D52d033c00523F81"
        }
      ]
    },
    "0x1bB74eC551cCd9FE416C71F904D64f42079A0a7f": {
      "asset": "0xa25eaf2906fa1a3a13edac9b9657108af7b703e3",
      "name": "GGAVAXRateProvider",
      "summary": "safe",
      "review": "./GGAVAXRateProvider.md",
      "warnings": ["donation"],
      "factory": "",
      "upgradeableComponents": [
        {
          "entrypoint": "0xA25EaF2906FA1a3a13EdAc9B9657108Af7B703e3",
          "implementationReviewed": "0xf80Eb498bBfD45f5E2d123DFBdb752677757843E"
        }
      ]
    },
    "0x13a80aBe608A054059CfB54Ef08809a05Fc07b82": {
      "asset": "0xf7d9281e8e363584973f946201b82ba72c965d27",
      "name": "YyAvaxRateProvider",
      "summary": "safe",
      "review": "./YyAvaxRateProvider.md",
      "warnings": [],
      "factory": "",
      "upgradeableComponents": [
        {
          "entrypoint": "0x4fe8C658f268842445Ae8f95D4D6D8Cfd356a8C8",
          "implementationReviewed": "0x280b6475BE9A67DF23B0EF75D00c876a74Bfc4b7"
        }
      ]
    },
    "0x9693AEea2B32452e0834C860E01C33295d2164a5": {
      "asset": "0xB88a5Ac00917a02d82c7cd6CEBd73E2852d43574",
      "name": "BalancerAMM",
      "summary": "safe",
      "review": "./sweepRateProvider.md",
      "warnings": [],
      "factory": "",
      "upgradeableComponents": [
        {
          "entrypoint": "0xB88a5Ac00917a02d82c7cd6CEBd73E2852d43574",
          "implementationReviewed": "0x8A7d9967A31fe557041519c131B355176734d907"
        }
      ]
    },
    "0x5f8147f9e4fB550C5be815C8a20013171eEFB46D": {
      "asset": "0x2b2C81e08f1Af8835a78Bb2A90AE924ACE0eA4bE",
      "name": "sAVAX Rate Provider",
      "summary": "safe",
      "review": "./LegacyReview.md",
      "warnings": ["legacy"],
      "factory": "",
      "upgradeableComponents": []
    },
    "0xD70C8AaC058E6daFe3446F78091325F9E29bcee4": {
      "asset": "0xc3344870d52688874b06d844E0C36cc39FC727F6",
      "name": "ankrAVAX Rate Provider",
      "summary": "safe",
      "review": "./LegacyReview.md",
      "warnings": ["legacy"],
      "factory": "",
      "upgradeableComponents": []
    }
  },
  "base": {
    "0xe1b1e024f4Bc01Bdde23e891E081b76a1A914ddd": {
      "asset": "0xd95ca61CE9aAF2143E81Ef5462C0c2325172E028",
      "name": "WrappedUsdPlusRateProvider",
      "summary": "safe",
      "review": "./WrappedUsdPlusRateProvider.md",
      "warnings": [],
      "factory": "",
      "upgradeableComponents": [
        {
          "entrypoint": "0xd95ca61CE9aAF2143E81Ef5462C0c2325172E028",
          "implementationReviewed": "0xE3434045a3bE5376e8d3Cf841981835996561f80"
        },
        {
          "entrypoint": "0xB79DD08EA68A908A97220C76d19A6aA9cBDE4376",
          "implementationReviewed": "0x441Df98011aD427C5692418999ba2150e6d84277"
        },
        {
          "entrypoint": "0x7cb1B38591021309C64f451859d79312d8Ca2789",
          "implementationReviewed": "0x083f016e9928a3eaa3aca0ff9f4e4ded5db3b4b7"
        },
        {
          "entrypoint": "0x8ab9012D1BfF1b62c2ad82AE0106593371e6b247",
          "implementationReviewed": "0x292F13d4BfD6f6aE0Bf8Be981bcC44eC4850e5E9"
        }
      ]
    },
    "0xeC0C14Ea7fF20F104496d960FDEBF5a0a0cC14D0": {
      "asset": "0x99aC4484e8a1dbd6A185380B3A811913Ac884D87",
      "name": "DSRBalancerRateProviderAdapter",
      "summary": "safe",
      "review": "./DSRRateProvider.md",
      "warnings": [],
      "factory": "",
      "upgradeableComponents": []
    },
    "0x4467Ab7BC794bb3929d77e826328BD378bf5392F": {
      "asset": "0x4EA71A20e655794051D1eE8b6e4A3269B13ccaCc",
      "name": "ERC4626RateProvider",
      "summary": "safe",
      "review": "./statATokenLMRateProvider.md",
      "warnings": [],
      "factory": "",
      "upgradeableComponents": [
        {
          "entrypoint": "0x4EA71A20e655794051D1eE8b6e4A3269B13ccaCc",
          "implementationReviewed": "0xF1Cd4193bbc1aD4a23E833170f49d60f3D35a621"
        },
        {
          "entrypoint": "0xA238Dd80C259a72e81d7e4664a9801593F98d1c5",
          "implementationReviewed": "0xE9547fc44C271dBddf94D8E20b46836B87DA6789"
        }
      ]
    },
    "0x3786a6CAAB433f5dfE56503207DF31DF87C5b5C1": {
      "asset": "0x2Ae3F1Ec7F1F5012CFEab0185bfc7aa3cf0DEc22",
      "name": "cbETH Rate Provider",
      "summary": "safe",
      "review": "./ChainLinkRateProvider.md",
      "warnings": ["chainlink"],
      "factory": "0x0A973B6DB16C2ded41dC91691Cc347BEb0e2442B",
      "upgradeableComponents": []
    },
    "0x5a7A419C59eAAdec8Dc00bc93ac95612e6e154Cf": {
      "asset": "0x04C0599Ae5A44757c0af6F9eC3b93da8976c150A",
      "name": "weETH Rate Provider",
      "summary": "safe",
      "review": "./ChainLinkRateProvider.md",
      "warnings": ["chainlink"],
      "factory": "0x0A973B6DB16C2ded41dC91691Cc347BEb0e2442B",
      "upgradeableComponents": []
    },
    "0x039f7205C2cBa4535C2575123Ac3D657263892c4": {
      "asset": "0xB6fe221Fe9EeF5aBa221c348bA20A1Bf5e73624c",
      "name": "rETH RocketPool Rate Provider",
      "summary": "safe",
      "review": "./LegacyReview.md",
      "warnings": ["legacy"],
      "factory": "",
      "upgradeableComponents": []
    }
  },
  "ethereum": {
    "0x1aCB59d7c5D23C0310451bcd7bA5AE46d18c108C": {
      "asset": "0xF1617882A71467534D14EEe865922de1395c9E89",
      "name": "asETHRateProvider",
      "summary": "safe",
      "review": "./asETHRateProvider.md",
      "warnings": ["donation"],
      "factory": "0xFC541f8d8c5e907E236C8931F0Df9F58e0C259Ec",
      "upgradeableComponents": [
        {
          "entrypoint": "0xF1617882A71467534D14EEe865922de1395c9E89",
          "implementationReviewed": "0xD9F64Ee3DD6F552c1BcfC8862dbD130bc6697a66"
        },
        {
          "entrypoint": "0xFC87753Df5Ef5C368b5FBA8D4C5043b77e8C5b39",
          "implementationReviewed": "0x5f898DC62d699ecBeD578E4A9bEf46009EA8424b"
        }
      ]
    },
    "0x2c3b8c5e98A6e89AAAF21Deebf5FF9d08c4A9FF7": {
      "asset": "0xF1376bceF0f78459C0Ed0ba5ddce976F1ddF51F4",
      "name": "BalancerRateProxy",
      "summary": "safe",
      "review": "./BalancerRateProxy_uniETH.md",
      "warnings": ["donation"],
      "factory": "",
      "upgradeableComponents": [
        {
          "entrypoint": "0x4beFa2aA9c305238AA3E0b5D17eB20C045269E9d",
          "implementationReviewed": "0x9Ba573D531b45521a4409f3D3e1bC0d7dfF7C757"
        }
      ]
    },
    "0xAAE054B9b822554dd1D9d1F48f892B4585D3bbf0": {
      "asset": "0xA35b1B31Ce002FBF2058D22F30f95D405200A15b",
      "name": "ETHxRateProvider",
      "summary": "safe",
      "review": "./ETHxRateProvider.md",
      "warnings": [],
      "factory": "",
      "upgradeableComponents": [
        {
          "entrypoint": "0xcf5EA1b38380f6aF39068375516Daf40Ed70D299",
          "implementationReviewed": "0x9dceaeB1C035C1427E64E6c6fEC61F816e0d0FF5"
        }
      ]
    },
    "0xA6aeD7922366611953546014A3f9e93f058756a2": {
      "asset": "0x93ef1Ea305D11A9b2a3EbB9bB4FCc34695292E7d",
      "name": "QueenRateProvider",
      "summary": "safe",
      "review": "./QueenRateProvider.md",
      "warnings": ["donation"],
      "factory": "",
      "upgradeableComponents": []
    },
    "0x67560A970FFaB46D65cB520dD3C2fF4E684f29c2": {
      "asset": "0xC4cafEFBc3dfeA629c589728d648CB6111DB3136",
      "name": "TBYRateProvider",
      "summary": "safe",
      "review": "./TBYRateProvider.md",
      "warnings": [],
      "factory": "0x97390050B63eb56C0e39bB0D8d364333Eb3AFD12",
      "upgradeableComponents": []
    },
    "0xDceC4350d189Ea7e1DD2C9BDa63cB0e0Ae34b81F": {
      "asset": "0x8dc5BE35672D650bc8A176A4bafBfC33555D80AC",
      "name": "TBYRateProvider",
      "summary": "safe",
      "review": "./TBYRateProvider.md",
      "warnings": [],
      "factory": "0x97390050B63eb56C0e39bB0D8d364333Eb3AFD12",
      "upgradeableComponents": []
    },
    "0xc7177B6E18c1Abd725F5b75792e5F7A3bA5DBC2c": {
      "asset": "0x83F20F44975D03b1b09e64809B757c47f942BEeA",
      "name": "SavingsDAIRateProvider",
      "summary": "safe",
      "review": "./SavingsDAIRateProvider.md",
      "warnings": [],
      "factory": "",
      "upgradeableComponents": []
    },
    "0xd8689E8740C23d73136744817347fd6aC464E842": {
      "asset": "0xaF4ce7CD4F8891ecf1799878c3e9A35b8BE57E09",
      "name": "wUSDKRateProvider",
      "summary": "safe",
      "review": "./wUSDKRateProvider.md",
      "warnings": ["donation"],
      "factory": "",
      "upgradeableComponents": []
    },
    "0x4b697C8c3220FcBdd02DFFa46db5a896ae7a0843": {
      "asset": "0xf33687811f3ad0cd6b48dd4b39f9f977bd7165a2",
      "name": "TruMaticRateProvider",
      "summary": "safe",
      "review": "./TruMaticRateProvider.md",
      "warnings": ["donation"],
      "factory": "",
      "upgradeableComponents": [
        {
          "entrypoint": "0x4b697C8c3220FcBdd02DFFa46db5a896ae7a0843",
          "implementationReviewed": "0x6e8135b003F288aA4009D948e9646588861C5575"
        },
        {
          "entrypoint": "0xA43A7c62D56dF036C187E1966c03E2799d8987ed",
          "implementationReviewed": "0x2a9fD373Ed3Ce392bb5ad8Ee146CFAB66c9fAEae"
        },
        {
          "entrypoint": "0xeA077b10A0eD33e4F68Edb2655C18FDA38F84712",
          "implementationReviewed": "0xf98864DA30a5bd657B13e70A57f5718aBf7BAB31"
        },
        {
          "entrypoint": "0x5e3Ef299fDDf15eAa0432E6e66473ace8c13D908",
          "implementationReviewed": "0xbA9Ac3C9983a3e967f0f387c75cCbD38Ad484963"
        }
      ]
    },
    "0xf518f2EbeA5df8Ca2B5E9C7996a2A25e8010014b": {
      "asset": "0x24Ae2dA0f361AA4BE46b48EB19C91e02c5e4f27E",
      "name": "MevEthRateProvider",
      "summary": "safe",
      "review": "./MevEthRateProvider.md",
      "warnings": ["donation"],
      "factory": "",
      "upgradeableComponents": []
    },
    "0xCd5fE23C85820F7B72D0926FC9b05b43E359b7ee": {
      "asset": "0xCd5fE23C85820F7B72D0926FC9b05b43E359b7ee",
      "name": "WeETH",
      "summary": "safe",
      "review": "./WeETH.md",
      "warnings": [],
      "factory": "",
      "upgradeableComponents": [
        {
          "entrypoint": "0xCd5fE23C85820F7B72D0926FC9b05b43E359b7ee",
          "implementationReviewed": "0xe629ee84C1Bd9Ea9c677d2D5391919fCf5E7d5D9"
        },
        {
          "entrypoint": "0x308861A430be4cce5502d0A12724771Fc6DaF216",
          "implementationReviewed": "0x4D784Aa9eacc108ea5A326747870897f88d93860"
        },
        {
          "entrypoint": "0x35fA164735182de50811E8e2E824cFb9B6118ac2",
          "implementationReviewed": "0x1B47A665364bC15C28B05f449B53354d0CefF72f"
        },
        {
          "entrypoint": "0x3d320286E014C3e1ce99Af6d6B00f0C1D63E3000",
          "implementationReviewed": "0x047A7749AD683C2Fd8A27C7904Ca8dD128F15889"
        },
        {
          "entrypoint": "0x0EF8fa4760Db8f5Cd4d993f3e3416f30f942D705",
          "implementationReviewed": "0x9D6fC3cBaaD0ef36b2B3a4b4b311C9dd267a4aeA"
        },
        {
          "entrypoint": "0x57AaF0004C716388B21795431CD7D5f9D3Bb6a41",
          "implementationReviewed": "0x698cB4508F13Cc12aAD36D2B64413C302B781d9A"
        }
      ]
    },
    "0x8023518b2192FB5384DAdc596765B3dD1cdFe471": {
      "asset": "0xf1C9acDc66974dFB6dEcB12aA385b9cD01190E38",
      "name": "PriceFeed",
      "summary": "safe",
      "review": "./osEthRateProvider.md",
      "warnings": [],
      "factory": "",
      "upgradeableComponents": []
    },
    "0x387dBc0fB00b26fb085aa658527D5BE98302c84C": {
      "asset": "0xbf5495Efe5DB9ce00f80364C8B423567e58d2110",
      "name": "BalancerRateProvider",
      "summary": "safe",
      "review": "ezETHRateProvider.md",
      "warnings": ["donation"],
      "factory": "",
      "upgradeableComponents": [
        {
          "entrypoint": "0x387dBc0fB00b26fb085aa658527D5BE98302c84C",
          "implementationReviewed": "0x9284cEFf248315377e782df0666EE9832E119508"
        },
        {
          "entrypoint": "0xbf5495Efe5DB9ce00f80364C8B423567e58d2110",
          "implementationReviewed": "0x1e756B7bCca7B26FB9D85344B3525F5559bbacb0"
        },
        {
          "entrypoint": "0x74a09653A083691711cF8215a6ab074BB4e99ef5",
          "implementationReviewed": "0x18Ac4D26ACD4c5C4FE98C9098D2E5e1e501A042a"
        },
        {
          "entrypoint": "0x4994EFc62101A9e3F885d872514c2dC7b3235849",
          "implementationReviewed": "0x09aA40B6e0e768a04d650302e1879DCED6b7666E"
        },
        {
          "entrypoint": "0x5a12796f7e7EBbbc8a402667d266d2e65A814042",
          "implementationReviewed": "0x5a12796f7e7EBbbc8a402667d266d2e65A814042"
        },
        {
          "entrypoint": "0xbAf5f3A05BD7Af6f3a0BBA207803bf77e2657c8F",
          "implementationReviewed": "0xceEa4f26924F2CF55f59A560d6F323241728019a"
        },
        {
          "entrypoint": "0x0B1981a9Fcc24A445dE15141390d3E46DA0e425c",
          "implementationReviewed": "0xceEa4f26924F2CF55f59A560d6F323241728019a"
        }
      ]
    },
    "0x746df66bc1Bb361b9E8E2a794C299c3427976e6C": {
      "asset": "0xA1290d69c65A6Fe4DF752f95823fae25cB99e5A7",
      "name": "RsETHRateProvider",
      "summary": "safe",
      "review": "rsETHRateProvider.md",
      "warnings": ["donation"],
      "factory": "",
      "upgradeableComponents": [
        {
          "entrypoint": "0x349A73444b1a310BAe67ef67973022020d70020d",
          "implementationReviewed": "0xf1bed40dbee8fc0f324fa06322f2bbd62d11c97d"
        },
        {
          "entrypoint": "0x947Cb49334e6571ccBFEF1f1f1178d8469D65ec7",
          "implementationReviewed": "0x8d9cd771c51b7f6217e0000c1c735f05adbe6594"
        },
        {
          "entrypoint": "0xA1290d69c65A6Fe4DF752f95823fae25cB99e5A7",
          "implementationReviewed": "0x8e2fe2f55f295f3f141213789796fa79e709ef23"
        },
        {
          "entrypoint": "0x3D08ccb47ccCde84755924ED6B0642F9aB30dFd2",
          "implementationReviewed": "0x0379e85188bc416a1d43ab04b28f38b5c63f129e"
        },
        {
          "entrypoint": "0x8546A7C8C3C537914C3De24811070334568eF427",
          "implementationReviewed": "0xd7db9604ef925af96cda6b45026be64c691c7704"
        }
      ]
    },
    "0xad4bFaFAe75ECd3fED5cFad4E4E9847Cd47A1879": {
      "asset": "0x6733F0283711F225A447e759D859a70b0c0Fd2bC",
      "name": "svETHRateProvider",
      "summary": "safe",
      "review": "sveth.md",
      "warnings": ["donation"],
      "factory": "",
      "upgradeableComponents": [
        {
          "entrypoint": "0x38D64ce1Bdf1A9f24E0Ec469C9cAde61236fB4a0",
          "implementationReviewed": "0x38D64ce1Bdf1A9f24E0Ec469C9cAde61236fB4a0"
        }
      ]
    },
    "0xFAe103DC9cf190eD75350761e95403b7b8aFa6c0": {
      "asset": "0xFAe103DC9cf190eD75350761e95403b7b8aFa6c0",
      "name": "RswETH",
      "summary": "safe",
      "review": "./rswethRateProvider.md",
      "warnings": [""],
      "factory": "",
      "upgradeableComponents": [
        {
          "entrypoint": "0xFAe103DC9cf190eD75350761e95403b7b8aFa6c0",
          "implementationReviewed": "0xcD284A617b4ED7697c2E455d95049c7Fc538785c"
        },
        {
          "entrypoint": "0xd5A73c748449a45CC7D9f21c7ed3aB9eB3D2e959",
          "implementationReviewed": "0xF00E70450EB294C6fe430c842A09796D73c28977"
        },
        {
          "entrypoint": "0x796592b2092F7E150C48643dA19Dd2F28be3333F",
          "implementationReviewed": "0x527d6db79bFf473B8DD722429bDB3B0C8b855D23"
        }
      ]
    },
    "0xD02011C6C8AEE310D0aA42AA98BFE9DCa547fCc0": {
      "asset": "0xb45ad160634c528Cc3D2926d9807104FA3157305",
      "name": "ERC4626RateProvider",
      "summary": "safe",
      "review": "./sDOLARateProvider.md",
      "warnings": ["donation"],
      "factory": "",
      "upgradeableComponents": []
    },
    "0xe3E123ED9fec48a6f40A8aC7bE9afEDDAD80F146": {
      "asset": "0xB88a5Ac00917a02d82c7cd6CEBd73E2852d43574",
      "name": "BalancerAMM",
      "summary": "safe",
      "review": "./sweepRateProvider.md",
      "warnings": [],
      "factory": "",
      "upgradeableComponents": [
        {
          "entrypoint": "0xB88a5Ac00917a02d82c7cd6CEBd73E2852d43574",
          "implementationReviewed": "0xf0604A1c725F8eeb14FF082F2275AfE0B67A32D5"
        }
      ]
    },
    "0x343281Bb5029C4b698fE736D800115ac64D5De39": {
      "asset": "0x7FA768E035F956c41d6aeaa3Bd857e7E5141CAd5",
      "name": "InstETHRateProvider",
      "summary": "safe",
      "review": "./InceptionLRTRateProvider.md",
      "warnings": ["donation"],
      "factory": "",
      "upgradeableComponents": [
        {
          "entrypoint": "0x814CC6B8fd2555845541FB843f37418b05977d8d",
          "implementationReviewed": "0xbBf7fc7036B60D1E88913bD583dC5E39957F9f17"
        },
        {
          "entrypoint": "0x7FA768E035F956c41d6aeaa3Bd857e7E5141CAd5",
          "implementationReviewed": "0xBAa61A8d8BC52f5a9256612Fab498c542188A132"
        }
      ]
    },
    "0xda3E8CD08753a05Ed4103aF28c69C47e35d6D8Da": {
      "asset": "0x862c57d48becB45583AEbA3f489696D22466Ca1b",
      "name": "ERC4626RateProvider",
      "summary": "safe",
      "review": "./statATokenLMRateProvider.md",
      "warnings": [""],
      "factory": "",
      "upgradeableComponents": [
        {
          "entrypoint": "0x862c57d48becB45583AEbA3f489696D22466Ca1b",
          "implementationReviewed": "0xc026f5dd7869e0ddc44a759ea3dec6d5cd8d996b"
        },
        {
          "entrypoint": "0x87870Bca3F3fD6335C3F4ce8392D69350B4fA4E2",
          "implementationReviewed": "0x5faab9e1adbddad0a08734be8a52185fd6558e14"
        }
      ]
    },
    "0x3fc2eada4FE8ecc835E74D295b9447B4A4475bAE": {
      "asset": "0x848107491E029AFDe0AC543779c7790382f15929",
      "name": "ERC4626RateProvider",
      "summary": "safe",
      "review": "./statATokenLMRateProvider.md",
      "warnings": [""],
      "factory": "https://etherscan.io/address/0xfc541f8d8c5e907e236c8931f0df9f58e0c259ec",
      "upgradeableComponents": [
        {
          "entrypoint": "0x848107491E029AFDe0AC543779c7790382f15929",
          "implementationReviewed": "0xc026f5dd7869e0ddc44a759ea3dec6d5cd8d996b"
        },
        {
          "entrypoint": "0x87870Bca3F3fD6335C3F4ce8392D69350B4fA4E2",
          "implementationReviewed": "0x5faab9e1adbddad0a08734be8a52185fd6558e14"
        }
      ]
    },
    "0x159aa33322918C12a08d8b83a215836781C2682F": {
      "asset": "0xDBf5E36569798D1E39eE9d7B1c61A7409a74F23A",
      "name": "ERC4626RateProvider",
      "summary": "safe",
      "review": "./statATokenLMRateProvider.md",
      "warnings": [""],
      "factory": "0xFC541f8d8c5e907E236C8931F0Df9F58e0C259Ec",
      "upgradeableComponents": [
        {
          "entrypoint": "0xDBf5E36569798D1E39eE9d7B1c61A7409a74F23A",
          "implementationReviewed": "0xc026f5dd7869e0ddc44a759ea3dec6d5cd8d996b"
        },
        {
          "entrypoint": "0x87870Bca3F3fD6335C3F4ce8392D69350B4fA4E2",
          "implementationReviewed": "0x5faab9e1adbddad0a08734be8a52185fd6558e14"
        }
      ]
    },
    "0xC29783738A475112Cafe58433Dd9D19F3a406619": {
      "asset": "0xf073bAC22DAb7FaF4a3Dd6c6189a70D54110525C",
      "name": "GenEthRateProvider",
      "summary": "safe",
      "review": "./genETHRateProvider.md",
      "warnings": [],
      "factory": "",
      "upgradeableComponents": [
        {
          "entrypoint": "0xf073bAC22DAb7FaF4a3Dd6c6189a70D54110525C",
          "implementationReviewed": "0x59114182500d834b8E41A397314C97EeE96Ee9bD"
        },
        {
          "entrypoint": "0x81b98D3a51d4aC35e0ae132b0CF6b50EA1Da2603",
          "implementationReviewed": "0xe99AD80f1367ef20e81Ad72134192358670F7bf9"
        },
        {
          "entrypoint": "0x122ee24Cb3Cc1b6B987800D3B54A68FC16910Dbf",
          "implementationReviewed": "0xB7A63a69cc0e635915e65379D2794f0b687D63EC"
        }
      ]
    },
    "0x72D07D7DcA67b8A406aD1Ec34ce969c90bFEE768": {
      "asset": "0x7f39C581F595B53c5cb19bD0b3f8dA6c935E2Ca0",
      "name": "WstETHRateProvider",
      "summary": "safe",
      "review": "./wstethRateProvider.md",
      "warnings": [],
      "factory": "",
      "upgradeableComponents": []
    },
    "0x71f80e2CfAFA5EC2F0bF12f71FA7Ea57c3D0c7Af": {
      "asset": "0xD9A442856C234a39a81a089C06451EBAa4306a72",
      "name": "pufETHRateProvider",
      "summary": "safe",
      "review": "./PufEthRateProvider.md",
      "warnings": ["donation"],
      "factory": "",
      "upgradeableComponents": [
        {
          "entrypoint": "0x71f80e2CfAFA5EC2F0bF12f71FA7Ea57c3D0c7Af",
          "implementationReviewed": "0x1025aAa9ceB206303984Af4cc831B8A792c363d0"
        },
        {
          "entrypoint": "0xD9A442856C234a39a81a089C06451EBAa4306a72",
          "implementationReviewed": "0x39Ca0a6438B6050ea2aC909Ba65920c7451305C1"
        }
      ]
    },
    "0xB3351000db2A9a3638d6bbf1c229BEFeb98377DB": {
      "asset": "0x32bd822d615A3658A68b6fDD30c2fcb2C996D678",
      "name": "MswETHRateProvider",
      "summary": "safe",
      "review": "./MagpieMswETHRateProvider.md",
      "warnings": [],
      "factory": "",
      "upgradeableComponents": [
        {
          "entrypoint": "0x32bd822d615A3658A68b6fDD30c2fcb2C996D678",
          "implementationReviewed": "0x19513d54df2e0e8432f6053f08e10907a2165d4e"
        },
        {
          "entrypoint": "0x20b70E4A1883b81429533FeD944d7957121c7CAB",
          "implementationReviewed": "0x90790a124c8a598651beb56243e92679bd012761"
        },
        {
          "entrypoint": "0x9daA893D4Dfb96F46eA879f08ca46f39DaC07767",
          "implementationReviewed": "0xfd2145b374cd9f6cc3bcde92b08e0018adc743d0"
        }
      ]
    },
    "0xCC701e2D472dFa2857Bf9AE24c263DAa39fD2C61": {
      "asset": "0x49446A0874197839D15395B908328a74ccc96Bc0",
      "name": "./MagpieMstETHRateProvider.md",
      "summary": "safe",
      "review": "./MagpieMstETHRateProvider.md",
      "warnings": [],
      "factory": "",
      "upgradeableComponents": [
        {
          "entrypoint": "0x49446A0874197839D15395B908328a74ccc96Bc0",
          "implementationReviewed": "0x50e0D2241f45DBfE071B6A05b798B028a39BF0bd"
        },
        {
          "entrypoint": "0x20b70E4A1883b81429533FeD944d7957121c7CAB",
          "implementationReviewed": "0x90790a124c8a598651beb56243e92679bd012761"
        },
        {
          "entrypoint": "0x9daA893D4Dfb96F46eA879f08ca46f39DaC07767",
          "implementationReviewed": "0xfd2145b374cd9f6cc3bcde92b08e0018adc743d0"
        }
      ]
    },
    "0x3A244e6B3cfed21593a5E5B347B593C0B48C7dA1": {
      "asset": "0x9D39A5DE30e57443BfF2A8307A4256c8797A3497",
      "name": "EthenaBalancerRateProvider",
      "summary": "safe",
      "review": "./sUSDERateProviderMainnet.md",
      "warnings": ["donation"],
      "factory": "",
      "upgradeableComponents": []
    },
    "0x033E20068Db853Fa6C077F38faa4670423FC55fF": {
      "asset": "0xA663B02CF0a4b149d2aD41910CB81e23e1c41c32",
      "name": "ERC4626RateProvider",
      "summary": "safe",
      "review": "./sFRAXRateProvider.md",
      "warnings": ["donation"],
      "factory": "",
      "upgradeableComponents": []
    },
    "0x8bC73134A736437da780570308d3b37b67174ddb": {
      "asset": "0xfa2629B9cF3998D52726994E0FcdB750224D8B9D",
      "name": "InankrETHRateProvider",
      "summary": "safe",
      "review": "./InceptionLRTRateProvider.md",
      "warnings": ["donation"],
      "factory": "",
      "upgradeableComponents": [
        {
          "entrypoint": "0x36B429439AB227fAB170A4dFb3321741c8815e55",
          "implementationReviewed": "0x540529f2CF6B0CE1cd39c65815487AfD54B61c2f"
        },
        {
          "entrypoint": "0xfa2629B9cF3998D52726994E0FcdB750224D8B9D",
          "implementationReviewed": "0xf0b06794b6B068f728481b4F44C9AD0bE42fB8aB"
        }
      ]
    },
    "0x1a8F81c256aee9C640e14bB0453ce247ea0DFE6F": {
      "asset": "0xae78736Cd615f374D3085123A210448E74Fc6393",
      "name": "RocketBalancerRETHRateProvider",
      "summary": "safe",
      "review": "./LegacyReview.md",
      "warnings": ["legacy"],
      "factory": "",
      "upgradeableComponents": []
    },
    "0x302013E7936a39c358d07A3Df55dc94EC417E3a1": {
      "asset": "0xac3E018457B222d93114458476f3E3416Abbe38F",
      "name": "sfrxETH ERC4626RateProvider",
      "summary": "safe",
      "review": "./LegacyReview.md",
      "warnings": ["legacy"],
      "factory": "",
      "upgradeableComponents": []
    },
    "0x00F8e64a8651E3479A0B20F46b1D462Fe29D6aBc": {
      "asset": "0xE95A203B1a91a908F9B9CE46459d101078c2c3cb",
      "name": "AnkrETHRateProvider",
      "summary": "safe",
      "review": "./LegacyReview.md",
      "warnings": ["legacy"],
      "factory": "",
      "upgradeableComponents": []
    },
    "0x7311E4BB8a72e7B300c5B8BDE4de6CdaA822a5b1": {
      "asset": "0xBe9895146f7AF43049ca1c1AE358B0541Ea49704",
      "name": "CbEthRateProvider",
      "summary": "safe",
      "review": "./LegacyReview.md",
      "warnings": ["legacy"],
      "factory": "",
      "upgradeableComponents": []
    },
    "0x3D40f9dd83bd404fA4047c15da494E58C3c1f1ac": {
      "asset": "0x9559Aaa82d9649C7A7b220E7c461d2E74c9a3593",
      "name": "Stafi RETHRateProvider",
      "summary": "safe",
      "review": "./LegacyReview.md",
      "warnings": ["legacy"],
      "factory": "",
      "upgradeableComponents": []
    },
    "0x3556F710c165090AAE9f98Eb62F5b04ADeF7Eaea": {
      "asset": "0x198d7387Fa97A73F05b8578CdEFf8F2A1f34Cd1F",
      "name": "wjAuraRateProvider",
      "summary": "safe",
      "review": "./LegacyReview.md",
      "warnings": ["legacy"],
      "factory": "",
      "upgradeableComponents": []
    },
    "0xf951E335afb289353dc249e82926178EaC7DEd78": {
      "asset": "0xf951E335afb289353dc249e82926178EaC7DEd78",
      "name": "swETH Rate Provider TransparentUpgradeableProxy",
      "summary": "safe",
      "review": "./LegacyReview.md",
      "warnings": ["legacy"],
      "factory": "",
      "upgradeableComponents": []
    },
    "0xdE76434352633349f119bcE523d092743fEF20E9": {
      "asset": "0xa2E3356610840701BDf5611a53974510Ae27E2e1",
      "name": "wBETH BinanceBeaconEthRateProvider",
      "summary": "safe",
      "review": "./LegacyReview.md",
      "warnings": ["legacy"],
      "factory": "",
      "upgradeableComponents": []
    },
    "0x12589A727aeFAc3fbE5025F890f1CB97c269BEc2": {
      "asset": "0x4Bc3263Eb5bb2Ef7Ad9aB6FB68be80E43b43801F",
      "name": "Bitfrost vETHRateProvider",
      "summary": "safe",
      "review": "./LegacyReview.md",
      "warnings": ["legacy"],
      "factory": "",
      "upgradeableComponents": []
    },
    "0x5F0A29e479744DcA0D3d912f87F1a6E3237A55D3": {
      "asset": "0x0Ae38f7E10A43B5b2fB064B42a2f4514cbA909ef",
      "name": "unshETHRateProvider",
      "summary": "safe",
      "review": "./LegacyReview.md",
      "warnings": ["legacy"],
      "factory": "",
      "upgradeableComponents": []
    },
    "0xd2C59781F1Db84080A0592CE83Fe265642A4a8Eb": {
      "asset": "0x80ac24aA929eaF5013f6436cdA2a7ba190f5Cc0b",
      "name": "SyrupRateProvider",
      "summary": "safe",
      "review": "./SyrupRateProvider.md",
      "warnings": ["donation"],
      "factory": "",
      "upgradeableComponents": [
        {
          "entrypoint": "0x0055c00ba4Dec5ed545A5419C4d430daDa8cb1CE",
          "implementationReviewed": "0x0055c00ba4Dec5ed545A5419C4d430daDa8cb1CE"
        },
        {
          "entrypoint": "0x804a6F5F667170F545Bf14e5DDB48C70B788390C",
          "implementationReviewed": "0x5A64417823E8382a7e8957E4411873FE758E73a8"
        },
        {
          "entrypoint": "0x6ACEb4cAbA81Fa6a8065059f3A944fb066A10fAc",
          "implementationReviewed": "0xbAD003DA1e107f537Ae2f687f5FE7a7aFFe9B241"
        },
        {
          "entrypoint": "0x4A1c3F0D9aD0b3f9dA085bEBfc22dEA54263371b",
          "implementationReviewed": "0x5b97c9dcce2693844b90cea40ba1fd15bf99eb01"
        }
      ]
    },
    "0x3f032432f239d86D36ccF01Fb0c86399a33BD004": {
      "asset": "0xfe18aE03741a5b84e39C295Ac9C856eD7991C38e",
      "name": "CDCETHBalancerRateProvider",
      "summary": "safe",
      "review": "./cdcEthRateProvider.md",
      "warnings": ["eoaUpgradeable"],
      "factory": "",
      "upgradeableComponents": []
    },
    "0x20EDB9299Ae83D9f22bE16279a4A2B422F34d020": {
      "asset": "0xBEEF69Ac7870777598A04B2bd4771c71212E6aBc",
      "name": "VaultRateOracle",
      "summary": "safe",
      "review": "./MellowRateProviders.md",
      "warnings": [],
      "factory": "",
      "upgradeableComponents": [
        {
          "entrypoint": "0xBEEF69Ac7870777598A04B2bd4771c71212E6aBc",
          "implementationReviewed": "0xaf108ae0AD8700ac41346aCb620e828c03BB8848"
        }
      ]
    },
    "0x9D09c1E832102A23215e27E85B37b139aEe95Ff4": {
      "asset": "0x84631c0d0081FDe56DeB72F6DE77abBbF6A9f93a",
      "name": "VaultRateOracle",
      "summary": "safe",
      "review": "./MellowRateProviders.md",
      "warnings": [],
      "factory": "",
      "upgradeableComponents": [
        {
          "entrypoint": "0x84631c0d0081FDe56DeB72F6DE77abBbF6A9f93a",
          "implementationReviewed": "0xaf108ae0AD8700ac41346aCb620e828c03BB8848"
        }
      ]
    },
    "0x6984F8E8ce474B69A2F32bE7dEc4d003d644B4B7": {
      "asset": "0x7a4EffD87C2f3C55CA251080b1343b605f327E3a",
      "name": "VaultRateOracle",
      "summary": "safe",
      "review": "./MellowRateProviders.md",
      "warnings": [],
      "factory": "",
      "upgradeableComponents": [
        {
          "entrypoint": "0x7a4EffD87C2f3C55CA251080b1343b605f327E3a",
          "implementationReviewed": "0xaf108ae0AD8700ac41346aCb620e828c03BB8848"
        }
      ]
    },
    "0x3A2228C7B3Bc3A32AEa9338d0A890A5EbD7bc977": {
      "asset": "0x5fD13359Ba15A84B76f7F87568309040176167cd",
      "name": "VaultRateOracle",
      "summary": "safe",
      "review": "./MellowRateProviders.md",
      "warnings": [],
      "factory": "",
      "upgradeableComponents": [
        {
          "entrypoint": "0x5fD13359Ba15A84B76f7F87568309040176167cd",
          "implementationReviewed": "0xaf108ae0AD8700ac41346aCb620e828c03BB8848"
        }
      ]
    },
    "0x34406A8Ee75B5af34F8920D1960AC6a5B33A47b6": {
      "asset": "0x8c9532a60E0E7C6BbD2B2c1303F63aCE1c3E9811",
      "name": "VaultRateOracle",
      "summary": "safe",
      "review": "./MellowRateProviders.md",
      "warnings": ["donation"],
      "factory": "",
      "upgradeableComponents": [
        {
          "entrypoint": "0x8c9532a60E0E7C6BbD2B2c1303F63aCE1c3E9811",
          "implementationReviewed": "0xaf108ae0AD8700ac41346aCb620e828c03BB8848"
        },
        {
          "entrypoint": "0x9C49a829F1D726679cB505439BbF3ed018A7e9c6",
          "implementationReviewed": "0x9C49a829F1D726679cB505439BbF3ed018A7e9c6"
        }
      ]
    },
    "0x2A2f1b8c02Dafc5359B8E0e8BFc138400CB6d3a1": {
      "asset": "0x49cd586dd9BA227Be9654C735A659a1dB08232a9",
      "name": "VaultRateOracle",
      "summary": "safe",
      "review": "./MellowRateProviders.md",
      "warnings": ["donation"],
      "factory": "",
      "upgradeableComponents": [
        {
          "entrypoint": "0x49cd586dd9BA227Be9654C735A659a1dB08232a9",
          "implementationReviewed": "0xaf108ae0AD8700ac41346aCb620e828c03BB8848"
        },
        {
          "entrypoint": "0x9C49a829F1D726679cB505439BbF3ed018A7e9c6",
          "implementationReviewed": "0x9C49a829F1D726679cB505439BbF3ed018A7e9c6"
        }
      ]
    },
    "0xEd29fBe335A0602Bf100825b533B12133FE523A3": {
      "asset": "0x68749665FF8D2d112Fa859AA293F07A622782F38",
      "name": "XAUt Tether Gold Rate Provider",
      "summary": "safe",
      "review": "./ChainLinkRateProvider.md",
      "warnings": ["chainlink"],
      "factory": "0x1311Fbc9F60359639174c1e7cC2032DbDb5Cc4d1",
      "upgradeableComponents": []
    },
    "0xc497F11326c3DE5086710EDa43354697b32c1541": {
      "asset": "0xbC404429558292eE2D769E57d57D6E74bbd2792d",
      "name": "ERC4626RateProvider",
      "summary": "safe",
      "review": "./sUSXRateProvider.md",
      "warnings": [],
      "factory": "0xFC541f8d8c5e907E236C8931F0Df9F58e0C259Ec",
      "upgradeableComponents": [
        {
          "entrypoint": "0xbC404429558292eE2D769E57d57D6E74bbd2792d",
          "implementationReviewed": "0xC80aD49191113d31fe52427c01A197106ef5EB5b"
        }
      ]
    },
    "0xF0207Ffa0b793E009DF9Df62fEE95B8FC6c93EcF": {
      "asset": "0x09db87A538BD693E9d08544577d5cCfAA6373A48",
      "name": "ynViewer",
      "summary": "safe",
      "review": "./YieldNestRateProvider.md",
      "warnings": [],
      "factory": "",
      "upgradeableComponents": [
        {
          "entrypoint": "0xF0207Ffa0b793E009DF9Df62fEE95B8FC6c93EcF",
          "implementationReviewed": "0x0365a6eF790e05EEe386B57326e5Ceaf5B10899e"
        },
        {
          "entrypoint": "0x09db87A538BD693E9d08544577d5cCfAA6373A48",
          "implementationReviewed": "0x14dc3d915107dca9ed39e29e14fbdfe4358a1346"
        },
        {
          "entrypoint": "0x8C33A1d6d062dB7b51f79702355771d44359cD7d",
          "implementationReviewed": "0xabd3a755e4eef24f862c268d21fd5235904cc811"
        },
        {
          "entrypoint": "0x144dA5E59228E9C558B8F692Dde6c48f890D0d96",
          "implementationReviewed": "0xF8A37F34a427611C4c54F82bF43230FA041d237B"
        }
      ]
    },
    "0x414aB7081D3C2d0BA75703A465744DF99c9f9B22": {
      "asset": "0x5C5b196aBE0d54485975D1Ec29617D42D9198326",
      "name": "ERC4626RateProvider",
      "summary": "safe",
      "review": "./sdeUSDRateProvider.md",
      "warnings": ["donation"],
      "factory": "0xFC541f8d8c5e907E236C8931F0Df9F58e0C259Ec",
      "upgradeableComponents": [
        {
          "entrypoint": "0x5C5b196aBE0d54485975D1Ec29617D42D9198326",
          "implementationReviewed": "0x2DA7E2D2C22338874A421BFbb76278f0a64Df746"
        }
      ]
    },
    "0x748d749c6Cd0cCA8f53F66A3A0D75a91E2978d65": {
      "asset": "0x583019fF0f430721aDa9cfb4fac8F06cA104d0B4",
      "name": "styETHRateProvider",
      "summary": "safe",
      "review": "./st-yETHRateProvider.md",
      "warnings": ["donation"],
      "factory": "",
      "upgradeableComponents": []
    },
    "0x47657094e3AF11c47d5eF4D3598A1536B394EEc4": {
      "asset": "0x47657094e3AF11c47d5eF4D3598A1536B394EEc4",
      "name": "UltraLRT",
      "summary": "safe",
      "review": "./AffineLiquidRestakingRateProvider.md",
      "warnings": ["donation"],
      "factory": "",
      "upgradeableComponents": [
        {
          "entrypoint": "0x47657094e3AF11c47d5eF4D3598A1536B394EEc4",
          "implementationReviewed": "0x0b75F2B048CA8517f6476316F872903920DCC8ef"
        }
      ]
    },
    "0x0D53bc2BA508dFdf47084d511F13Bb2eb3f8317B": {
      "asset": "0x0D53bc2BA508dFdf47084d511F13Bb2eb3f8317B",
      "name": "UltraLRT",
      "summary": "safe",
      "review": "./AffineLiquidRestakingRateProvider.md",
      "warnings": ["donation"],
      "factory": "",
      "upgradeableComponents": [
        {
          "entrypoint": "0x0D53bc2BA508dFdf47084d511F13Bb2eb3f8317B",
          "implementationReviewed": "0x0b75F2B048CA8517f6476316F872903920DCC8ef"
        }
      ]
    },
    "0x1a9DBa2dC3E82F53d040701F97DC0438d26A4320": {
      "asset": "0x5E362eb2c0706Bd1d134689eC75176018385430B",
      "name": "VaultRateOracle",
      "summary": "safe",
      "review": "./MellowRateProviders.md",
      "warnings": ["donation"],
      "factory": "",
      "upgradeableComponents": [
        {
          "entrypoint": "0x5E362eb2c0706Bd1d134689eC75176018385430B",
          "implementationReviewed": "0xe2D2E90122cb203CF1565a37ef90a256843A825A"
        }
      ]
    },
    "0x479306411084bD75b8Ce9Dd488e64f212b8336b2": {
      "asset": "0xdF217EFD8f3ecb5E837aedF203C28c1f06854017",
      "name": "ERC4626RateProvider",
      "summary": "safe",
      "review": "./stBTCRateProvider.md",
      "warnings": ["donation"],
      "factory": "0xFC541f8d8c5e907E236C8931F0Df9F58e0C259Ec",
      "upgradeableComponents": [
        {
          "entrypoint": "0xdF217EFD8f3ecb5E837aedF203C28c1f06854017",
          "implementationReviewed": "0xef96b93db617f3db5b2cf2df9aa50bd7f5cb22c4"
        },
        {
          "entrypoint": "0xAB13B8eecf5AA2460841d75da5d5D861fD5B8A39",
          "implementationReviewed": "0xd7097af27b14e204564c057c636022fae346fe60"
        }
      ]
    },
    "0xD43F5a722e8e7355D790adda4642f392Dfb820a1": {
      "asset": "0xe07f9d810a48ab5c3c914ba3ca53af14e4491e8a",
      "name": "ConstantRateProvider",
      "summary": "safe",
      "review": "./GYDConstantRateProvider.md",
      "warnings": [],
      "factory": "",
      "upgradeableComponents": []
    },
    "0xd4580a56e715F14Ed9d340Ff30147d66230d44Ba": {
      "asset": "0xC02aaA39b223FE8D0A0e5C4F27eAD9083C756Cc2",
      "name": "ERC4626RateProvider",
      "summary": "safe",
      "review": "./TokemakRateProvider.md",
      "warnings": [],
      "factory": "",
      "upgradeableComponents": []
    },
    "0x4E4C0ea425bacc68cD2Acbf1cdaa234bE9Dd8742": {
      "asset": "0xF0a949B935e367A94cDFe0F2A54892C2BC7b2131",
      "name": "PriceFeed",
      "summary": "safe",
      "review": "./AffineLiquidRestakingRateProviders.md",
      "warnings": [],
      "factory": "",
      "upgradeableComponents": [
        {
          "entrypoint": "0x4E4C0ea425bacc68cD2Acbf1cdaa234bE9Dd8742",
          "implementationReviewed": "0x8022d3b6928cBA328899C8fD29734655aDafb0f4"
        },
        {
          "entrypoint": "0xF0a949B935e367A94cDFe0F2A54892C2BC7b2131",
          "implementationReviewed": "0xCee23c4724D70Ad9F327Cc86947f690494c15D48"
        }
      ]
    },
    "0x3e47F17725628Fde5330C2310B799545ef40C93e": {
      "asset": "0xcbC632833687DacDcc7DfaC96F6c5989381f4B47",
      "name": "PriceFeed",
      "summary": "safe",
      "review": "./AffineLiquidRestakingRateProviders.md",
      "warnings": [],
      "factory": "",
      "upgradeableComponents": [
        {
          "entrypoint": "0x3e47F17725628Fde5330C2310B799545ef40C93e",
          "implementationReviewed": "0x8022d3b6928cba328899c8fd29734655adafb0f4"
        },
        {
          "entrypoint": "0xcbC632833687DacDcc7DfaC96F6c5989381f4B47",
          "implementationReviewed": "0xcee23c4724d70ad9f327cc86947f690494c15d48"
        }
      ]
    }
  },
  "fantom": {
    "0x629d4c27057915e59dd94bca8d48c6d80735b521": {
      "asset": "0xd7028092c830b5c8fce061af2e593413ebbc1fc1",
      "name": "sFTMx Rateprovider",
      "summary": "safe",
      "review": "./LegacyReview.md",
      "warnings": ["legacy"],
      "factory": "",
      "upgradeableComponents": []
    }
  },
  "fraxtal": {
    "0x3893E8e1584fF73188034D37Fc6B7d41A255E570": {
      "asset": "0xfc00000000000000000000000000000000000008",
      "name": "ChainlinkRateProvider",
      "summary": "safe",
      "review": "./FraxtalPriceFeedProvider.md",
      "warnings": [],
      "factory": "0x3f170631ed9821Ca51A59D996aB095162438DC10",
      "upgradeableComponents": [
        {
          "entrypoint": "0x1B680F4385f24420D264D78cab7C58365ED3F1FF",
          "implementationReviewed": "0x1B680F4385f24420D264D78cab7C58365ED3F1FF"
        }
      ]
    },
    "0x95eedc9d10B6964a579948Fd717D34F45E15C0C6": {
      "asset": "0x09eadcbaa812a4c076c3a6cde765dc4a22e0d775",
      "name": "ChainlinkRateProvider",
      "summary": "safe",
      "review": "./FraxtalPriceFeedProvider.md",
      "warnings": [],
      "factory": "0x3f170631ed9821Ca51A59D996aB095162438DC10",
      "upgradeableComponents": [
        {
          "entrypoint": "0xfdE8C36F32Bf32e73A1bdeb4ef3E17709674a838",
          "implementationReviewed": "0xfdE8C36F32Bf32e73A1bdeb4ef3E17709674a838"
        }
      ]
    },
    "0x761efEF0347E23e2e75907A6e2df0Bbc6d3A3F38": {
      "asset": "0xfc00000000000000000000000000000000000005",
      "name": "ChainlinkRateProvider",
      "summary": "safe",
      "review": "./FraxtalPriceFeedProvider.md",
      "warnings": [],
      "factory": "0x3f170631ed9821Ca51A59D996aB095162438DC10",
      "upgradeableComponents": [
        {
          "entrypoint": "0xEE095b7d9191603126Da584a1179BB403a027c3A",
          "implementationReviewed": "0xEE095b7d9191603126Da584a1179BB403a027c3A"
        }
      ]
    },
    "0x99D033888aCe9d8E01F793Cf85AE7d4EA56494F9": {
      "asset": "0x211cc4dd073734da055fbf44a2b4667d5e5fe5d2",
      "name": "ChainlinkRateProvider",
      "summary": "safe",
      "review": "./FraxtalPriceFeedProvider.md",
      "warnings": [],
      "factory": "0x3f170631ed9821Ca51A59D996aB095162438DC10",
      "upgradeableComponents": [
        {
          "entrypoint": "0xd295936C8Bb465ADd1eC756a51698127CB4F4910",
          "implementationReviewed": "0xd295936C8Bb465ADd1eC756a51698127CB4F4910"
        }
      ]
    },
    "0x08e12d1a6d0F47518f05b009Bb4A24113D82f33d": {
      "asset": "0x748e54072189Ec8540cD58A078404ebFDc2aACeA",
      "name": "Api3AggregatorAdaptor",
      "summary": "safe",
      "review": "./API3RateProvider.md",
      "warnings": [],
      "factory": "",
      "upgradeableComponents": []
    }
  },
  "gnosis": {
    "0x89C80A4540A00b5270347E02e2E144c71da2EceD": {
      "asset": "0xaf204776c7245bF4147c2612BF6e5972Ee483701",
      "name": "ERC4626RateProvider",
      "summary": "safe",
      "review": "./SavingsDAIRateProviderGnosis.md",
      "warnings": ["donation", "only18decimals"],
      "factory": "",
      "upgradeableComponents": []
    },
    "0xff315299C4d3FB984b67e31F028724b6a9aEb077": {
      "asset": "0x004626A008B1aCdC4c74ab51644093b155e59A23",
      "name": "ERC4626RateProvider",
      "summary": "safe",
      "review": "./stAgEurRateProvider.md",
      "warnings": ["donation", "only18decimals"],
      "factory": "",
      "upgradeableComponents": [
        {
          "entrypoint": "0x004626A008B1aCdC4c74ab51644093b155e59A23",
          "implementationReviewed": "0x6C04c39B9E73aC91106D12F828e2E29Fd8ef1024"
        },
        {
          "entrypoint": "0x4b1E2c2762667331Bc91648052F646d1b0d35984",
          "implementationReviewed": "0x59153e939c5b4721543251ff3049Ea04c755373B"
        }
      ]
    },
    "0x09f9611FE9d24c6A518f656E925e3628A2ECDE3b": {
      "asset": "0x6C76971f98945AE98dD7d4DFcA8711ebea946eA6",
      "name": "wstETH Rate Provider",
      "summary": "safe",
      "review": "./ChainLinkRateProvider.md",
      "warnings": ["chainlink"],
      "factory": "",
      "upgradeableComponents": []
    },
    "0xE7511f6e5C593007eA8A7F52af4B066333765e03": {
      "asset": "0xcB444e90D8198415266c6a2724b7900fb12FC56E",
      "name": "EURe Rate Provider",
      "summary": "safe",
      "review": "./ChainLinkRateProvider.md",
      "warnings": ["chainlink"],
      "factory": "",
      "upgradeableComponents": []
    },
    "0x821aFE819450A359E29a5209C48f2Fa3321C8AD2": {
      "asset": "0x270bA1f35D8b87510D24F693fcCc0da02e6E4EeB",
      "name": "ERC4626RateProvider",
      "summary": "safe",
      "review": "./statATokenLMRateProvider.md",
      "warnings": [],
      "factory": "",
      "upgradeableComponents": [
        {
          "entrypoint": "0x270bA1f35D8b87510D24F693fcCc0da02e6E4EeB",
          "implementationReviewed": "0x8be473dCfA93132658821E67CbEB684ec8Ea2E74"
        },
        {
          "entrypoint": "0xb50201558B00496A145fE76f7424749556E326D8",
          "implementationReviewed": "0x5b522140fabeB6b6232336295581e63902e9b4ad"
        }
      ]
    },
    "0xdc90e2680094314CEaB45CE15100F6e02cEB7ceD": {
      "asset": "0xc791240d1f2def5938e2031364ff4ed887133c3d",
      "name": "TollgateChronicleRateProvider",
      "summary": "safe",
      "review": "./TollgateChronicleRateProvider.md",
      "warnings": [],
      "factory": "",
      "upgradeableComponents": []
    },
    "0x92320D3C8Fd6BE59b22eB0eEe330901Fe4617f33": {
      "asset": "0x5Cb9073902F2035222B9749F8fB0c9BFe5527108",
      "name": "TollgateChronicleRateProvider",
      "summary": "safe",
      "review": "./TollgateChronicleRateProvider.md",
      "warnings": [],
      "factory": "",
      "upgradeableComponents": []
    },
    "0x9B1b13afA6a57e54C03AD0428a4766C39707D272": {
      "asset": "0xF490c80aAE5f2616d3e3BDa2483E30C4CB21d1A0",
      "name": "PriceFeed",
      "summary": "safe",
      "review": "./StakewiseOsTokenRateProviders.md",
      "warnings": [],
      "factory": "",
      "upgradeableComponents": []
    },
    
    "0x5F62fd24941B585b91EB059E0ea1a7e729357511": {
      "asset": "0xf0E7eC247b918311afa054E0AEdb99d74c31b809",
      "name": "ERC4626RateProvider",
      "summary": "safe",
      "review": "./statATokenLMRateProvider.md",
      "warnings": [],
      "factory": "0x15e86be6084c6a5a8c17732d398dfbc2ec574cec",
      "upgradeableComponents": []
    }
  },
  "mode": {
    "0x054Ca7F10D555A0A34E35E6d95af9569468E40c0": {
      "asset": "0x2416092f143378750bb29b79eD961ab195CcEea5",
      "name": "Api3AggregatorAdaptor",
      "summary": "safe",
      "review": "./ezETHRateProviderMode.md",
      "warnings": [],
      "factory": "",
      "upgradeableComponents": []
    },
    "0x97e0E416dA48a0592E6ea8ac0dfD26D410Ba5C22": {
      "asset": "0x3f51c6c5927b88cdec4b61e2787f9bd0f5249138",
      "name": "Api3AggregatorAdaptor",
      "summary": "safe",
      "review": "./API3RateProvider.md",
      "warnings": [],
      "factory": "",
      "upgradeableComponents": []
    },
    "0xE91237236Bab7b39CA5CEE86F339a18C6C91F25c": {
      "asset": "0x98f96A4B34D03a2E6f225B28b8f8Cb1279562d81",
      "name": "Api3AggregatorAdaptor",
      "summary": "safe",
      "review": "./API3RateProvider.md",
      "warnings": [],
      "factory": "",
      "upgradeableComponents": []
    },
<<<<<<< HEAD
    "0xac8fae65008cbb22a27103160452418aa3c84128": {
      "asset": "0x0022228a2cc5E7eF0274A7Baa600d44da5aB5776",
      "name": "ERC4626RateProvider",
      "summary": "safe",
      "review": "./AngleStakedUSDARateProvider.md",
      "warnings": [],
      "factory": "0x0767bECE12a327A1eD896c48E843AE53a0c313E9",
      "upgradeableComponents": [
        {
        "entrypoint": "0xA61BeB4A3d02decb01039e378237032B351125B4",
        "implementationReviewed": "0x5adDc89785D75C86aB939E9e15bfBBb7Fc086A87"
        }]
=======
    "0x6Ad582604472DAdB4Af7B955388cAc6aDD6D511B": {
      "asset": "0x5A7a183B6B44Dc4EC2E3d2eF43F98C5152b1d76d",
      "name": "Api3AggregatorAdaptor",
      "summary": "safe",
      "review": "./API3RateProvider.md",
      "warnings": [],
      "factory": "",
      "upgradeableComponents": []
>>>>>>> 396aac2b
    }
  },
  "optimism": {
    "0x210ABdFD989f3eE5C08614a8f4e096Cf8408f5DF": {
      "asset": "0x5A7a183B6B44Dc4EC2E3d2eF43F98C5152b1d76d",
      "name": "inETH Rate Provider",
      "summary": "safe",
      "review": "./ChainLinkRateProvider.md",
      "warnings": ["chainlink"],
      "factory": "0x83E443EF4f9963C77bd860f94500075556668cb8",
      "upgradeableComponents": []
    },
    "0xC092E0a4f5a2AdF3CF91E27cf4B7d7917D12CA2B": {
      "asset": "0xd08C3F25862077056cb1b710937576Af899a4959",
      "name": "instETH Rate Provider",
      "summary": "safe",
      "review": "./ChainLinkRateProvider.md",
      "warnings": ["chainlink"],
      "factory": "0x83E443EF4f9963C77bd860f94500075556668cb8",
      "upgradeableComponents": []
    },
    "0xe561451322a5efC51E6f8ffa558C7482c892Bc1A": {
      "asset": "0xA348700745D249c3b49D2c2AcAC9A5AE8155F826",
      "name": "WrappedUsdPlusRateProvider",
      "summary": "safe",
      "review": "./WrappedUsdPlusRateProvider.md",
      "warnings": [],
      "factory": "",
      "upgradeableComponents": [
        {
          "entrypoint": "0xA348700745D249c3b49D2c2AcAC9A5AE8155F826",
          "implementationReviewed": "0x52A8F84672B9778632F98478B4DCfa2Efb7E3247"
        },
        {
          "entrypoint": "0x73cb180bf0521828d8849bc8CF2B920918e23032",
          "implementationReviewed": "0xB79DD08EA68A908A97220C76d19A6aA9cBDE4376"
        },
        {
          "entrypoint": "0xe80772Eaf6e2E18B651F160Bc9158b2A5caFCA65",
          "implementationReviewed": "0xcf02cf91b5ec8230d6bd26c48a8b762ce6081c0f"
        },
        {
          "entrypoint": "0xBf3FCee0E856c2aa89dc022f00D6D8159A80F011",
          "implementationReviewed": "0x98ae7F3fD47100b174014dCD143Eb43AD7acd79A"
        }
      ]
    },
    "0xBCEBb4dcdEc1c12bf7eB31bd26bc9C3b8F55C966": {
      "asset": "0x3eE6107d9C93955acBb3f39871D32B02F82B78AB",
      "name": "StErnRateProvider",
      "summary": "safe",
      "review": "./stERNRateProvider.md",
      "warnings": ["donation"],
      "factory": "",
      "upgradeableComponents": [
        {
          "entrypoint": "0xFBD08A6869D3e4EC8A21895c1e269f4b980813f0",
          "implementationReviewed": "0xfA097bD1E57d720C2f884C3DFF0B5FCE23A2B09e"
        },
        {
          "entrypoint": "0x3eE6107d9C93955acBb3f39871D32B02F82B78AB",
          "implementationReviewed": "0x3eE6107d9C93955acBb3f39871D32B02F82B78AB"
        }
      ]
    },
    "0xff368E106EA8782FaB6B2D4AD69739a60C66400E": {
      "asset": "0xB88a5Ac00917a02d82c7cd6CEBd73E2852d43574",
      "name": "BalancerAMM",
      "summary": "safe",
      "review": "./sweepRateProvider.md",
      "warnings": [],
      "factory": "",
      "upgradeableComponents": [
        {
          "entrypoint": "0xB88a5Ac00917a02d82c7cd6CEBd73E2852d43574",
          "implementationReviewed": "0x8adEa764cabd2C61E51cEb6937Fd026fA39d8E64"
        }
      ]
    },
    "0xdFa8d2b3c146b8a10B5d63CA0306AEa84B602cfb": {
      "asset": "0x4DD03dfD36548C840B563745e3FBeC320F37BA7e",
      "name": "ERC4626RateProvider",
      "summary": "safe",
      "review": "./statATokenLMRateProvider.md",
      "warnings": [],
      "factory": "",
      "upgradeableComponents": [
        {
          "entrypoint": "0x4DD03dfD36548C840B563745e3FBeC320F37BA7e",
          "implementationReviewed": "0xD792a3779D3C80bAEe8CF3304D6aEAc74bC432BE"
        },
        {
          "entrypoint": "0x794a61358D6845594F94dc1DB02A252b5b4814aD",
          "implementationReviewed": "0x03e8C5Cd5E194659b16456bb43Dd5D38886FE541"
        }
      ]
    },
    "0x3f921Ebabab0703BC06d1828D09a245e8390c263": {
      "asset": "0x035c93db04E5aAea54E6cd0261C492a3e0638b37",
      "name": "ERC4626RateProvider",
      "summary": "safe",
      "review": "./statATokenLMRateProvider.md",
      "warnings": [],
      "factory": "",
      "upgradeableComponents": [
        {
          "entrypoint": "0x035c93db04E5aAea54E6cd0261C492a3e0638b37",
          "implementationReviewed": "0xD792a3779D3C80bAEe8CF3304D6aEAc74bC432BE"
        },
        {
          "entrypoint": "0x794a61358D6845594F94dc1DB02A252b5b4814aD",
          "implementationReviewed": "0x03e8C5Cd5E194659b16456bb43Dd5D38886FE541"
        }
      ]
    },
    "0x15ACEE5F73b36762Ab1a6b7C98787b8148447898": {
      "asset": "0x2218a117083f5B482B0bB821d27056Ba9c04b1D3",
      "name": "DSRBalancerRateProviderAdapter",
      "summary": "safe",
      "review": "./DSRRateProvider.md",
      "warnings": [],
      "factory": "",
      "upgradeableComponents": []
    },
    "0x9aa3cd420f830E049e2b223D0b07D8c809C94d15": {
      "asset": "0x1F32b1c2345538c0c6f582fCB022739c4A194Ebb",
      "name": "wstETH Rate Provider",
      "summary": "safe",
      "review": "./ChainLinkRateProvider.md",
      "warnings": ["chainlink"],
      "factory": "0x83E443EF4f9963C77bd860f94500075556668cb8",
      "upgradeableComponents": []
    },
    "0xf752dd899F87a91370C1C8ac1488Aef6be687505": {
      "asset": "0x484c2D6e3cDd945a8B2DF735e079178C1036578c",
      "name": "sfrxETH Rate Provider",
      "summary": "safe",
      "review": "./ChainLinkRateProvider.md",
      "warnings": ["chainlink"],
      "factory": "0x83E443EF4f9963C77bd860f94500075556668cb8",
      "upgradeableComponents": []
    },
    "0xDe3B7eC86B67B05D312ac8FD935B6F59836F2c41": {
      "asset": "0x2Dd1B4D4548aCCeA497050619965f91f78b3b532",
      "name": "sFRAX Rate Provider",
      "summary": "safe",
      "review": "./ChainLinkRateProvider.md",
      "warnings": ["chainlink"],
      "factory": "0x83E443EF4f9963C77bd860f94500075556668cb8",
      "upgradeableComponents": []
    },
    "0x7E13b8b95d887c2326C25e71815F33Ea10A2674e": {
      "asset": "0x2Dd1B4D4548aCCeA497050619965f91f78b3b532",
      "name": "sFRAX Rate Provider Duplicate",
      "summary": "safe",
      "review": "./ChainLinkRateProvider.md",
      "warnings": ["chainlink"],
      "factory": "0x83E443EF4f9963C77bd860f94500075556668cb8",
      "upgradeableComponents": []
    },
    "0x658843BB859B7b85cEAb5cF77167e3F0a78dFE7f": {
      "asset": "0x9Bcef72be871e61ED4fBbc7630889beE758eb81D",
      "name": "rETH RocketPool Rate Provider",
      "summary": "safe",
      "review": "./LegacyReview.md",
      "warnings": ["legacy"],
      "factory": "",
      "upgradeableComponents": []
    },
    "0x97b323fc033323B66159402bcDb9D7B9DC604235": {
      "asset": "0xe05A08226c49b636ACf99c40Da8DC6aF83CE5bB3",
      "name": "ankrETH Staking Rate Provider",
      "summary": "safe",
      "review": "./LegacyReview.md",
      "warnings": ["legacy"],
      "factory": "",
      "upgradeableComponents": []
    },
    "0xef42D000a3e85C4e71C57e2C6A1E600e86f5a91B": {
      "asset": "0x5A7fACB970D094B6C7FF1df0eA68D99E6e73CBFF",
      "name": "weETH Rate Provider",
      "summary": "safe",
      "review": "./ChainLinkRateProvider.md",
      "warnings": ["chainlink"],
      "factory": "0x83E443EF4f9963C77bd860f94500075556668cb8",
      "upgradeableComponents": []
    },
    "0x1373A61449C26CC3F48C1B4c547322eDAa36eB12": {
      "asset": "0x4186BFC76E2E237523CBC30FD220FE055156b41F",
      "name": "RSETHRateReceiver",
      "summary": "safe",
      "review": "./rsETHRateProviderOptimism.md",
      "warnings": [],
      "factory": "",
      "upgradeableComponents": [
        {
          "entrypoint": "0x1373A61449C26CC3F48C1B4c547322eDAa36eB12",
          "implementationReviewed": "0x1373A61449C26CC3F48C1B4c547322eDAa36eB12"
        }
      ]
    },
    "0x52cdf016439Cf36b1c7655740BAa8216977F6487": {
      "asset": "0x57F5E098CaD7A3D1Eed53991D4d66C45C9AF7812",
      "name": "ERC4626RateProvider",
      "summary": "safe",
      "review": "./wUSDMRateProvider.md",
      "warnings": ["eoaUpgradeable"],
      "factory": "0x02a569eea6f85736E2D63C59E60d27d075E75c33",
      "upgradeableComponents": []
    }
  },
  "polygon": {
    "0x76D8B79Fb9afD4dA89913458C90B6C09676628E2": {
      "asset": "0x01d1a890D40d890d59795aFCce22F5AdbB511A3a",
      "name": "RateProvider",
      "summary": "safe",
      "review": "./RateProvider_wFRK.md",
      "warnings": ["donation"],
      "factory": "",
      "upgradeableComponents": [
        {
          "entrypoint": "0x2cb7285733A30BB08303B917A7a519C88146C6Eb",
          "implementationReviewed": "0xEdb20e3cD8C7c149Ea57fe470fb9685c4b1B8703"
        },
        {
          "entrypoint": "0x4dBA794671B891D2Ee2E3E7eA9E993026219941C",
          "implementationReviewed": "0x7714fcFe0d9C4726F6C1E3B1275C2951B9B54F65"
        },
        {
          "entrypoint": "0x0aC2E3Cd1E9b2DA91972d2363e76B5A0cE514e73",
          "implementationReviewed": "0x41d4D26F70951a2134DC862ea6248fFBE2a516bb"
        },
        {
          "entrypoint": "0x173EB1d561CcEFd8e83a3741483a8Bd76dF827Ef",
          "implementationReviewed": "0x72e923047245D2B58D87f311a2b5b487620EE60A"
        }
      ]
    },
    "0x7d10050F608c8EFFf118eDd1416D82a0EF2d7531": {
      "asset": "0x2dCa80061632f3F87c9cA28364d1d0c30cD79a19",
      "name": "ERC4626RateProvider",
      "summary": "safe",
      "review": "./statATokenLMRateProvider.md",
      "warnings": [""],
      "factory": "",
      "upgradeableComponents": [
        {
          "entrypoint": "0x2dCa80061632f3F87c9cA28364d1d0c30cD79a19",
          "implementationReviewed": "0x6a7192c55e9298874e49675a63d5ebb11ed99a66"
        },
        {
          "entrypoint": "0x794a61358D6845594F94dc1DB02A252b5b4814aD",
          "implementationReviewed": "0x1ed647b250e5b6d71dc7b25806f44c33f5658f71"
        }
      ]
    },
    "0x9977a61a6aa950044d4dcD8aA0cAb76F84ea5aCd": {
      "asset": "0x87A1fdc4C726c459f597282be639a045062c0E46",
      "name": "ERC4626RateProvider",
      "summary": "safe",
      "review": "./statATokenLMRateProvider.md",
      "warnings": [""],
      "factory": "",
      "upgradeableComponents": [
        {
          "entrypoint": "0x87A1fdc4C726c459f597282be639a045062c0E46",
          "implementationReviewed": "0x6a7192c55e9298874e49675a63d5ebb11ed99a66"
        },
        {
          "entrypoint": "0x794a61358D6845594F94dc1DB02A252b5b4814aD",
          "implementationReviewed": "0x1ed647b250e5b6d71dc7b25806f44c33f5658f71"
        }
      ]
    },
    "0x8c1944E305c590FaDAf0aDe4f737f5f95a4971B6": {
      "asset": "0x03b54A6e9a984069379fae1a4fC4dBAE93B3bCCD",
      "name": "wstETH / ETH Rate Provider",
      "summary": "unsafe",
      "review": "./ChainLinkRateProvider.md",
      "warnings": ["chainlink"],
      "factory": "0xa3b370092aeb56770B23315252aB5E16DAcBF62B",
      "upgradeableComponents": []
    },
    "0x693A9Aca2f7b699BBd3d55d980Ac8a5D7a66868B": {
      "asset": "0x03b54A6e9a984069379fae1a4fC4dBAE93B3bCCD",
      "name": "wstETH Rate Provider Duplicate",
      "summary": "safe",
      "review": "./ChainLinkRateProvider.md",
      "warnings": ["chainlink"],
      "factory": "0xa3b370092aeb56770B23315252aB5E16DAcBF62B",
      "upgradeableComponents": []
    },
    "0xeE652bbF72689AA59F0B8F981c9c90e2A8Af8d8f": {
      "asset": "0xfa68FB4628DFF1028CFEc22b4162FCcd0d45efb6",
      "name": "MaticX Rate Provider",
      "summary": "safe",
      "review": "./LegacyReview.md",
      "warnings": ["legacy"],
      "factory": "",
      "upgradeableComponents": []
    },
    "0xdEd6C522d803E35f65318a9a4d7333a22d582199": {
      "asset": "0x3A58a54C066FdC0f2D55FC9C89F0415C92eBf3C4",
      "name": "stMATIC Rate Provider",
      "summary": "safe",
      "review": "./LegacyReview.md",
      "warnings": ["legacy"],
      "factory": "",
      "upgradeableComponents": []
    },
    "0x87393BE8ac323F2E63520A6184e5A8A9CC9fC051": {
      "asset": "0xFcBB00dF1d663eeE58123946A30AB2138bF9eb2A",
      "name": "csMATIC Clay Stack Tunnel Rate Provider",
      "summary": "safe",
      "review": "./LegacyReview.md",
      "warnings": ["legacy"],
      "factory": "",
      "upgradeableComponents": []
    },
    "0x737b6ea575AD54e0c4F45c7A36Ad8c0e730aAD74": {
      "asset": "0xAF0D9D65fC54de245cdA37af3d18cbEc860A4D4b",
      "name": "wUSDR Rate Provider",
      "summary": "safe",
      "review": "./LegacyReview.md",
      "warnings": ["legacy"],
      "factory": "",
      "upgradeableComponents": []
    }
  },
  "zkevm": {
    "0xFC8d81A01deD207aD3DEB4FE91437CAe52deD0b5": {
      "asset": "0x12D8CE035c5DE3Ce39B1fDD4C1d5a745EAbA3b8C",
      "name": "AnkrETHRateProvider",
      "summary": "safe",
      "review": "./AnkrETHRateProvider.md",
      "warnings": [],
      "factory": "",
      "upgradeableComponents": [
        {
          "entrypoint": "0x12D8CE035c5DE3Ce39B1fDD4C1d5a745EAbA3b8C",
          "implementationReviewed": "0x8d98D8ec0D930078a083C7be54430D2093d3D4aB"
        },
        {
          "entrypoint": "0xEf3C162450E1d08804493aA27BE60CDAa054050F",
          "implementationReviewed": "0xd00b967296B6d8Ec266E4BA64594f892D03A4d0a"
        }
      ]
    },
    "0x4186BFC76E2E237523CBC30FD220FE055156b41F": {
      "asset": "0x8C7D118B5c47a5BCBD47cc51789558B98dAD17c5",
      "name": "RSETHRateReceiver",
      "summary": "safe",
      "review": "./rsEthRateProviderPolygonZKEVM.md",
      "warnings": ["donation"],
      "factory": "",
      "upgradeableComponents": [
        {
          "entrypoint": "0x4186BFC76E2E237523CBC30FD220FE055156b41F",
          "implementationReviewed": "0x4186BFC76E2E237523CBC30FD220FE055156b41F"
        }
      ]
    },
    "0x60b39BEC6AF8206d1E6E8DFC63ceA214A506D6c3": {
      "asset": "0xb23C20EFcE6e24Acca0Cef9B7B7aA196b84EC942",
      "name": "rETH Rate Receiver",
      "summary": "safe",
      "review": "./LegacyReview.md",
      "warnings": ["legacy"],
      "factory": "",
      "upgradeableComponents": []
    },
    "0x00346D2Fd4B2Dc3468fA38B857409BC99f832ef8": {
      "asset": "0x5D8cfF95D7A57c0BF50B30b43c7CC0D52825D4a9",
      "name": "wstETH Rate Receiver",
      "summary": "safe",
      "review": "./LegacyReview.md",
      "warnings": ["legacy"],
      "factory": "",
      "upgradeableComponents": []
    },
    "0x8c76aa5b78357e1fa104ea2bc4a219f0870251f1": {
      "asset": "0xb23C20EFcE6e24Acca0Cef9B7B7aA196b84EC942",
      "name": "rETH Rate Provider",
      "summary": "safe",
      "review": "./ChainLinkRateProvider.md",
      "warnings": ["chainlink"],
      "factory": "0x4132f7AcC9dB7A6cF7BE2Dd3A9DC8b30C7E6E6c8",
      "upgradeableComponents": []
    },
    "0x8dd590ebb702c21a41289A0a69b0C6F74bdece75": {
      "asset": "0x5D8cfF95D7A57c0BF50B30b43c7CC0D52825D4a9",
      "name": "wstETH Rate Provider",
      "summary": "safe",
      "review": "./ChainLinkRateProvider.md",
      "warnings": ["chainlink"],
      "factory": "0x4132f7AcC9dB7A6cF7BE2Dd3A9DC8b30C7E6E6c8",
      "upgradeableComponents": []
    }
  }
}<|MERGE_RESOLUTION|>--- conflicted
+++ resolved
@@ -1726,7 +1726,15 @@
       "factory": "",
       "upgradeableComponents": []
     },
-<<<<<<< HEAD
+    "0x6Ad582604472DAdB4Af7B955388cAc6aDD6D511B": {
+      "asset": "0x5A7a183B6B44Dc4EC2E3d2eF43F98C5152b1d76d",
+      "name": "Api3AggregatorAdaptor",
+      "summary": "safe",
+      "review": "./API3RateProvider.md",
+      "warnings": [],
+      "factory": "",
+      "upgradeableComponents": []
+    },
     "0xac8fae65008cbb22a27103160452418aa3c84128": {
       "asset": "0x0022228a2cc5E7eF0274A7Baa600d44da5aB5776",
       "name": "ERC4626RateProvider",
@@ -1739,16 +1747,6 @@
         "entrypoint": "0xA61BeB4A3d02decb01039e378237032B351125B4",
         "implementationReviewed": "0x5adDc89785D75C86aB939E9e15bfBBb7Fc086A87"
         }]
-=======
-    "0x6Ad582604472DAdB4Af7B955388cAc6aDD6D511B": {
-      "asset": "0x5A7a183B6B44Dc4EC2E3d2eF43F98C5152b1d76d",
-      "name": "Api3AggregatorAdaptor",
-      "summary": "safe",
-      "review": "./API3RateProvider.md",
-      "warnings": [],
-      "factory": "",
-      "upgradeableComponents": []
->>>>>>> 396aac2b
     }
   },
   "optimism": {
