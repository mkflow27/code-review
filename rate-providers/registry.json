{
  "arbitrum": {
    "0xFC8d81A01deD207aD3DEB4FE91437CAe52deD0b5": {
      "asset": "0xe05A08226c49b636ACf99c40Da8DC6aF83CE5bB3",
      "name": "AnkrETHRateProvider",
      "summary": "safe",
      "review": "./AnkrETHRateProvider.md",
      "warnings": [],
      "factory": "",
      "upgradeableComponents": [
        {
          "entrypoint": "0xe05A08226c49b636ACf99c40Da8DC6aF83CE5bB3",
          "implementationReviewed": "0x4d8798836b630025C5c98FEbd10a90B3D7596777"
        },
        {
          "entrypoint": "0xCb0006B31e6b403fEeEC257A8ABeE0817bEd7eBa",
          "implementationReviewed": "0xd00b967296B6d8Ec266E4BA64594f892D03A4d0a"
        }
      ]
    },
    "0xD438f19b1Dd47EbECc5f904d8Fd44583CbFB7c85": {
      "asset": "0xae48b7C8e096896E32D53F10d0Bf89f82ec7b987",
      "name": "BalancerRateProvider",
      "summary": "safe",
      "review": "./BalancerRateProvider_USDF.md",
      "warnings": [],
      "factory": "",
      "upgradeableComponents": [
        {
          "entrypoint": "0x80e1a981285181686a3951B05dEd454734892a09",
          "implementationReviewed": "0x038C8535269E4AdC083Ba90388f15788174d7da7"
        }
      ]
    },
    "0x2bA447d4B823338435057571bF70907F8224BB47": {
      "asset": "0xB86fb1047A955C0186c77ff6263819b37B32440D",
      "name": "WrappedUsdPlusRateProvider",
      "summary": "safe",
      "review": "./WrappedUsdPlusRateProvider.md",
      "warnings": [],
      "factory": "",
      "upgradeableComponents": [
        {
          "entrypoint": "0xB86fb1047A955C0186c77ff6263819b37B32440D",
          "implementationReviewed": "0xA7E51DF47dcd98F729a80b1C931aAC2b5194f4A0"
        },
        {
          "entrypoint": "0xe80772Eaf6e2E18B651F160Bc9158b2A5caFCA65",
          "implementationReviewed": "0x159f28F598b5C5340D6A902D34eB373D30499660"
        },
        {
          "entrypoint": "0x73cb180bf0521828d8849bc8CF2B920918e23032",
          "implementationReviewed": "0x763018d8B4c27a6Fb320CD588e2Bc355D0d3049E"
        },
        {
          "entrypoint": "0xa44dF8A8581C2cb536234E6640112fFf932ED2c4",
          "implementationReviewed": "0x45523bC29D4bCec386f548bDc295DB28483c56E8"
        }
      ]
    },
    "0x6dbF2155B0636cb3fD5359FCcEFB8a2c02B6cb51": {
      "asset": "0x6dbF2155B0636cb3fD5359FCcEFB8a2c02B6cb51",
      "name": "PlsRdntTokenV2",
      "summary": "safe",
      "review": "./PlsRdntTokenV2.md",
      "warnings": ["donation"],
      "factory": "",
      "upgradeableComponents": [
        {
          "entrypoint": "0x6dbF2155B0636cb3fD5359FCcEFB8a2c02B6cb51",
          "implementationReviewed": "0xF7eB1efc5A3fD02399aC82aa983962280324F9b7"
        }
      ]
    },
    "0xd4e96ef8eee8678dbff4d535e033ed1a4f7605b7": {
      "asset": "0xEC70Dcb4A1EFa46b8F2D97C310C9c4790ba5ffA8",
      "name": "RocketBalancerRateProvider",
      "summary": "safe",
      "review": "./rETHRateProvider.md",
      "warnings": ["donation"],
      "factory": "",
      "upgradeableComponents": [
        {
          "entrypoint": "0x1d8f8f00cfa6758d7bE78336684788Fb0ee0Fa46",
          "implementationReviewed": "0x1d8f8f00cfa6758d7bE78336684788Fb0ee0Fa46"
        }
      ]
    },
    "0xa73ec45fe405b5bfcdc0bf4cbc9014bb32a01cd2": {
      "asset": "0xEC70Dcb4A1EFa46b8F2D97C310C9c4790ba5ffA8",
      "name": "RocketBalancerRateProvider OLD",
      "summary": "unsafe",
      "review": "./rETHRateProvider.md",
      "warnings": ["donation"],
      "factory": "",
      "upgradeableComponents": []
    },
    "0x3bB6861c0Be6673809D55b9D346b6774B634a9D7": {
      "asset": "0xB88a5Ac00917a02d82c7cd6CEBd73E2852d43574",
      "name": "BalancerAMM",
      "summary": "safe",
      "review": "./sweepRateProvider.md",
      "warnings": [],
      "factory": "",
      "upgradeableComponents": [
        {
          "entrypoint": "0xB88a5Ac00917a02d82c7cd6CEBd73E2852d43574",
          "implementationReviewed": "0x19E4F40584824029Fc100c60A74BF41b43EC4976"
        }
      ]
    },
    "0xf7c5c26B574063e7b098ed74fAd6779e65E3F836": {
      "asset": "0x5979D7b546E38E414F7E9822514be443A4800529",
      "name": "ChainlinkRateProvider",
      "summary": "safe",
      "review": "./wstethRateProvider.md",
      "warnings": [],
      "factory": "",
      "upgradeableComponents": []
    },
    "0xf25484650484DE3d554fB0b7125e7696efA4ab99": {
      "asset": "0x2416092f143378750bb29b79eD961ab195CcEea5",
      "name": "xRenzoDeposit",
      "summary": "safe",
      "review": "./ezETHRateProviderArbitrum.md",
      "warnings": [],
      "factory": "",
      "upgradeableComponents": [
        {
          "entrypoint": "0x0e60fd361fF5b90088e1782e6b21A7D177d462C5",
          "implementationReviewed": "0x3E5c63644E683549055b9Be8653de26E0B4CD36E"
        },
        {
          "entrypoint": "0xc1036D6bBa2FE24c65823110B348Ee80D3386ACd",
          "implementationReviewed": "0x5665F1F7ED2dcaD5Dc4CC9B41CA90Bae9DEE1a3A"
        },
        {
          "entrypoint": "0x387dBc0fB00b26fb085aa658527D5BE98302c84C",
          "implementationReviewed": "0x9284cEFf248315377e782df0666EE9832E119508"
        }
      ]
    },
    "0x87cD462A781c0ca843EAB131Bf368328848bB6fD": {
      "asset": "0x7CFaDFD5645B50bE87d546f42699d863648251ad",
      "name": "ERC4626RateProvider",
      "summary": "safe",
      "review": "./statATokenLMRateProvider.md",
      "warnings": [],
      "factory": "",
      "upgradeableComponents": [
        {
          "entrypoint": "0x7CFaDFD5645B50bE87d546f42699d863648251ad",
          "implementationReviewed": "0x4c0633bf70fb2bb984a9eec5d9052bdea451c70a"
        },
        {
          "entrypoint": "0x794a61358D6845594F94dc1DB02A252b5b4814aD",
          "implementationReviewed": "0x03e8c5cd5e194659b16456bb43dd5d38886fe541"
        }
      ]
    },
    "0x48942B49B5bB6f3E1d43c204a3F40a4c5F696ef6": {
      "asset": "0xb165a74407fE1e519d6bCbDeC1Ed3202B35a4140",
      "name": "ERC4626RateProvider",
      "summary": "safe",
      "review": "./statATokenLMRateProvider.md",
      "warnings": [],
      "factory": "",
      "upgradeableComponents": [
        {
          "entrypoint": "0xb165a74407fE1e519d6bCbDeC1Ed3202B35a4140",
          "implementationReviewed": "0x4c0633bf70fb2bb984a9eec5d9052bdea451c70a"
        },
        {
          "entrypoint": "0x794a61358D6845594F94dc1DB02A252b5b4814aD",
          "implementationReviewed": "0x03e8c5cd5e194659b16456bb43dd5d38886fe541"
        }
      ]
    },
    "0x3A236F67Fce401D87D7215695235e201966576E4": {
      "asset": "0x211Cc4DD073734dA055fbF44a2b4667d5E5fE5d2",
      "name": "MergedAdapterWithoutRoundsSusdeRateProviderV1",
      "summary": "safe",
      "review": "./sUSDERateProvider.md",
      "warnings": [],
      "factory": "",
      "upgradeableComponents": [
        {
          "entrypoint": "0x3A236F67Fce401D87D7215695235e201966576E4",
          "implementationReviewed": "0x0e2d75D760b12ac1F2aE84CD2FF9fD13Cb632942"
        }
      ]
    },
    "0x8aa73EC870DC4a0af6b471937682a8FC3b8A21f8": {
      "asset": "0x83e1d2310Ade410676B1733d16e89f91822FD5c3",
      "name": "StakePoolRate",
      "summary": "safe",
      "review": "./jitoSOLRateProvider.md",
      "warnings": [],
      "factory": "",
      "upgradeableComponents": [
        {
          "entrypoint": "0xa5f208e072434bC67592E4C49C1B991BA79BCA46",
          "implementationReviewed": "0x621199f6beB2ba6fbD962E8A52A320EA4F6D4aA3"
        }
      ]
    },
    "0xd983d5560129475bFC210332422FAdCb4EcD09B0": {
      "asset": "0x1DEBd73E752bEaF79865Fd6446b0c970EaE7732f",
      "name": "cbETH Rate Provider",
      "summary": "safe",
      "review": "./ChainLinkRateProvider.md",
      "warnings": ["chainlink"],
      "factory": "0x5DbAd78818D4c8958EfF2d5b95b28385A22113Cd",
      "upgradeableComponents": []
    },
    "0x2237a270E87F81A30a1980422185f806e4549346": {
      "asset": "0x95aB45875cFFdba1E5f451B950bC2E42c0053f39",
      "name": "sfrxETH Rate Provider",
      "summary": "safe",
      "review": "./ChainLinkRateProvider.md",
      "warnings": ["chainlink"],
      "factory": "0x5DbAd78818D4c8958EfF2d5b95b28385A22113Cd",
      "upgradeableComponents": []
    },
    "0x320CFa1a78d37a13C5D1cA5aA51563fF6Bb0f686": {
      "asset": "0xe3b3FE7bcA19cA77Ad877A5Bebab186bEcfAD906",
      "name": "sFRAX Rate Provider",
      "summary": "safe",
      "review": "./ChainLinkRateProvider.md",
      "warnings": ["chainlink"],
      "factory": "0x5DbAd78818D4c8958EfF2d5b95b28385A22113Cd",
      "upgradeableComponents": []
    },
    "0x155a25c8C3a9353d47BCDBc3650E19d1aEa13E54": {
      "asset": "0xe3b3FE7bcA19cA77Ad877A5Bebab186bEcfAD906",
      "name": "sFRAX Rate Provider Duplicate",
      "summary": "safe",
      "review": "./ChainLinkRateProvider.md",
      "warnings": ["chainlink"],
      "factory": "0x5DbAd78818D4c8958EfF2d5b95b28385A22113Cd",
      "upgradeableComponents": []
    },
    "0x8581953084FfdDBB82fC63f30f11bDb0E7300284": {
      "asset": "0xED65C5085a18Fa160Af0313E60dcc7905E944Dc7",
      "name": "ETHx Rate Provider",
      "summary": "safe",
      "review": "./ChainLinkRateProvider.md",
      "warnings": ["chainlink"],
      "factory": "0x5DbAd78818D4c8958EfF2d5b95b28385A22113Cd",
      "upgradeableComponents": []
    },
    "0xefa422c31fc71a636c2c630d226dba4cced1073a": {
      "asset": "0xd8724322f44e5c58d7a815f542036fb17dbbf839",
      "name": "woETH Rate Provider",
      "summary": "safe",
      "review": "./ChainLinkRateProvider.md",
      "warnings": ["chainlink"],
      "factory": "0x5DbAd78818D4c8958EfF2d5b95b28385A22113Cd",
      "upgradeableComponents": []
    },
    "0xCd9e3fb32c8F258555b8292531112bBb5B87E2F4": {
      "asset": "0x35751007a407ca6feffe80b3cb397736d2cf4dbe",
      "name": "weETH Rate Provider",
      "summary": "safe",
      "review": "./ChainLinkRateProvider.md",
      "warnings": ["chainlink"],
      "factory": "0x5DbAd78818D4c8958EfF2d5b95b28385A22113Cd",
      "upgradeableComponents": []
    },
    "0xBA74737A078C05500dD98C970909e4A3b90c35C6": {
      "asset": "0xf7d4e7273E5015C96728A6b02f31C505eE184603",
      "name": "PriceFeed",
      "summary": "safe",
      "review": "./StakewiseRateProviderArbitrum.md",
      "warnings": [],
      "factory": "",
      "upgradeableComponents": [
        {
          "entrypoint": "0xBA74737A078C05500dD98C970909e4A3b90c35C6",
          "implementationReviewed": "0xBA74737A078C05500dD98C970909e4A3b90c35C6"
        }
      ]
    },
    "0x3222d3De5A9a3aB884751828903044CC4ADC627e": {
      "asset": "0x4186BFC76E2E237523CBC30FD220FE055156b41F",
      "name": "RsETHRateProvider",
      "summary": "safe",
      "review": "./rsETHRateProviderArbitrum.md",
      "warnings": ["donation"],
      "factory": "",
      "upgradeableComponents": [
        {
          "entrypoint": "0x349A73444b1a310BAe67ef67973022020d70020d",
          "implementationReviewed": "0x8B9991f89Fc31600DCE064566ccE28dC174Fb8E4"
        },
        {
          "entrypoint": "0x947Cb49334e6571ccBFEF1f1f1178d8469D65ec7",
          "implementationReviewed": "0xc5cD38d47D0c2BD7Fe18c64a50c512063DC29700"
        },
        {
          "entrypoint": "0xA1290d69c65A6Fe4DF752f95823fae25cB99e5A7",
          "implementationReviewed": "0x60FF20BACD9A647e4025Ed8b17CE30e40095A1d2"
        },
        {
          "entrypoint": "0x3D08ccb47ccCde84755924ED6B0642F9aB30dFd2",
          "implementationReviewed": "0x0379E85188BC416A1D43Ab04b28F38B5c63F129E"
        },
        {
          "entrypoint": "0x8546A7C8C3C537914C3De24811070334568eF427",
          "implementationReviewed": "0xD7DB9604EF925aF96CDa6B45026Be64C691C7704"
        }
      ]
    },
    "0x971b35225361535D04828F16442AAA54009efE1a": {
      "asset": "0x5A7a183B6B44Dc4EC2E3d2eF43F98C5152b1d76d",
      "name": "InceptionRatioFeed",
      "summary": "safe",
      "review": "./InceptionLRTArbitrum.md",
      "warnings": [],
      "factory": "",
      "upgradeableComponents": [
        {
          "entrypoint": "0xfE715358368416E01d3A961D3a037b7359735d5e",
          "implementationReviewed": "0xBf19Eead55a6B100667f04F8FBC5371E03E8ab2E"
        }
      ]
    },
    "0x57a5a0567187FF4A8dcC1A9bBa86155E355878F2": {
      "asset": "0xd08C3F25862077056cb1b710937576Af899a4959",
      "name": "InceptionRatioFeed",
      "summary": "safe",
      "review": "./InceptionLRTArbitrum.md",
      "warnings": [],
      "factory": "",
      "upgradeableComponents": [
        {
          "entrypoint": "0xfE715358368416E01d3A961D3a037b7359735d5e",
          "implementationReviewed": "0xBf19Eead55a6B100667f04F8FBC5371E03E8ab2E"
        }
      ]
    },
    "0x7F55E509006C9Df7594C4819Ba7ebfE6EfE4854b": {
      "asset": "0x57F5E098CaD7A3D1Eed53991D4d66C45C9AF7812",
      "name": "wUSDM",
      "summary": "safe",
      "review": "./wUSDMRateProvider.md",
      "warnings": ["eoaUpgradeable"],
      "factory": "",
      "upgradeableComponents": [
        {
          "entrypoint": "0x57F5E098CaD7A3D1Eed53991D4d66C45C9AF7812",
          "implementationReviewed": "0x0369d5De7619805238540F721a85c2C859B8da10"
        }
      ]
    },
    "0x601A3bC1A24d209A2C08D2d54eC3f3aa39c3a40A": {
      "asset": "0xd3443ee1e91aF28e5FB858Fbd0D72A63bA8046E0",
      "name": "GTokenRateProvider",
      "summary": "safe",
      "review": "./GTokenRateProvider.md",
      "warnings": [],
      "factory": "",
      "upgradeableComponents": [
        {
          "entrypoint": "0xd3443ee1e91aF28e5FB858Fbd0D72A63bA8046E0",
          "implementationReviewed": "0x9093939b9bdc5322d6e2b37b62867d744c98e874"
        }
      ]
    },
    "0xf7ec24690fBCEc489E7C9A7055C04Db5C221c397": {
      "asset": "0xbC404429558292eE2D769E57d57D6E74bbd2792d",
      "name": "ERC4626RateProvider",
      "summary": "safe",
      "review": "./sUSXRateProvider.md",
      "warnings": [],
      "factory": "0xe548a29631f9E49830bE8edc22d407b2D2915F31",
      "upgradeableComponents": [
        {
          "entrypoint": "0xbC404429558292eE2D769E57d57D6E74bbd2792d",
          "implementationReviewed": "0x339B34965bD3A61025eEA3D5FDcADf75756cc0Db"
        }
      ]
    },
    "0x177862A0242acD8b5F9cc757a963c1C8883da45E": {
      "asset": "0xD9FBA68D89178e3538e708939332c79efC540179",
      "name": "ERC4626RateProvider",
      "summary": "safe",
      "review": "./statATokenLMRateProvider.md",
      "warnings": [],
      "factory": "",
      "upgradeableComponents": [
        {
          "entrypoint": "0xD9FBA68D89178e3538e708939332c79efC540179",
          "implementationReviewed": "0x9Bf9df78b1f7c76a473588c41321B5059b62981e"
        },
        {
          "entrypoint": "0x794a61358D6845594F94dc1DB02A252b5b4814aD",
          "implementationReviewed": "0x6C6c6857e2F32fcCBDb2791597350Aa034a3ce47"
        }
      ]
    },
    "0x183Ac1bCC538aa9729350f8a9C6357a268e1Bd03": {
      "asset": "0x89AEc2023f89E26Dbb7eaa7a98fe3996f9d112A8",
      "name": "ERC4626RateProvider",
      "summary": "safe",
      "review": "./statATokenLMRateProvider.md",
      "warnings": [],
      "factory": "",
      "upgradeableComponents": [
        {
          "entrypoint": "0x89AEc2023f89E26Dbb7eaa7a98fe3996f9d112A8",
          "implementationReviewed": "0x9Bf9df78b1f7c76a473588c41321B5059b62981e"
        },
        {
          "entrypoint": "0x794a61358D6845594F94dc1DB02A252b5b4814aD",
          "implementationReviewed": "0x6C6c6857e2F32fcCBDb2791597350Aa034a3ce47"
        }
      ]
    },
    "0x3a216B01db971Bf28D171C9dA44Cc8C89867697F": {
      "asset": "0xCA5d8F8a8d49439357d3CF46Ca2e720702F132b8",
      "name": "ConstantRateProvider",
      "summary": "safe",
      "review": "./ConstantRateProvider.md",
      "warnings": [],
      "factory": "",
      "upgradeableComponents": []
    },
    "0x72F6Da3b4bd0Ab7028F52339Ee3B1f94fffe2dD0": {
      "asset": "0xCA5d8F8a8d49439357d3CF46Ca2e720702F132b8",
      "name": "ConstantRateProvider",
      "summary": "safe",
      "review": "./ConstantRateProvider.md",
      "warnings": [],
      "factory": "",
      "upgradeableComponents": []
    },
    "0xdcd8db2a23e21a4b9fa3d984d5a31fb554c70832": {
      "asset": "0x82af49447d8a07e3bd95bd0d56f35241523fbab1",
      "name": "ConstantRateProvider",
      "summary": "safe",
      "review": "./ConstantRateProvider.md",
      "warnings": [],
      "factory": "",
      "upgradeableComponents": []
    },
    "0x4d494eF5CB1143991F7F767567aD7f55bCfDc279": {
      "asset": "0x7751E2F4b8ae93EF6B79d86419d42FE3295A4559",
      "name": "ERC4626RateProvider",
      "summary": "safe",
      "review": "./wUSDLPaxosRateProvider.md",
      "warnings": [],
      "factory": "0xe548a29631f9e49830be8edc22d407b2d2915f31",
      "upgradeableComponents": [
        {
          "entrypoint": "0x7751E2F4b8ae93EF6B79d86419d42FE3295A4559",
          "implementationReviewed": "0x2954C85E7e2B841d0e9A9fdcC09Dac1274057D71"
        },
        {
          "entrypoint": "0x7F850b0aB1988Dd17B69aC564c1E2857949e4dEe",
          "implementationReviewed": "0xF393cf22308C3B0dE868ec125834A9F065C11CeC"
        }
      ]
    },
    "0xDA967592898c584966AAf765C1acfd09F6e1aEAA": {
      "asset": "0x7788A3538C5fc7F9c7C8A74EAC4c898fC8d87d92",
      "name": "ERC4626RateProvider",
      "summary": "safe",
      "review": "./sUSDXRateProviderReview.md",
      "warnings": [],
      "factory": "0xe548a29631f9E49830bE8edc22d407b2D2915F31",
      "upgradeableComponents": []
    },
    "0x4FEFC8A9104464671E909c6470f3A08B71130659": {
      "asset": "0xd09ACb80C1E8f2291862c4978A008791c9167003",
      "name": "tETH / wstETH Rate Provider",
      "summary": "safe",
      "review": "./ChainLinkRateProvider.md",
      "warnings": ["chainlink"],
      "factory": "0x5DbAd78818D4c8958EfF2d5b95b28385A22113Cd",
      "upgradeableComponents": []
    },
    "0xE3dF105DB16282E5ce5cDa2d15391b04A408BcCf": {
      "asset": "0x4cE13a79f45C1Be00BdABD38B764aC28C082704E",
      "name": "Wrapped Aave Arbitrum WETH",
      "summary": "safe",
      "review": "./statATokenv2RateProvider.md",
      "warnings": [""],
      "factory": "0xe548a29631f9E49830bE8edc22d407b2D2915F31",
      "upgradeableComponents": []
    },
    "0xcdAa68ce322728FE4185a60f103C194F1E2c47BC": {
      "asset": "0xD9E3Ef2c12de90E3b03F7b7E3964956a71920d40",
      "name": "Wrapped Aave Arbitrum weETH",
      "summary": "safe",
      "review": "./MarketRateTransformerRateProviders.md",
      "warnings": [""],
      "factory": "0xeC2C6184761ab7fE061130B4A7e3Da89c72F8395",
      "upgradeableComponents": []
    },
    "0xDEA44786E61fd5475B35869586737D99B5e6dB59": {
      "asset": "0x52Dc1FEeFA4f9a99221F93D79da46Ae89b8c0967",
      "name": "Wrapped Aave Arbitrum WBTC",
      "summary": "safe",
      "review": "./statATokenv2RateProvider.md",
      "warnings": [""],
      "factory": "0xe548a29631f9E49830bE8edc22d407b2D2915F31",
      "upgradeableComponents": []
    },
    "0xDAff80737b23A6E40F77Aa28957a10c9Af5dff45": {
      "asset": "0x7F6501d3B98eE91f9b9535E4b0ac710Fb0f9e0bc",
      "name": "USDCn",
      "summary": "safe",
      "review": "./statATokenv2RateProvider.md",
      "warnings": [""],
      "factory": "0xe548a29631f9E49830bE8edc22d407b2D2915F31",
      "upgradeableComponents": []
    },
    "0x9CC54cb63E61c7D5231c506e4206Eb459250D2A7": {
      "asset": "0xe98fc055c99DECD8Da0c111B090885d5d15C774E",
      "name": "Wrapped Aave Arbitrum wstETH",
      "summary": "safe",
      "review": "./MarketRateTransformerRateProviders.md",
      "warnings": [""],
      "factory": "0xeC2C6184761ab7fE061130B4A7e3Da89c72F8395",
      "upgradeableComponents": []
    },
    "0xc6B25ba4c028Cb238AB7CaC7a2ee59Ed4F1E96d4": {
      "asset": "0xa6D12574eFB239FC1D2099732bd8b5dC6306897F",
      "name": "Wrapped Aave Arbitrum USDT",
      "summary": "safe",
      "review": "./statATokenv2RateProvider.md",
      "warnings": [""],
      "factory": "0xe548a29631f9E49830bE8edc22d407b2D2915F31",
      "upgradeableComponents": []
    },
    "0x957914d31912194911365D644F008E537C0150eb": {
      "asset": "0xEAB84053B99f2ec4433F5121A1CB1524c8c998F8",
      "name": "Wrapped Aave Arbitrum LINK",
      "summary": "safe",
      "review": "./statATokenv2RateProvider.md",
      "warnings": [""],
      "factory": "0xe548a29631f9E49830bE8edc22d407b2D2915F31",
      "upgradeableComponents": []
    },
    "0xc7c5820E210dAc087faCD1692A7E66b5fEdA1C75": {
      "asset": "0xf09EDbF2655B2A56753bD60D22CeAB2AC5D04188",
      "name": "Wrapped Aave Arbitrum ARB",
      "summary": "safe",
      "review": "./statATokenv2RateProvider.md",
      "warnings": [""],
      "factory": "0xe548a29631f9E49830bE8edc22d407b2D2915F31",
      "upgradeableComponents": []
    },
    "0xbB8A61425DFE172AA3a6f882aAFaBA00B32b7d59": {
      "asset": "0xbB8A61425DFE172AA3a6f882aAFaBA00B32b7d59",
      "name": "Wrapped Aave Arbitrum ARB",
      "summary": "safe",
      "review": "./MarketRateTransformerRateProviders.md",
      "warnings": [""],
      "factory": "0xeC2C6184761ab7fE061130B4A7e3Da89c72F8395",
      "upgradeableComponents": []
    },
    "0x788dab521C4607C99F879f327894cC6fAcd217E3": {
      "asset": "0xf253BD61aEd0E9D62523eA76CD6F38B4a51dA145",
      "name": "Wrapped Aave Arbitrum DAI",
      "summary": "safe",
      "review": "./statATokenv2RateProvider.md",
      "warnings": [""],
      "factory": "0xe548a29631f9E49830bE8edc22d407b2D2915F31",
      "upgradeableComponents": []
    },
    "0x30A225b9e9989bEd9C3e473686a29C9106E4393e": {
      "asset": "0xE6D5923281c89DC989D00817387292387552d5C1",
      "name": "Wrapped Aave Arbitrum USDC",
      "summary": "safe",
      "review": "./statATokenv2RateProvider.md",
      "warnings": [""],
      "factory": "0xe548a29631f9E49830bE8edc22d407b2D2915F31",
      "upgradeableComponents": []
    },
    "0xb866b055D0F970FD48DEA5dB28FdEa5BcAE3EA67": {
      "asset": "0xD089B4cb88Dacf4e27be869A00e9f7e2E3C18193",
      "name": "Wrapped Aave Arbitrum GHO",
      "summary": "safe",
      "review": "./statATokenv2RateProvider.md",
      "warnings": [""],
      "factory": "0xe548a29631f9E49830bE8edc22d407b2D2915F31",
      "upgradeableComponents": []
    },
    "0xfa5D15F15bC1BeBf3B413d9373E27586ac799dB6": {
      "asset": "0x4ff50C17df0D1b788d021ACd85039810a1aA68A1",
      "name": "Wrapped Aave Arbitrum ezETH",
      "summary": "safe",
      "review": "./MarketRateTransformerRateProviders.md",
      "warnings": [""],
      "factory": "0xe548a29631f9E49830bE8edc22d407b2D2915F31",
      "upgradeableComponents": []
    },
    "0x998DE64cB90EdF3d205CFDB864E199fDA4d55710": {
      "asset": "0xd09ACb80C1E8f2291862c4978A008791c9167003",
      "name": "TreeHouseRateProvider",
      "summary": "safe",
      "review": "./ChainLinkRateProvider.md",
      "warnings": [],
      "factory": "0x26dEc0e6a4249F28e0f16A1a79808bF9ba308310",
      "upgradeableComponents": []
    },
    "0xb1D5c23DbfCb36864f32bc704AE4205BB9720C33": {
      "asset": "0x895e15020C3f52ddD4D8e9514eB83C39F53B1579",
      "name": "YieldFi yUSD Rate Provider",
      "summary": "safe",
      "review": "./yUSDRateProviderArbitrum.md",
      "warnings": [""],
      "factory": "",
      "upgradeableComponents": [
        {
          "entrypoint": "0xE88DA976479461080072D6461128fd401B6D4Dcb",
          "implementationReviewed": "0xfeae389573e64b4ada95a494090f2399415c8b20"
        }
      ]
    },
    "0xeAaf42989c294e2280eFbB0B0f368E806AD8cA69": {
      "asset": "0x45Df0656F8aDf017590009d2f1898eeca4F0a205",
      "name": "fluid weth rate provider",
      "summary": "safe",
      "review": "./FluidRateProviders.md",
      "warnings": [""],
      "factory": "0xe548a29631f9E49830bE8edc22d407b2D2915F31",
      "upgradeableComponents": []
    },
    "0xb0a3f194bf6dad4409e861c48cbba9f41e870be7": {
      "asset": "0xcF6C2bb97a8978321C9e207afE8A2037fa9be45C",
      "name": "OrbETHRateProvider",
      "summary": "safe",
      "review": "./OrbEthRateProvider.md",
      "warnings": [],
      "factory": "",
      "upgradeableComponents": [
        {
          "entrypoint": "0xcF6C2bb97a8978321C9e207afE8A2037fa9be45C",
          "implementationReviewed": "0x98f444794A4BBf71F419c761DC20B87D86c001F8"
        },
        {
          "entrypoint": "0x8a6e8E584b415352f7aAef2304945E1772f80378",
          "implementationReviewed": "0x9Df58696D577b864885dEbBD18625d20B514fb4e"
        }
      ]
    },
    "0x63e3ceb3aa1bdbd74e8971249da041964322e150": {
      "asset": "0x82af49447d8a07e3bd95bd0d56f35241523fbab1",
      "name": "wETH to USD Rate Provider",
      "summary": "safe",
      "review": "./ChainLinkRateProvider.md",
      "warnings": ["chainlink"],
      "factory": "0x5dbad78818d4c8958eff2d5b95b28385a22113cd",
      "upgradeableComponents": []
    }
  },
  "avalanche": {
    "0xd6Fd021662B83bb1aAbC2006583A62Ad2Efb8d4A": {
      "asset": "0x12d8ce035c5de3ce39b1fdd4c1d5a745eaba3b8c",
      "name": "AnkrETHRateProvider",
      "summary": "safe",
      "review": "./AnkrETHRateProvider.md",
      "warnings": [],
      "factory": "",
      "upgradeableComponents": [
        {
          "entrypoint": "0x12D8CE035c5DE3Ce39B1fDD4C1d5a745EAbA3b8C",
          "implementationReviewed": "0x4d8798836b630025C5c98FEbd10a90B3D7596777"
        },
        {
          "entrypoint": "0xEf3C162450E1d08804493aA27BE60CDAa054050F",
          "implementationReviewed": "0x8ff4fb91c9FFf1F57310dE52D52d033c00523F81"
        }
      ]
    },
    "0x1bB74eC551cCd9FE416C71F904D64f42079A0a7f": {
      "asset": "0xa25eaf2906fa1a3a13edac9b9657108af7b703e3",
      "name": "GGAVAXRateProvider",
      "summary": "safe",
      "review": "./GGAVAXRateProvider.md",
      "warnings": ["donation"],
      "factory": "",
      "upgradeableComponents": [
        {
          "entrypoint": "0xA25EaF2906FA1a3a13EdAc9B9657108Af7B703e3",
          "implementationReviewed": "0xf80Eb498bBfD45f5E2d123DFBdb752677757843E"
        }
      ]
    },
    "0x13a80aBe608A054059CfB54Ef08809a05Fc07b82": {
      "asset": "0xf7d9281e8e363584973f946201b82ba72c965d27",
      "name": "YyAvaxRateProvider",
      "summary": "safe",
      "review": "./YyAvaxRateProvider.md",
      "warnings": [],
      "factory": "",
      "upgradeableComponents": [
        {
          "entrypoint": "0x4fe8C658f268842445Ae8f95D4D6D8Cfd356a8C8",
          "implementationReviewed": "0x280b6475BE9A67DF23B0EF75D00c876a74Bfc4b7"
        }
      ]
    },
    "0x9693AEea2B32452e0834C860E01C33295d2164a5": {
      "asset": "0xB88a5Ac00917a02d82c7cd6CEBd73E2852d43574",
      "name": "BalancerAMM",
      "summary": "safe",
      "review": "./sweepRateProvider.md",
      "warnings": [],
      "factory": "",
      "upgradeableComponents": [
        {
          "entrypoint": "0xB88a5Ac00917a02d82c7cd6CEBd73E2852d43574",
          "implementationReviewed": "0x8A7d9967A31fe557041519c131B355176734d907"
        }
      ]
    },
    "0x5f8147f9e4fB550C5be815C8a20013171eEFB46D": {
      "asset": "0x2b2C81e08f1Af8835a78Bb2A90AE924ACE0eA4bE",
      "name": "sAVAX Rate Provider",
      "summary": "safe",
      "review": "./LegacyReview.md",
      "warnings": ["legacy"],
      "factory": "",
      "upgradeableComponents": []
    },
    "0xD70C8AaC058E6daFe3446F78091325F9E29bcee4": {
      "asset": "0xc3344870d52688874b06d844E0C36cc39FC727F6",
      "name": "ankrAVAX Rate Provider",
      "summary": "safe",
      "review": "./LegacyReview.md",
      "warnings": ["legacy"],
      "factory": "",
      "upgradeableComponents": []
    },
    "0x484ebac26a05e1feb7909243f293a4f79eef837a": {
      "asset": "0x6A02C7a974F1F13A67980C80F774eC1d2eD8f98d",
      "name": "ERC4626RateProvider",
      "summary": "safe",
      "review": "./statATokenLMRateProvider.md",
      "warnings": [],
      "factory": "",
      "upgradeableComponents": [
        {
          "entrypoint": "0x6A02C7a974F1F13A67980C80F774eC1d2eD8f98d",
          "implementationReviewed": "0xB67347196F551d1f85B7a07e64e0E47E6c9c254a"
        },
        {
          "entrypoint": "0x794a61358D6845594F94dc1DB02A252b5b4814aD",
          "implementationReviewed": "0x1f69d4700B34A1D9F92E55235df414FcC02A8306"
        }
      ]
    },
    "0x7E98951ae90fd1Fd7aF3cfe0ACA2A8a8D0FC5767": {
      "asset": "0xC509aB7bB4eDbF193b82264D499a7Fc526Cd01F4",
      "name": "ERC4626RateProvider",
      "summary": "safe",
      "review": "./statATokenLMRateProvider.md",
      "warnings": [],
      "factory": "0xfCe81cafe4b3F7e2263EFc2d907f488EBF2B238E",
      "upgradeableComponents": [
        {
          "entrypoint": "0xC509aB7bB4eDbF193b82264D499a7Fc526Cd01F4",
          "implementationReviewed": "0xB67347196F551d1f85B7a07e64e0E47E6c9c254a"
        },
        {
          "entrypoint": "0x794a61358D6845594F94dc1DB02A252b5b4814aD",
          "implementationReviewed": "0x5DFb8c777C19d3cEdcDc7398d2EeF1FB0b9b05c9"
        }
      ]
    },
    "0xd0C13867BeA969398370B2A2B9124e3b2E48743C": {
      "asset": "0xb31f66aa3c1e785363f0875a1b74e27b85fd66c7",
      "name": "ConstantRateProvider",
      "summary": "safe",
      "review": "./ConstantRateProvider.md",
      "warnings": [],
      "factory": "",
      "upgradeableComponents": []
    },
<<<<<<< HEAD
    "0x06fF8A561Eabe71554fa44C727E76fCaa731F5ef": {
      "asset": "0x3408b22d8895753C9A3e14e4222E981d4E9A599E",
      "name": "UpshiftAvalancheAUSDRateProvider.md",
      "summary": "safe",
      "review": "./UpshiftAvalancheAUSDRateProviderReview.md",
      "warnings": [],
      "factory": "",
      "upgradeableComponents": [
        {
          "entrypoint": "0x3408b22d8895753c9a3e14e4222e981d4e9a599e",
          "implementationReviewed": "0x237f498C29bb8479a7b7252FCd7Df2042f3bEB4E"
        },
        {
          "entrypoint": "0x00000000efe302beaa2b3e6e1b18d08d69a9012a",
          "implementationReviewed": "0x0000000000000D1Dd95e299c2aB8Df107Dc83aEd"
=======
    "0x358Ea83380F1a66B22A15E5F5965967Db6D75748": {
      "asset": "0xd7da0de6ef4f51d6206bf2a35fcd2030f54c3f7b",
      "name": "Aave-wAVAX ERC4626RateProvider",
      "summary": "safe",
      "review": "./statATokenv2RateProvider.md",
      "warnings": [""],
      "factory": "0xfCe81cafe4b3F7e2263EFc2d907f488EBF2B238E",
      "upgradeableComponents": [
        {
          "entrypoint": "0xd7da0de6ef4f51d6206bf2a35fcd2030f54c3f7b",
          "implementationReviewed": "0x88D2FD5B62BBf2038e2246D9B9ad24f823306FCB"
        },
        {
          "entrypoint": "0x794a61358D6845594F94dc1DB02A252b5b4814aD",
          "implementationReviewed": "0xB7467b66d86cE80CC258f28D266A18A51DB7FAC8"
        }
      ]
    },
    "0x3dc85A7d42875E086Ce1717a57c080F8Dddd1A71": {
      "asset": "0x2d324fd1ca86d90f61b0965d2db2f86d22ea4b74",
      "name": "Aave-BTC.b ERC4626RateProvider",
      "summary": "safe",
      "review": "./statATokenv2RateProvider.md",
      "warnings": [""],
      "factory": "0xfCe81cafe4b3F7e2263EFc2d907f488EBF2B238E",
      "upgradeableComponents": [
        {
          "entrypoint": "0x2d324fd1ca86d90f61b0965d2db2f86d22ea4b74",
          "implementationReviewed": "0x88D2FD5B62BBf2038e2246D9B9ad24f823306FCB"
        },
        {
          "entrypoint": "0x794a61358D6845594F94dc1DB02A252b5b4814aD",
          "implementationReviewed": "0xB7467b66d86cE80CC258f28D266A18A51DB7FAC8"
        }
      ]
    },
    "0x37C9a6Ca1124D7C6166fbdFa566575D93F398241": {
      "asset": "0xe1bFC96d95BAdCB10Ff013Cb0C9C6c737ca07009",
      "name": "Aave-USDC ERC4626RateProvider",
      "summary": "safe",
      "review": "./statATokenv2RateProvider.md",
      "warnings": [""],
      "factory": "0xfCe81cafe4b3F7e2263EFc2d907f488EBF2B238E",
      "upgradeableComponents": [
        {
          "entrypoint": "0xe1bFC96d95BAdCB10Ff013Cb0C9C6c737ca07009",
          "implementationReviewed": "0x88D2FD5B62BBf2038e2246D9B9ad24f823306FCB"
        },
        {
          "entrypoint": "0x794a61358D6845594F94dc1DB02A252b5b4814aD",
          "implementationReviewed": "0xB7467b66d86cE80CC258f28D266A18A51DB7FAC8"
        }
      ]
    },
    "0x3a053D215dA33BE9B24Dd11b2e44B22a97836Dc3": {
      "asset": "0x59933c571d200dc6A7Fd1CDa22495dB442082E34",
      "name": "Aave-USDT ERC4626RateProvider",
      "summary": "safe",
      "review": "./statATokenv2RateProvider.md",
      "warnings": [""],
      "factory": "0xfCe81cafe4b3F7e2263EFc2d907f488EBF2B238E",
      "upgradeableComponents": [
        {
          "entrypoint": "0x59933c571d200dc6A7Fd1CDa22495dB442082E34",
          "implementationReviewed": "0x88D2FD5B62BBf2038e2246D9B9ad24f823306FCB"
        },
        {
          "entrypoint": "0x794a61358D6845594F94dc1DB02A252b5b4814aD",
          "implementationReviewed": "0xB7467b66d86cE80CC258f28D266A18A51DB7FAC8"
        }
      ]
    },
    "0xcdAa68ce322728FE4185a60f103C194F1E2c47BC": {
      "asset": "0x7D0394F8898fBA73836Bf12bD606228887705895",
      "name": "Aave-sAVAX ERC4626RateProvider",
      "summary": "safe",
      "review": "./CombinedRateProvider.md",
      "warnings": [""],
      "factory": "0xeC2C6184761ab7fE061130B4A7e3Da89c72F8395",
      "upgradeableComponents": [
        {
          "entrypoint": "0x7D0394F8898fBA73836Bf12bD606228887705895",
          "implementationReviewed": "0x88D2FD5B62BBf2038e2246D9B9ad24f823306FCB"
        },
        {
          "entrypoint": "0x794a61358D6845594F94dc1DB02A252b5b4814aD",
          "implementationReviewed": "0xB7467b66d86cE80CC258f28D266A18A51DB7FAC8"
        }
      ]
    },
    "0x64a721E8BAE80983D00F96CCfA8Ed95Ec9352255": {
      "asset": "0xdFD2b2437a94108323045C282fF1916de5Ac6Af7",
      "name": "Aave-wETH ERC4626RateProvider",
      "summary": "safe",
      "review": "./statATokenv2RateProvider.md",
      "warnings": [""],
      "factory": "0xfCe81cafe4b3F7e2263EFc2d907f488EBF2B238E",
      "upgradeableComponents": [
        {
          "entrypoint": "0xdFD2b2437a94108323045C282fF1916de5Ac6Af7",
          "implementationReviewed": "0x88D2FD5B62BBf2038e2246D9B9ad24f823306FCB"
        },
        {
          "entrypoint": "0x794a61358D6845594F94dc1DB02A252b5b4814aD",
          "implementationReviewed": "0xB7467b66d86cE80CC258f28D266A18A51DB7FAC8"
        }
      ]
    },
    "0x04936CB19eFA1c0E9091922CF143d3690ED31038": {
      "asset": "0x45cf39EeB437FA95Bb9b52c0105254a6BD25D01e",
      "name": "Aave-AUSD ERC4626RateProvider",
      "summary": "safe",
      "review": "./statATokenv2RateProvider.md",
      "warnings": [""],
      "factory": "0xfCe81cafe4b3F7e2263EFc2d907f488EBF2B238E",
      "upgradeableComponents": [
        {
          "entrypoint": "0x45cf39EeB437FA95Bb9b52c0105254a6BD25D01e",
          "implementationReviewed": "0x88D2FD5B62BBf2038e2246D9B9ad24f823306FCB"
        },
        {
          "entrypoint": "0x794a61358D6845594F94dc1DB02A252b5b4814aD",
          "implementationReviewed": "0xB7467b66d86cE80CC258f28D266A18A51DB7FAC8"
        }
      ]
    },
    "0x7C0b810B445a26d6383eB29b283E49bEa0a9CD37": {
      "asset": "0xC38aD3527A4B821BF437639cBA8Bf567BFa63A13",
      "name": "Aave-DAI ERC4626RateProvider",
      "summary": "safe",
      "review": "./statATokenv2RateProvider.md",
      "warnings": [""],
      "factory": "0xfCe81cafe4b3F7e2263EFc2d907f488EBF2B238E",
      "upgradeableComponents": [
        {
          "entrypoint": "0xC38aD3527A4B821BF437639cBA8Bf567BFa63A13",
          "implementationReviewed": "0x88D2FD5B62BBf2038e2246D9B9ad24f823306FCB"
        },
        {
          "entrypoint": "0x794a61358D6845594F94dc1DB02A252b5b4814aD",
          "implementationReviewed": "0xB7467b66d86cE80CC258f28D266A18A51DB7FAC8"
        }
      ]
    },
    "0x099961a744446af57f7ea93815a69366d3ed4341": {
      "asset": "0x61933AF56431280EE4e5667133D8aF6322D64B32",
      "name": "Aave-LINK ERC4626RateProvider",
      "summary": "safe",
      "review": "./statATokenv2RateProvider.md",
      "warnings": [""],
      "factory": "0xfCe81cafe4b3F7e2263EFc2d907f488EBF2B238E",
      "upgradeableComponents": [
        {
          "entrypoint": "0x61933AF56431280EE4e5667133D8aF6322D64B32",
          "implementationReviewed": "0x88D2FD5B62BBf2038e2246D9B9ad24f823306FCB"
        },
        {
          "entrypoint": "0x794a61358D6845594F94dc1DB02A252b5b4814aD",
          "implementationReviewed": "0xB7467b66d86cE80CC258f28D266A18A51DB7FAC8"
        }
      ]
    },
    "0xe92543e2910c7c60ba56cf282bbc84c7226f97b0": {
      "asset": "0x7883978D1F322641a3AaA82Bac3b0a6Dee7A171E",
      "name": "Aave-AAVE ERC4626RateProvider",
      "summary": "safe",
      "review": "./statATokenv2RateProvider.md",
      "warnings": [""],
      "factory": "0xfCe81cafe4b3F7e2263EFc2d907f488EBF2B238E",
      "upgradeableComponents": [
        {
          "entrypoint": "0x7883978D1F322641a3AaA82Bac3b0a6Dee7A171E",
          "implementationReviewed": "0x88D2FD5B62BBf2038e2246D9B9ad24f823306FCB"
        },
        {
          "entrypoint": "0x794a61358D6845594F94dc1DB02A252b5b4814aD",
          "implementationReviewed": "0xB7467b66d86cE80CC258f28D266A18A51DB7FAC8"
        }
      ]
    },
    "0x4a93b8a90c4be95879f240fb8d3fed46ab1a51db": {
      "asset": "0x3929336Afd0BBa6FCAbB67dFB78610379C66B43B",
      "name": "Aave-FRAX ERC4626RateProvider",
      "summary": "safe",
      "review": "./statATokenv2RateProvider.md",
      "warnings": [""],
      "factory": "0xfCe81cafe4b3F7e2263EFc2d907f488EBF2B238E",
      "upgradeableComponents": [
        {
          "entrypoint": "0x3929336Afd0BBa6FCAbB67dFB78610379C66B43B",
          "implementationReviewed": "0x88D2FD5B62BBf2038e2246D9B9ad24f823306FCB"
        },
        {
          "entrypoint": "0x794a61358D6845594F94dc1DB02A252b5b4814aD",
          "implementationReviewed": "0xB7467b66d86cE80CC258f28D266A18A51DB7FAC8"
        }
      ]
    },
    "0x7DB6B5bD0E9EAC1E050544f478961830cc676d30": {
      "asset": "0x68088C91446c7bEa49ea7Dbd3B96Ce62B272DC96",
      "name": "StakeddeUSDRateProvider.md",
      "summary": "safe",
      "review": "./StakeddeUSDRateProviderReview.md",
      "warnings": [],
      "factory": "",
      "upgradeableComponents": [
        {
          "entrypoint": "0xb57b25851fe2311cc3fe511c8f10e868932e0680",
          "implementationReviewed": "0x526f100dE665F2598D25e585DbD944E706BB9e3f"
>>>>>>> 99586df0
        }
      ]
    }
  },
  "base": {
    "0x829Be222f36C6B7D48a7e1270b3c070BA2Ee98C4": {
      "asset": "0xe9F2a5F9f3c846f29066d7fB3564F8E6B6b2D65b",
      "name": "Superform USDC Rate Provider",
      "summary": "safe",
      "review": "./SuperformRateProviders.md",
      "warnings": [],
      "factory": "0xEfD3aF73d3359014f3B864d37AC672A6d3D7ff1A",
      "upgradeableComponents": []
    },
    "0xe1b1e024f4Bc01Bdde23e891E081b76a1A914ddd": {
      "asset": "0xd95ca61CE9aAF2143E81Ef5462C0c2325172E028",
      "name": "WrappedUsdPlusRateProvider",
      "summary": "safe",
      "review": "./WrappedUsdPlusRateProvider.md",
      "warnings": [],
      "factory": "",
      "upgradeableComponents": [
        {
          "entrypoint": "0xd95ca61CE9aAF2143E81Ef5462C0c2325172E028",
          "implementationReviewed": "0xE3434045a3bE5376e8d3Cf841981835996561f80"
        },
        {
          "entrypoint": "0xB79DD08EA68A908A97220C76d19A6aA9cBDE4376",
          "implementationReviewed": "0x441Df98011aD427C5692418999ba2150e6d84277"
        },
        {
          "entrypoint": "0x7cb1B38591021309C64f451859d79312d8Ca2789",
          "implementationReviewed": "0x083f016e9928a3eaa3aca0ff9f4e4ded5db3b4b7"
        },
        {
          "entrypoint": "0x8ab9012D1BfF1b62c2ad82AE0106593371e6b247",
          "implementationReviewed": "0x292F13d4BfD6f6aE0Bf8Be981bcC44eC4850e5E9"
        }
      ]
    },
    "0xeC0C14Ea7fF20F104496d960FDEBF5a0a0cC14D0": {
      "asset": "0x99aC4484e8a1dbd6A185380B3A811913Ac884D87",
      "name": "DSRBalancerRateProviderAdapter",
      "summary": "safe",
      "review": "./DSRRateProvider.md",
      "warnings": [],
      "factory": "",
      "upgradeableComponents": []
    },
    "0x4467Ab7BC794bb3929d77e826328BD378bf5392F": {
      "asset": "0x4EA71A20e655794051D1eE8b6e4A3269B13ccaCc",
      "name": "ERC4626RateProvider",
      "summary": "safe",
      "review": "./statATokenLMRateProvider.md",
      "warnings": [],
      "factory": "",
      "upgradeableComponents": [
        {
          "entrypoint": "0x4EA71A20e655794051D1eE8b6e4A3269B13ccaCc",
          "implementationReviewed": "0xF1Cd4193bbc1aD4a23E833170f49d60f3D35a621"
        },
        {
          "entrypoint": "0xA238Dd80C259a72e81d7e4664a9801593F98d1c5",
          "implementationReviewed": "0xE9547fc44C271dBddf94D8E20b46836B87DA6789"
        }
      ]
    },
    "0x3786a6CAAB433f5dfE56503207DF31DF87C5b5C1": {
      "asset": "0x2Ae3F1Ec7F1F5012CFEab0185bfc7aa3cf0DEc22",
      "name": "cbETH Rate Provider",
      "summary": "safe",
      "review": "./ChainLinkRateProvider.md",
      "warnings": ["chainlink"],
      "factory": "0x0A973B6DB16C2ded41dC91691Cc347BEb0e2442B",
      "upgradeableComponents": []
    },
    "0x5a7A419C59eAAdec8Dc00bc93ac95612e6e154Cf": {
      "asset": "0x04C0599Ae5A44757c0af6F9eC3b93da8976c150A",
      "name": "weETH Rate Provider",
      "summary": "safe",
      "review": "./ChainLinkRateProvider.md",
      "warnings": ["chainlink"],
      "factory": "0x0A973B6DB16C2ded41dC91691Cc347BEb0e2442B",
      "upgradeableComponents": []
    },
    "0x039f7205C2cBa4535C2575123Ac3D657263892c4": {
      "asset": "0xB6fe221Fe9EeF5aBa221c348bA20A1Bf5e73624c",
      "name": "rETH RocketPool Rate Provider",
      "summary": "safe",
      "review": "./LegacyReview.md",
      "warnings": ["legacy"],
      "factory": "",
      "upgradeableComponents": []
    },
    "0x5E10C2a55fB6E4C14c50C7f6B82bb28A813a4748": {
      "asset": "0x4200000000000000000000000000000000000006",
      "name": "ConstantRateProvider",
      "summary": "safe",
      "review": "./ConstantRateProvider.md",
      "warnings": [],
      "factory": "",
      "upgradeableComponents": []
    },
    "0x3e89cc86307aF44A77EB29d0c4163d515D348313": {
      "asset": "0x4200000000000000000000000000000000000006",
      "name": "ConstantRateProvider",
      "summary": "safe",
      "review": "./ConstantRateProvider.md",
      "warnings": [],
      "factory": "",
      "upgradeableComponents": []
    },
    "0x3fA516CEB5d068b60FDC0c68a3B793Fc43B88f15": {
      "asset": "0x4200000000000000000000000000000000000006",
      "name": "ConstantRateProvider",
      "summary": "safe",
      "review": "./ConstantRateProvider.md",
      "warnings": [],
      "factory": "",
      "upgradeableComponents": []
    },
    "0xd58338f102e8de2e3d9d54cc043c6d606826a790": {
      "asset": "0xcbb7c0000ab88b473b1f5afd9ef808440eed33bf",
      "name": "ConstantRateProvider",
      "summary": "safe",
      "review": "./ConstantRateProvider.md",
      "warnings": [],
      "factory": "",
      "upgradeableComponents": []
    },
    "0x4a0f0012004bc22d4fdb818b9c539e78adc0c69d": {
      "asset": "0xcbb7c0000ab88b473b1f5afd9ef808440eed33bf",
      "name": "ConstantRateProvider",
      "summary": "safe",
      "review": "./ConstantRateProvider.md",
      "warnings": [],
      "factory": "",
      "upgradeableComponents": []
    },
    "0x3b3dd5f913443bb5E70389F29c83F7DCA460CAe1": {
      "asset": "0xc1cba3fcea344f92d9239c08c0568f6f2f0ee452",
      "name": "wstETH Rate Provider",
      "summary": "safe",
      "review": "./ChainLinkRateProvider.md",
      "warnings": ["chainlink"],
      "factory": "0x0A973B6DB16C2ded41dC91691Cc347BEb0e2442B",
      "upgradeableComponents": []
    },
    "0x6ac3b3BeCE5AA61C6AB5d50ecd2D47b1f18ACe49": {
      "asset": "0x2416092f143378750bb29b79ed961ab195cceea5",
      "name": "ezETH Rate Provider",
      "summary": "safe",
      "review": "./ChainLinkRateProvider.md",
      "warnings": ["chainlink"],
      "factory": "0x0A973B6DB16C2ded41dC91691Cc347BEb0e2442B",
      "upgradeableComponents": []
    },
    "0xc11082BbDBB8AaB12d0947EEAD2c8bc28E1b3B34": {
      "asset": "0x616a4E1db48e22028f6bbf20444Cd3b8e3273738",
      "name": "Seamless USDC Rate Provider",
      "summary": "safe",
      "review": "./MorphoERC4626RateProviders.md",
      "warnings": [],
      "factory": "0xEfD3aF73d3359014f3B864d37AC672A6d3D7ff1A",
      "upgradeableComponents": []
    },
    "0x9e0926C3c5D2F42845Bf4F980F926b60323872d7": {
      "asset": "0x7BfA7C4f149E7415b73bdeDfe609237e29CBF34A",
      "name": "Spark USDC Rate Provider",
      "summary": "safe",
      "review": "./MorphoERC4626RateProviders.md",
      "warnings": [],
      "factory": "0xEfD3aF73d3359014f3B864d37AC672A6d3D7ff1A",
      "upgradeableComponents": []
    },
    "0xdCb03A77bB54E0a05D591e543FA39E9c46E8Febb": {
      "asset": "0x23479229e52Ab6aaD312D0B03DF9F33B46753B5e",
      "name": "Ionic Ecosystem USDC Rate Provider",
      "summary": "safe",
      "review": "./MorphoERC4626RateProviders.md",
      "warnings": [],
      "factory": "0xEfD3aF73d3359014f3B864d37AC672A6d3D7ff1A",
      "upgradeableComponents": []
    },
    "0xcc028cF7F8fA7986001fa7063A2E26b3094b42fd": {
      "asset": "0x5A32099837D89E3a794a44fb131CBbAD41f87a8C",
      "name": "Ionic Ecosystem WETH Rate Provider",
      "summary": "safe",
      "review": "./MorphoERC4626RateProviders.md",
      "warnings": [],
      "factory": "0xEfD3aF73d3359014f3B864d37AC672A6d3D7ff1A",
      "upgradeableComponents": []
    },
    "0x14BD1e9b30007510c2aFE3a7a8053A6DE5605d35": {
      "asset": "0xe298b938631f750DD409fB18227C4a23dCdaab9b",
      "name": "ERC4626RateProvider",
      "summary": "safe",
      "review": "./statATokenLMRateProvider.md",
      "warnings": [""],
      "factory": "0xEfD3aF73d3359014f3B864d37AC672A6d3D7ff1A",
      "upgradeableComponents": []
    },
    "0x0368b79b6A173a5aD589594E3227153D8cC7Cecc": {
      "asset": "0xC768c589647798a6EE01A91FdE98EF2ed046DBD6",
      "name": "ERC4626RateProvider",
      "summary": "safe",
      "review": "./statATokenLMRateProvider.md",
      "warnings": [""],
      "factory": "0xEfD3aF73d3359014f3B864d37AC672A6d3D7ff1A",
      "upgradeableComponents": []
    },
    "0xbF21251c74208771e25De5C08971cE586236EE89": {
      "asset": "0xFA2A03b6f4A65fB1Af64f7d935fDBf78693df9aF",
      "name": "ERC4626RateProvider",
      "summary": "safe",
      "review": "./statATokenLMRateProvider.md",
      "warnings": [],
      "factory": "",
      "upgradeableComponents": []
    },
    "0xcb1f29103F710A0A562de7f0e9DDE223D0860674": {
      "asset": "0x0830820D1A9aa1554364752d6D8F55C836871B74",
      "name": "AaveMarketRateTransformer",
      "summary": "safe",
      "review": "./MarketRateTransformerRateProviders.md",
      "warnings": [],
      "factory": "",
      "upgradeableComponents": []
    },
    "0x940748d30315276362f594ECcCb648A4f9aB7629": {
      "asset": "0x5e8B674127B321DC344c078e58BBACc3f3008962",
      "name": "AaveMarketRateTransformer",
      "summary": "safe",
      "review": "./MarketRateTransformerRateProviders.md",
      "warnings": [],
      "factory": "",
      "upgradeableComponents": []
    },
    "0xBa0Fd0f3B019e8aBA61FEA2ac4Eb56b29F6808c0": {
      "asset": "0x74D4D1D440c9679b1013999Bd91507eAa2fff651",
      "name": "ERC4626RateProvider",
      "summary": "safe",
      "review": "./statATokenLMRateProvider.md",
      "warnings": [],
      "factory": "",
      "upgradeableComponents": []
    },
    "0xFF4B2CE4131E0Fb6b8A40447B4dF96Bdc83f759a": {
      "asset": "0xF8F10f39116716e89498c1c5E94137ADa11b2BC7",
      "name": "AaveMarketRateTransformer",
      "summary": "safe",
      "review": "./MarketRateTransformerRateProviders.md",
      "warnings": [],
      "factory": "",
      "upgradeableComponents": []
    },
    "0x84394fa6a39bdff63b255622da362b113c690267": {
      "asset": "0x5875eEE11Cf8398102FdAd704C9E96607675467a",
      "name": "SavingsUSDSRateProvider",
      "summary": "safe",
      "review": "./sUSDSBaseRateProvider.md",
      "warnings": [],
      "factory": "",
      "upgradeableComponents": [
        {
          "entrypoint": "0xa3931d71877C0E7a3148CB7Eb4463524FEc27fbD",
          "implementationReviewed": "0x4e7991e5C547ce825BdEb665EE14a3274f9F61e0"
        }
      ]
    },
    "0xD47c15CDD7c734db321F07CB9AB1f852aE9A0b83": {
      "asset": "0x895e15020C3f52ddD4D8e9514eB83C39F53B1579",
      "name": "YieldFi yUSD Rate Provider",
      "summary": "safe",
      "review": "./yUSDRateProviderBase.md",
      "warnings": [""],
      "factory": "",
      "upgradeableComponents": [
        {
          "entrypoint": "0xE88DA976479461080072D6461128fd401B6D4Dcb",
          "implementationReviewed": "0xfeae389573e64b4ada95a494090f2399415c8b20"
        }
      ]
    },
    "0xf8CDA16566a06f3C848258DE4Ec5fc3401cbB214": {
      "asset": "0x88b1Cd4b430D95b406E382C3cDBaE54697a0286E",
      "name": "Aave GHO StataV2",
      "summary": "safe",
      "review": "./statATokenLMRateProvider.md",
      "warnings": [],
      "factory": "",
      "upgradeableComponents": []
    },
    "0x6f2c300878ac028bc0Bc2cF38217396DF163fF42": {
      "asset": "0xe31ee12bdfdd0573d634124611e85338e2cbf0cf",
      "name": "sUSDz Rate Provider",
      "summary": "safe",
      "review": "./ChainLinkRateProvider.md",
      "warnings": ["chainlink"],
      "factory": "0x0A973B6DB16C2ded41dC91691Cc347BEb0e2442B",
      "upgradeableComponents": []
    },
    "0x0bB7028D24b24424485E769bD44b936B315Cb8FC": {
      "asset": "0x9272D6153133175175Bc276512B2336BE3931CE9",
      "name": "fluid weth rate provider",
      "summary": "safe",
      "review": "./FluidRateProviders.md",
      "warnings": [""],
      "factory": "0xEfD3aF73d3359014f3B864d37AC672A6d3D7ff1A",
      "upgradeableComponents": []
    },
    "0x80016277F5d8c5607D12f74a5bED31038dB2ca8c": {
      "asset": "0xffE8B2295CEf70290819A8193834cc7900bCef5f",
      "name": "SuperUSDC Bridged Rate",
      "summary": "safe",
      "review": "./API3RateProvider.md",
      "warnings": [""],
      "factory": "0x0A973B6DB16C2ded41dC91691Cc347BEb0e2442B",
      "upgradeableComponents": []
    },
    "0x9938e1b933148dffe36697ac464a7dd420b4190c": {
      "asset": "0x4200000000000000000000000000000000000006",
      "name": "wETH to USD Rate Provider",
      "summary": "safe",
      "review": "./ChainLinkRateProvider.md",
      "warnings": ["chainlink"],
      "factory": "0x0A973B6DB16C2ded41dC91691Cc347BEb0e2442B",
      "upgradeableComponents": []
    },
    "0xdBB41Da7dE45729857A09baaF98D1e9b0b1A8740": {
      "asset": "0x729F75Aff28c726e32403e80cef2aFb518CFbfa7",
      "name": "aEURC to USD AaveMarketRateTransformer",
      "summary": "safe",
      "review": "./MarketRateTransformerRateProviders.md",
      "warnings": [],
      "factory": "",
      "upgradeableComponents": []
    }
  },
  "ethereum": {
    "0x9fA39387D479fd456367190c82739eD6dC86491D": {
      "asset": "0xF7DE3c70F2db39a188A81052d2f3C8e3e217822a",
      "name": "Superform USDC Rate Provider",
      "summary": "safe",
      "review": "./SuperformRateProviders.md",
      "warnings": [],
      "factory": "0xFC541f8d8c5e907E236C8931F0Df9F58e0C259Ec",
      "upgradeableComponents": []
    },
    "0x1aCB59d7c5D23C0310451bcd7bA5AE46d18c108C": {
      "asset": "0xF1617882A71467534D14EEe865922de1395c9E89",
      "name": "asETHRateProvider",
      "summary": "safe",
      "review": "./asETHRateProvider.md",
      "warnings": ["donation"],
      "factory": "0xFC541f8d8c5e907E236C8931F0Df9F58e0C259Ec",
      "upgradeableComponents": [
        {
          "entrypoint": "0xF1617882A71467534D14EEe865922de1395c9E89",
          "implementationReviewed": "0xD9F64Ee3DD6F552c1BcfC8862dbD130bc6697a66"
        },
        {
          "entrypoint": "0xFC87753Df5Ef5C368b5FBA8D4C5043b77e8C5b39",
          "implementationReviewed": "0x5f898DC62d699ecBeD578E4A9bEf46009EA8424b"
        }
      ]
    },
    "0x2c3b8c5e98A6e89AAAF21Deebf5FF9d08c4A9FF7": {
      "asset": "0xF1376bceF0f78459C0Ed0ba5ddce976F1ddF51F4",
      "name": "BalancerRateProxy",
      "summary": "safe",
      "review": "./BalancerRateProxy_uniETH.md",
      "warnings": ["donation"],
      "factory": "",
      "upgradeableComponents": [
        {
          "entrypoint": "0x4beFa2aA9c305238AA3E0b5D17eB20C045269E9d",
          "implementationReviewed": "0x9Ba573D531b45521a4409f3D3e1bC0d7dfF7C757"
        }
      ]
    },
    "0xAAE054B9b822554dd1D9d1F48f892B4585D3bbf0": {
      "asset": "0xA35b1B31Ce002FBF2058D22F30f95D405200A15b",
      "name": "ETHxRateProvider",
      "summary": "safe",
      "review": "./ETHxRateProvider.md",
      "warnings": [],
      "factory": "",
      "upgradeableComponents": [
        {
          "entrypoint": "0xcf5EA1b38380f6aF39068375516Daf40Ed70D299",
          "implementationReviewed": "0x9dceaeB1C035C1427E64E6c6fEC61F816e0d0FF5"
        }
      ]
    },
    "0xA6aeD7922366611953546014A3f9e93f058756a2": {
      "asset": "0x93ef1Ea305D11A9b2a3EbB9bB4FCc34695292E7d",
      "name": "QueenRateProvider",
      "summary": "safe",
      "review": "./QueenRateProvider.md",
      "warnings": ["donation"],
      "factory": "",
      "upgradeableComponents": []
    },
    "0x67560A970FFaB46D65cB520dD3C2fF4E684f29c2": {
      "asset": "0xC4cafEFBc3dfeA629c589728d648CB6111DB3136",
      "name": "TBYRateProvider",
      "summary": "safe",
      "review": "./TBYRateProvider.md",
      "warnings": [],
      "factory": "0x97390050B63eb56C0e39bB0D8d364333Eb3AFD12",
      "upgradeableComponents": []
    },
    "0xDceC4350d189Ea7e1DD2C9BDa63cB0e0Ae34b81F": {
      "asset": "0x8dc5BE35672D650bc8A176A4bafBfC33555D80AC",
      "name": "TBYRateProvider",
      "summary": "safe",
      "review": "./TBYRateProvider.md",
      "warnings": [],
      "factory": "0x97390050B63eb56C0e39bB0D8d364333Eb3AFD12",
      "upgradeableComponents": []
    },
    "0xc7177B6E18c1Abd725F5b75792e5F7A3bA5DBC2c": {
      "asset": "0x83F20F44975D03b1b09e64809B757c47f942BEeA",
      "name": "SavingsDAIRateProvider",
      "summary": "safe",
      "review": "./SavingsDAIRateProvider.md",
      "warnings": [],
      "factory": "",
      "upgradeableComponents": []
    },
    "0xd8689E8740C23d73136744817347fd6aC464E842": {
      "asset": "0xaF4ce7CD4F8891ecf1799878c3e9A35b8BE57E09",
      "name": "wUSDKRateProvider",
      "summary": "safe",
      "review": "./wUSDKRateProvider.md",
      "warnings": ["donation"],
      "factory": "",
      "upgradeableComponents": []
    },
    "0xf518f2EbeA5df8Ca2B5E9C7996a2A25e8010014b": {
      "asset": "0x24Ae2dA0f361AA4BE46b48EB19C91e02c5e4f27E",
      "name": "MevEthRateProvider",
      "summary": "safe",
      "review": "./MevEthRateProvider.md",
      "warnings": ["donation"],
      "factory": "",
      "upgradeableComponents": []
    },
    "0xCd5fE23C85820F7B72D0926FC9b05b43E359b7ee": {
      "asset": "0xCd5fE23C85820F7B72D0926FC9b05b43E359b7ee",
      "name": "WeETH",
      "summary": "safe",
      "review": "./WeETH.md",
      "warnings": [],
      "factory": "",
      "upgradeableComponents": [
        {
          "entrypoint": "0xCd5fE23C85820F7B72D0926FC9b05b43E359b7ee",
          "implementationReviewed": "0xe629ee84C1Bd9Ea9c677d2D5391919fCf5E7d5D9"
        },
        {
          "entrypoint": "0x308861A430be4cce5502d0A12724771Fc6DaF216",
          "implementationReviewed": "0x4D784Aa9eacc108ea5A326747870897f88d93860"
        },
        {
          "entrypoint": "0x35fA164735182de50811E8e2E824cFb9B6118ac2",
          "implementationReviewed": "0x1B47A665364bC15C28B05f449B53354d0CefF72f"
        },
        {
          "entrypoint": "0x3d320286E014C3e1ce99Af6d6B00f0C1D63E3000",
          "implementationReviewed": "0x047A7749AD683C2Fd8A27C7904Ca8dD128F15889"
        },
        {
          "entrypoint": "0x0EF8fa4760Db8f5Cd4d993f3e3416f30f942D705",
          "implementationReviewed": "0x9D6fC3cBaaD0ef36b2B3a4b4b311C9dd267a4aeA"
        },
        {
          "entrypoint": "0x57AaF0004C716388B21795431CD7D5f9D3Bb6a41",
          "implementationReviewed": "0x698cB4508F13Cc12aAD36D2B64413C302B781d9A"
        }
      ]
    },
    "0x8023518b2192FB5384DAdc596765B3dD1cdFe471": {
      "asset": "0xf1C9acDc66974dFB6dEcB12aA385b9cD01190E38",
      "name": "PriceFeed",
      "summary": "safe",
      "review": "./osEthRateProvider.md",
      "warnings": [],
      "factory": "",
      "upgradeableComponents": []
    },
    "0x387dBc0fB00b26fb085aa658527D5BE98302c84C": {
      "asset": "0xbf5495Efe5DB9ce00f80364C8B423567e58d2110",
      "name": "BalancerRateProvider",
      "summary": "safe",
      "review": "ezETHRateProvider.md",
      "warnings": ["donation"],
      "factory": "",
      "upgradeableComponents": [
        {
          "entrypoint": "0x387dBc0fB00b26fb085aa658527D5BE98302c84C",
          "implementationReviewed": "0x9284cEFf248315377e782df0666EE9832E119508"
        },
        {
          "entrypoint": "0xbf5495Efe5DB9ce00f80364C8B423567e58d2110",
          "implementationReviewed": "0x1e756B7bCca7B26FB9D85344B3525F5559bbacb0"
        },
        {
          "entrypoint": "0x74a09653A083691711cF8215a6ab074BB4e99ef5",
          "implementationReviewed": "0x18Ac4D26ACD4c5C4FE98C9098D2E5e1e501A042a"
        },
        {
          "entrypoint": "0x4994EFc62101A9e3F885d872514c2dC7b3235849",
          "implementationReviewed": "0x09aA40B6e0e768a04d650302e1879DCED6b7666E"
        },
        {
          "entrypoint": "0x5a12796f7e7EBbbc8a402667d266d2e65A814042",
          "implementationReviewed": "0x5a12796f7e7EBbbc8a402667d266d2e65A814042"
        },
        {
          "entrypoint": "0xbAf5f3A05BD7Af6f3a0BBA207803bf77e2657c8F",
          "implementationReviewed": "0xceEa4f26924F2CF55f59A560d6F323241728019a"
        },
        {
          "entrypoint": "0x0B1981a9Fcc24A445dE15141390d3E46DA0e425c",
          "implementationReviewed": "0xceEa4f26924F2CF55f59A560d6F323241728019a"
        }
      ]
    },
    "0x746df66bc1Bb361b9E8E2a794C299c3427976e6C": {
      "asset": "0xA1290d69c65A6Fe4DF752f95823fae25cB99e5A7",
      "name": "RsETHRateProvider",
      "summary": "safe",
      "review": "rsETHRateProvider.md",
      "warnings": ["donation"],
      "factory": "",
      "upgradeableComponents": [
        {
          "entrypoint": "0x349A73444b1a310BAe67ef67973022020d70020d",
          "implementationReviewed": "0xf1bed40dbee8fc0f324fa06322f2bbd62d11c97d"
        },
        {
          "entrypoint": "0x947Cb49334e6571ccBFEF1f1f1178d8469D65ec7",
          "implementationReviewed": "0x8d9cd771c51b7f6217e0000c1c735f05adbe6594"
        },
        {
          "entrypoint": "0xA1290d69c65A6Fe4DF752f95823fae25cB99e5A7",
          "implementationReviewed": "0x8e2fe2f55f295f3f141213789796fa79e709ef23"
        },
        {
          "entrypoint": "0x3D08ccb47ccCde84755924ED6B0642F9aB30dFd2",
          "implementationReviewed": "0x0379e85188bc416a1d43ab04b28f38b5c63f129e"
        },
        {
          "entrypoint": "0x8546A7C8C3C537914C3De24811070334568eF427",
          "implementationReviewed": "0xd7db9604ef925af96cda6b45026be64c691c7704"
        }
      ]
    },
    "0xad4bFaFAe75ECd3fED5cFad4E4E9847Cd47A1879": {
      "asset": "0x6733F0283711F225A447e759D859a70b0c0Fd2bC",
      "name": "svETHRateProvider",
      "summary": "safe",
      "review": "sveth.md",
      "warnings": ["donation"],
      "factory": "",
      "upgradeableComponents": [
        {
          "entrypoint": "0x38D64ce1Bdf1A9f24E0Ec469C9cAde61236fB4a0",
          "implementationReviewed": "0x38D64ce1Bdf1A9f24E0Ec469C9cAde61236fB4a0"
        }
      ]
    },
    "0xFAe103DC9cf190eD75350761e95403b7b8aFa6c0": {
      "asset": "0xFAe103DC9cf190eD75350761e95403b7b8aFa6c0",
      "name": "RswETH",
      "summary": "safe",
      "review": "./rswethRateProvider.md",
      "warnings": [""],
      "factory": "",
      "upgradeableComponents": [
        {
          "entrypoint": "0xFAe103DC9cf190eD75350761e95403b7b8aFa6c0",
          "implementationReviewed": "0xcD284A617b4ED7697c2E455d95049c7Fc538785c"
        },
        {
          "entrypoint": "0xd5A73c748449a45CC7D9f21c7ed3aB9eB3D2e959",
          "implementationReviewed": "0xF00E70450EB294C6fe430c842A09796D73c28977"
        },
        {
          "entrypoint": "0x796592b2092F7E150C48643dA19Dd2F28be3333F",
          "implementationReviewed": "0x527d6db79bFf473B8DD722429bDB3B0C8b855D23"
        }
      ]
    },
    "0xD02011C6C8AEE310D0aA42AA98BFE9DCa547fCc0": {
      "asset": "0xb45ad160634c528Cc3D2926d9807104FA3157305",
      "name": "ERC4626RateProvider",
      "summary": "safe",
      "review": "./sDOLARateProvider.md",
      "warnings": ["donation"],
      "factory": "",
      "upgradeableComponents": []
    },
    "0xe3E123ED9fec48a6f40A8aC7bE9afEDDAD80F146": {
      "asset": "0xB88a5Ac00917a02d82c7cd6CEBd73E2852d43574",
      "name": "BalancerAMM",
      "summary": "safe",
      "review": "./sweepRateProvider.md",
      "warnings": [],
      "factory": "",
      "upgradeableComponents": [
        {
          "entrypoint": "0xB88a5Ac00917a02d82c7cd6CEBd73E2852d43574",
          "implementationReviewed": "0xf0604A1c725F8eeb14FF082F2275AfE0B67A32D5"
        }
      ]
    },
    "0x343281Bb5029C4b698fE736D800115ac64D5De39": {
      "asset": "0x7FA768E035F956c41d6aeaa3Bd857e7E5141CAd5",
      "name": "InstETHRateProvider",
      "summary": "safe",
      "review": "./InceptionLRTRateProvider.md",
      "warnings": ["donation"],
      "factory": "",
      "upgradeableComponents": [
        {
          "entrypoint": "0x814CC6B8fd2555845541FB843f37418b05977d8d",
          "implementationReviewed": "0xbBf7fc7036B60D1E88913bD583dC5E39957F9f17"
        },
        {
          "entrypoint": "0x7FA768E035F956c41d6aeaa3Bd857e7E5141CAd5",
          "implementationReviewed": "0xBAa61A8d8BC52f5a9256612Fab498c542188A132"
        }
      ]
    },
    "0xda3E8CD08753a05Ed4103aF28c69C47e35d6D8Da": {
      "asset": "0x862c57d48becB45583AEbA3f489696D22466Ca1b",
      "name": "ERC4626RateProvider",
      "summary": "safe",
      "review": "./statATokenLMRateProvider.md",
      "warnings": [""],
      "factory": "",
      "upgradeableComponents": [
        {
          "entrypoint": "0x862c57d48becB45583AEbA3f489696D22466Ca1b",
          "implementationReviewed": "0xc026f5dd7869e0ddc44a759ea3dec6d5cd8d996b"
        },
        {
          "entrypoint": "0x87870Bca3F3fD6335C3F4ce8392D69350B4fA4E2",
          "implementationReviewed": "0x5faab9e1adbddad0a08734be8a52185fd6558e14"
        }
      ]
    },
    "0x3fc2eada4FE8ecc835E74D295b9447B4A4475bAE": {
      "asset": "0x848107491E029AFDe0AC543779c7790382f15929",
      "name": "ERC4626RateProvider",
      "summary": "safe",
      "review": "./statATokenLMRateProvider.md",
      "warnings": [""],
      "factory": "https://etherscan.io/address/0xfc541f8d8c5e907e236c8931f0df9f58e0c259ec",
      "upgradeableComponents": [
        {
          "entrypoint": "0x848107491E029AFDe0AC543779c7790382f15929",
          "implementationReviewed": "0xc026f5dd7869e0ddc44a759ea3dec6d5cd8d996b"
        },
        {
          "entrypoint": "0x87870Bca3F3fD6335C3F4ce8392D69350B4fA4E2",
          "implementationReviewed": "0x5faab9e1adbddad0a08734be8a52185fd6558e14"
        }
      ]
    },
    "0x159aa33322918C12a08d8b83a215836781C2682F": {
      "asset": "0xDBf5E36569798D1E39eE9d7B1c61A7409a74F23A",
      "name": "ERC4626RateProvider",
      "summary": "safe",
      "review": "./statATokenLMRateProvider.md",
      "warnings": [""],
      "factory": "0xFC541f8d8c5e907E236C8931F0Df9F58e0C259Ec",
      "upgradeableComponents": [
        {
          "entrypoint": "0xDBf5E36569798D1E39eE9d7B1c61A7409a74F23A",
          "implementationReviewed": "0xc026f5dd7869e0ddc44a759ea3dec6d5cd8d996b"
        },
        {
          "entrypoint": "0x87870Bca3F3fD6335C3F4ce8392D69350B4fA4E2",
          "implementationReviewed": "0x5faab9e1adbddad0a08734be8a52185fd6558e14"
        }
      ]
    },
    "0xC29783738A475112Cafe58433Dd9D19F3a406619": {
      "asset": "0xf073bAC22DAb7FaF4a3Dd6c6189a70D54110525C",
      "name": "GenEthRateProvider",
      "summary": "safe",
      "review": "./genETHRateProvider.md",
      "warnings": [],
      "factory": "",
      "upgradeableComponents": [
        {
          "entrypoint": "0xf073bAC22DAb7FaF4a3Dd6c6189a70D54110525C",
          "implementationReviewed": "0x59114182500d834b8E41A397314C97EeE96Ee9bD"
        },
        {
          "entrypoint": "0x81b98D3a51d4aC35e0ae132b0CF6b50EA1Da2603",
          "implementationReviewed": "0xe99AD80f1367ef20e81Ad72134192358670F7bf9"
        },
        {
          "entrypoint": "0x122ee24Cb3Cc1b6B987800D3B54A68FC16910Dbf",
          "implementationReviewed": "0xB7A63a69cc0e635915e65379D2794f0b687D63EC"
        }
      ]
    },
    "0x72D07D7DcA67b8A406aD1Ec34ce969c90bFEE768": {
      "asset": "0x7f39C581F595B53c5cb19bD0b3f8dA6c935E2Ca0",
      "name": "WstETHRateProvider",
      "summary": "safe",
      "review": "./wstethRateProvider.md",
      "warnings": [],
      "factory": "",
      "upgradeableComponents": []
    },
    "0x71f80e2CfAFA5EC2F0bF12f71FA7Ea57c3D0c7Af": {
      "asset": "0xD9A442856C234a39a81a089C06451EBAa4306a72",
      "name": "pufETHRateProvider",
      "summary": "safe",
      "review": "./PufEthRateProvider.md",
      "warnings": ["donation"],
      "factory": "",
      "upgradeableComponents": [
        {
          "entrypoint": "0x71f80e2CfAFA5EC2F0bF12f71FA7Ea57c3D0c7Af",
          "implementationReviewed": "0x1025aAa9ceB206303984Af4cc831B8A792c363d0"
        },
        {
          "entrypoint": "0xD9A442856C234a39a81a089C06451EBAa4306a72",
          "implementationReviewed": "0x39Ca0a6438B6050ea2aC909Ba65920c7451305C1"
        }
      ]
    },
    "0xB3351000db2A9a3638d6bbf1c229BEFeb98377DB": {
      "asset": "0x32bd822d615A3658A68b6fDD30c2fcb2C996D678",
      "name": "MswETHRateProvider",
      "summary": "safe",
      "review": "./MagpieMswETHRateProvider.md",
      "warnings": [],
      "factory": "",
      "upgradeableComponents": [
        {
          "entrypoint": "0x32bd822d615A3658A68b6fDD30c2fcb2C996D678",
          "implementationReviewed": "0x19513d54df2e0e8432f6053f08e10907a2165d4e"
        },
        {
          "entrypoint": "0x20b70E4A1883b81429533FeD944d7957121c7CAB",
          "implementationReviewed": "0x90790a124c8a598651beb56243e92679bd012761"
        },
        {
          "entrypoint": "0x9daA893D4Dfb96F46eA879f08ca46f39DaC07767",
          "implementationReviewed": "0xfd2145b374cd9f6cc3bcde92b08e0018adc743d0"
        }
      ]
    },
    "0xCC701e2D472dFa2857Bf9AE24c263DAa39fD2C61": {
      "asset": "0x49446A0874197839D15395B908328a74ccc96Bc0",
      "name": "./MagpieMstETHRateProvider.md",
      "summary": "safe",
      "review": "./MagpieMstETHRateProvider.md",
      "warnings": [],
      "factory": "",
      "upgradeableComponents": [
        {
          "entrypoint": "0x49446A0874197839D15395B908328a74ccc96Bc0",
          "implementationReviewed": "0x50e0D2241f45DBfE071B6A05b798B028a39BF0bd"
        },
        {
          "entrypoint": "0x20b70E4A1883b81429533FeD944d7957121c7CAB",
          "implementationReviewed": "0x90790a124c8a598651beb56243e92679bd012761"
        },
        {
          "entrypoint": "0x9daA893D4Dfb96F46eA879f08ca46f39DaC07767",
          "implementationReviewed": "0xfd2145b374cd9f6cc3bcde92b08e0018adc743d0"
        }
      ]
    },
    "0x3A244e6B3cfed21593a5E5B347B593C0B48C7dA1": {
      "asset": "0x9D39A5DE30e57443BfF2A8307A4256c8797A3497",
      "name": "EthenaBalancerRateProvider",
      "summary": "safe",
      "review": "./sUSDERateProviderMainnet.md",
      "warnings": ["donation"],
      "factory": "",
      "upgradeableComponents": []
    },
    "0x033E20068Db853Fa6C077F38faa4670423FC55fF": {
      "asset": "0xA663B02CF0a4b149d2aD41910CB81e23e1c41c32",
      "name": "ERC4626RateProvider",
      "summary": "safe",
      "review": "./sFRAXRateProvider.md",
      "warnings": ["donation"],
      "factory": "",
      "upgradeableComponents": []
    },
    "0x8bC73134A736437da780570308d3b37b67174ddb": {
      "asset": "0xfa2629B9cF3998D52726994E0FcdB750224D8B9D",
      "name": "InankrETHRateProvider",
      "summary": "safe",
      "review": "./InceptionLRTRateProvider.md",
      "warnings": ["donation"],
      "factory": "",
      "upgradeableComponents": [
        {
          "entrypoint": "0x36B429439AB227fAB170A4dFb3321741c8815e55",
          "implementationReviewed": "0x540529f2CF6B0CE1cd39c65815487AfD54B61c2f"
        },
        {
          "entrypoint": "0xfa2629B9cF3998D52726994E0FcdB750224D8B9D",
          "implementationReviewed": "0xf0b06794b6B068f728481b4F44C9AD0bE42fB8aB"
        }
      ]
    },
    "0x1a8F81c256aee9C640e14bB0453ce247ea0DFE6F": {
      "asset": "0xae78736Cd615f374D3085123A210448E74Fc6393",
      "name": "RocketBalancerRETHRateProvider",
      "summary": "safe",
      "review": "./LegacyReview.md",
      "warnings": ["legacy"],
      "factory": "",
      "upgradeableComponents": []
    },
    "0x302013E7936a39c358d07A3Df55dc94EC417E3a1": {
      "asset": "0xac3E018457B222d93114458476f3E3416Abbe38F",
      "name": "sfrxETH ERC4626RateProvider",
      "summary": "safe",
      "review": "./LegacyReview.md",
      "warnings": ["legacy"],
      "factory": "",
      "upgradeableComponents": []
    },
    "0x00F8e64a8651E3479A0B20F46b1D462Fe29D6aBc": {
      "asset": "0xE95A203B1a91a908F9B9CE46459d101078c2c3cb",
      "name": "AnkrETHRateProvider",
      "summary": "safe",
      "review": "./LegacyReview.md",
      "warnings": ["legacy"],
      "factory": "",
      "upgradeableComponents": []
    },
    "0x7311E4BB8a72e7B300c5B8BDE4de6CdaA822a5b1": {
      "asset": "0xBe9895146f7AF43049ca1c1AE358B0541Ea49704",
      "name": "CbEthRateProvider",
      "summary": "safe",
      "review": "./LegacyReview.md",
      "warnings": ["legacy"],
      "factory": "",
      "upgradeableComponents": []
    },
    "0x3D40f9dd83bd404fA4047c15da494E58C3c1f1ac": {
      "asset": "0x9559Aaa82d9649C7A7b220E7c461d2E74c9a3593",
      "name": "Stafi RETHRateProvider",
      "summary": "safe",
      "review": "./LegacyReview.md",
      "warnings": ["legacy"],
      "factory": "",
      "upgradeableComponents": []
    },
    "0x3556F710c165090AAE9f98Eb62F5b04ADeF7Eaea": {
      "asset": "0x198d7387Fa97A73F05b8578CdEFf8F2A1f34Cd1F",
      "name": "wjAuraRateProvider",
      "summary": "safe",
      "review": "./LegacyReview.md",
      "warnings": ["legacy"],
      "factory": "",
      "upgradeableComponents": []
    },
    "0xf951E335afb289353dc249e82926178EaC7DEd78": {
      "asset": "0xf951E335afb289353dc249e82926178EaC7DEd78",
      "name": "swETH Rate Provider TransparentUpgradeableProxy",
      "summary": "safe",
      "review": "./LegacyReview.md",
      "warnings": ["legacy"],
      "factory": "",
      "upgradeableComponents": []
    },
    "0xdE76434352633349f119bcE523d092743fEF20E9": {
      "asset": "0xa2E3356610840701BDf5611a53974510Ae27E2e1",
      "name": "wBETH BinanceBeaconEthRateProvider",
      "summary": "safe",
      "review": "./LegacyReview.md",
      "warnings": ["legacy"],
      "factory": "",
      "upgradeableComponents": []
    },
    "0x12589A727aeFAc3fbE5025F890f1CB97c269BEc2": {
      "asset": "0x4Bc3263Eb5bb2Ef7Ad9aB6FB68be80E43b43801F",
      "name": "Bitfrost vETHRateProvider",
      "summary": "safe",
      "review": "./LegacyReview.md",
      "warnings": ["legacy"],
      "factory": "",
      "upgradeableComponents": []
    },
    "0x5F0A29e479744DcA0D3d912f87F1a6E3237A55D3": {
      "asset": "0x0Ae38f7E10A43B5b2fB064B42a2f4514cbA909ef",
      "name": "unshETHRateProvider",
      "summary": "safe",
      "review": "./LegacyReview.md",
      "warnings": ["legacy"],
      "factory": "",
      "upgradeableComponents": []
    },
    "0xd2C59781F1Db84080A0592CE83Fe265642A4a8Eb": {
      "asset": "0x80ac24aA929eaF5013f6436cdA2a7ba190f5Cc0b",
      "name": "SyrupRateProvider",
      "summary": "safe",
      "review": "./SyrupRateProvider.md",
      "warnings": ["donation"],
      "factory": "",
      "upgradeableComponents": [
        {
          "entrypoint": "0x0055c00ba4Dec5ed545A5419C4d430daDa8cb1CE",
          "implementationReviewed": "0x0055c00ba4Dec5ed545A5419C4d430daDa8cb1CE"
        },
        {
          "entrypoint": "0x804a6F5F667170F545Bf14e5DDB48C70B788390C",
          "implementationReviewed": "0x5A64417823E8382a7e8957E4411873FE758E73a8"
        },
        {
          "entrypoint": "0x6ACEb4cAbA81Fa6a8065059f3A944fb066A10fAc",
          "implementationReviewed": "0xbAD003DA1e107f537Ae2f687f5FE7a7aFFe9B241"
        },
        {
          "entrypoint": "0x4A1c3F0D9aD0b3f9dA085bEBfc22dEA54263371b",
          "implementationReviewed": "0x5b97c9dcce2693844b90cea40ba1fd15bf99eb01"
        }
      ]
    },
    "0x3f032432f239d86D36ccF01Fb0c86399a33BD004": {
      "asset": "0xfe18aE03741a5b84e39C295Ac9C856eD7991C38e",
      "name": "CDCETHBalancerRateProvider",
      "summary": "safe",
      "review": "./cdcEthRateProvider.md",
      "warnings": ["eoaUpgradeable"],
      "factory": "",
      "upgradeableComponents": []
    },
    "0x20EDB9299Ae83D9f22bE16279a4A2B422F34d020": {
      "asset": "0xBEEF69Ac7870777598A04B2bd4771c71212E6aBc",
      "name": "VaultRateOracle",
      "summary": "safe",
      "review": "./MellowRateProviders.md",
      "warnings": [],
      "factory": "",
      "upgradeableComponents": [
        {
          "entrypoint": "0xBEEF69Ac7870777598A04B2bd4771c71212E6aBc",
          "implementationReviewed": "0xaf108ae0AD8700ac41346aCb620e828c03BB8848"
        }
      ]
    },
    "0x9D09c1E832102A23215e27E85B37b139aEe95Ff4": {
      "asset": "0x84631c0d0081FDe56DeB72F6DE77abBbF6A9f93a",
      "name": "VaultRateOracle",
      "summary": "safe",
      "review": "./MellowRateProviders.md",
      "warnings": [],
      "factory": "",
      "upgradeableComponents": [
        {
          "entrypoint": "0x84631c0d0081FDe56DeB72F6DE77abBbF6A9f93a",
          "implementationReviewed": "0xaf108ae0AD8700ac41346aCb620e828c03BB8848"
        }
      ]
    },
    "0x6984F8E8ce474B69A2F32bE7dEc4d003d644B4B7": {
      "asset": "0x7a4EffD87C2f3C55CA251080b1343b605f327E3a",
      "name": "VaultRateOracle",
      "summary": "safe",
      "review": "./MellowRateProviders.md",
      "warnings": [],
      "factory": "",
      "upgradeableComponents": [
        {
          "entrypoint": "0x7a4EffD87C2f3C55CA251080b1343b605f327E3a",
          "implementationReviewed": "0xaf108ae0AD8700ac41346aCb620e828c03BB8848"
        }
      ]
    },
    "0x3A2228C7B3Bc3A32AEa9338d0A890A5EbD7bc977": {
      "asset": "0x5fD13359Ba15A84B76f7F87568309040176167cd",
      "name": "VaultRateOracle",
      "summary": "safe",
      "review": "./MellowRateProviders.md",
      "warnings": [],
      "factory": "",
      "upgradeableComponents": [
        {
          "entrypoint": "0x5fD13359Ba15A84B76f7F87568309040176167cd",
          "implementationReviewed": "0xaf108ae0AD8700ac41346aCb620e828c03BB8848"
        }
      ]
    },
    "0x34406A8Ee75B5af34F8920D1960AC6a5B33A47b6": {
      "asset": "0x8c9532a60E0E7C6BbD2B2c1303F63aCE1c3E9811",
      "name": "VaultRateOracle",
      "summary": "safe",
      "review": "./MellowRateProviders.md",
      "warnings": ["donation"],
      "factory": "",
      "upgradeableComponents": [
        {
          "entrypoint": "0x8c9532a60E0E7C6BbD2B2c1303F63aCE1c3E9811",
          "implementationReviewed": "0xaf108ae0AD8700ac41346aCb620e828c03BB8848"
        },
        {
          "entrypoint": "0x9C49a829F1D726679cB505439BbF3ed018A7e9c6",
          "implementationReviewed": "0x9C49a829F1D726679cB505439BbF3ed018A7e9c6"
        }
      ]
    },
    "0x2A2f1b8c02Dafc5359B8E0e8BFc138400CB6d3a1": {
      "asset": "0x49cd586dd9BA227Be9654C735A659a1dB08232a9",
      "name": "VaultRateOracle",
      "summary": "safe",
      "review": "./MellowRateProviders.md",
      "warnings": ["donation"],
      "factory": "",
      "upgradeableComponents": [
        {
          "entrypoint": "0x49cd586dd9BA227Be9654C735A659a1dB08232a9",
          "implementationReviewed": "0xaf108ae0AD8700ac41346aCb620e828c03BB8848"
        },
        {
          "entrypoint": "0x9C49a829F1D726679cB505439BbF3ed018A7e9c6",
          "implementationReviewed": "0x9C49a829F1D726679cB505439BbF3ed018A7e9c6"
        }
      ]
    },
    "0xEd29fBe335A0602Bf100825b533B12133FE523A3": {
      "asset": "0x68749665FF8D2d112Fa859AA293F07A622782F38",
      "name": "XAUt Tether Gold Rate Provider",
      "summary": "safe",
      "review": "./ChainLinkRateProvider.md",
      "warnings": ["chainlink"],
      "factory": "0x1311Fbc9F60359639174c1e7cC2032DbDb5Cc4d1",
      "upgradeableComponents": []
    },
    "0xc497F11326c3DE5086710EDa43354697b32c1541": {
      "asset": "0xbC404429558292eE2D769E57d57D6E74bbd2792d",
      "name": "ERC4626RateProvider",
      "summary": "safe",
      "review": "./sUSXRateProvider.md",
      "warnings": [],
      "factory": "0xFC541f8d8c5e907E236C8931F0Df9F58e0C259Ec",
      "upgradeableComponents": [
        {
          "entrypoint": "0xbC404429558292eE2D769E57d57D6E74bbd2792d",
          "implementationReviewed": "0xC80aD49191113d31fe52427c01A197106ef5EB5b"
        }
      ]
    },
    "0xF0207Ffa0b793E009DF9Df62fEE95B8FC6c93EcF": {
      "asset": "0x09db87A538BD693E9d08544577d5cCfAA6373A48",
      "name": "ynViewer",
      "summary": "safe",
      "review": "./YieldNestRateProvider.md",
      "warnings": [],
      "factory": "",
      "upgradeableComponents": [
        {
          "entrypoint": "0xF0207Ffa0b793E009DF9Df62fEE95B8FC6c93EcF",
          "implementationReviewed": "0x0365a6eF790e05EEe386B57326e5Ceaf5B10899e"
        },
        {
          "entrypoint": "0x09db87A538BD693E9d08544577d5cCfAA6373A48",
          "implementationReviewed": "0x14dc3d915107dca9ed39e29e14fbdfe4358a1346"
        },
        {
          "entrypoint": "0x8C33A1d6d062dB7b51f79702355771d44359cD7d",
          "implementationReviewed": "0xabd3a755e4eef24f862c268d21fd5235904cc811"
        },
        {
          "entrypoint": "0x144dA5E59228E9C558B8F692Dde6c48f890D0d96",
          "implementationReviewed": "0xF8A37F34a427611C4c54F82bF43230FA041d237B"
        }
      ]
    },
    "0x414aB7081D3C2d0BA75703A465744DF99c9f9B22": {
      "asset": "0x5C5b196aBE0d54485975D1Ec29617D42D9198326",
      "name": "ERC4626RateProvider",
      "summary": "safe",
      "review": "./sdeUSDRateProvider.md",
      "warnings": ["donation"],
      "factory": "0xFC541f8d8c5e907E236C8931F0Df9F58e0C259Ec",
      "upgradeableComponents": [
        {
          "entrypoint": "0x5C5b196aBE0d54485975D1Ec29617D42D9198326",
          "implementationReviewed": "0x2DA7E2D2C22338874A421BFbb76278f0a64Df746"
        }
      ]
    },
    "0x748d749c6Cd0cCA8f53F66A3A0D75a91E2978d65": {
      "asset": "0x583019fF0f430721aDa9cfb4fac8F06cA104d0B4",
      "name": "styETHRateProvider",
      "summary": "safe",
      "review": "./st-yETHRateProvider.md",
      "warnings": ["donation"],
      "factory": "",
      "upgradeableComponents": []
    },
    "0x47657094e3AF11c47d5eF4D3598A1536B394EEc4": {
      "asset": "0x47657094e3AF11c47d5eF4D3598A1536B394EEc4",
      "name": "UltraLRT",
      "summary": "safe",
      "review": "./AffineLiquidRestakingRateProvider.md",
      "warnings": ["donation"],
      "factory": "",
      "upgradeableComponents": [
        {
          "entrypoint": "0x47657094e3AF11c47d5eF4D3598A1536B394EEc4",
          "implementationReviewed": "0x0b75F2B048CA8517f6476316F872903920DCC8ef"
        }
      ]
    },
    "0x0D53bc2BA508dFdf47084d511F13Bb2eb3f8317B": {
      "asset": "0x0D53bc2BA508dFdf47084d511F13Bb2eb3f8317B",
      "name": "UltraLRT",
      "summary": "safe",
      "review": "./AffineLiquidRestakingRateProvider.md",
      "warnings": ["donation"],
      "factory": "",
      "upgradeableComponents": [
        {
          "entrypoint": "0x0D53bc2BA508dFdf47084d511F13Bb2eb3f8317B",
          "implementationReviewed": "0x0b75F2B048CA8517f6476316F872903920DCC8ef"
        }
      ]
    },
    "0x1a9DBa2dC3E82F53d040701F97DC0438d26A4320": {
      "asset": "0x5E362eb2c0706Bd1d134689eC75176018385430B",
      "name": "VaultRateOracle",
      "summary": "safe",
      "review": "./MellowRateProviders.md",
      "warnings": ["donation"],
      "factory": "",
      "upgradeableComponents": [
        {
          "entrypoint": "0x5E362eb2c0706Bd1d134689eC75176018385430B",
          "implementationReviewed": "0xe2D2E90122cb203CF1565a37ef90a256843A825A"
        }
      ]
    },
    "0x479306411084bD75b8Ce9Dd488e64f212b8336b2": {
      "asset": "0xdF217EFD8f3ecb5E837aedF203C28c1f06854017",
      "name": "ERC4626RateProvider",
      "summary": "safe",
      "review": "./stBTCRateProvider.md",
      "warnings": ["donation"],
      "factory": "0xFC541f8d8c5e907E236C8931F0Df9F58e0C259Ec",
      "upgradeableComponents": [
        {
          "entrypoint": "0xdF217EFD8f3ecb5E837aedF203C28c1f06854017",
          "implementationReviewed": "0xef96b93db617f3db5b2cf2df9aa50bd7f5cb22c4"
        },
        {
          "entrypoint": "0xAB13B8eecf5AA2460841d75da5d5D861fD5B8A39",
          "implementationReviewed": "0xd7097af27b14e204564c057c636022fae346fe60"
        }
      ]
    },
    "0xD43F5a722e8e7355D790adda4642f392Dfb820a1": {
      "asset": "0xe07f9d810a48ab5c3c914ba3ca53af14e4491e8a",
      "name": "ConstantRateProvider",
      "summary": "safe",
      "review": "./ConstantRateProvider.md",
      "warnings": [],
      "factory": "",
      "upgradeableComponents": []
    },
    "0xd4580a56e715F14Ed9d340Ff30147d66230d44Ba": {
      "asset": "0x6dC3ce9C57b20131347FDc9089D740DAf6eB34c5",
      "name": "ERC4626RateProvider",
      "summary": "safe",
      "review": "./TokemakRateProvider.md",
      "warnings": [],
      "factory": "",
      "upgradeableComponents": []
    },
    "0x4E4C0ea425bacc68cD2Acbf1cdaa234bE9Dd8742": {
      "asset": "0xF0a949B935e367A94cDFe0F2A54892C2BC7b2131",
      "name": "PriceFeed",
      "summary": "safe",
      "review": "./AffineLiquidRestakingRateProviders.md",
      "warnings": [],
      "factory": "",
      "upgradeableComponents": [
        {
          "entrypoint": "0x4E4C0ea425bacc68cD2Acbf1cdaa234bE9Dd8742",
          "implementationReviewed": "0x8022d3b6928cBA328899C8fD29734655aDafb0f4"
        },
        {
          "entrypoint": "0xF0a949B935e367A94cDFe0F2A54892C2BC7b2131",
          "implementationReviewed": "0xCee23c4724D70Ad9F327Cc86947f690494c15D48"
        }
      ]
    },
    "0x3e47F17725628Fde5330C2310B799545ef40C93e": {
      "asset": "0xcbC632833687DacDcc7DfaC96F6c5989381f4B47",
      "name": "PriceFeed",
      "summary": "safe",
      "review": "./AffineLiquidRestakingRateProviders.md",
      "warnings": [],
      "factory": "",
      "upgradeableComponents": [
        {
          "entrypoint": "0x3e47F17725628Fde5330C2310B799545ef40C93e",
          "implementationReviewed": "0x8022d3b6928cba328899c8fd29734655adafb0f4"
        },
        {
          "entrypoint": "0xcbC632833687DacDcc7DfaC96F6c5989381f4B47",
          "implementationReviewed": "0xcee23c4724d70ad9f327cc86947f690494c15d48"
        }
      ]
    },
    "0xd4fcde9bb1d746Dd7e5463b01Dd819EE06aF25db": {
      "asset": "0xd4fcde9bb1d746Dd7e5463b01Dd819EE06aF25db",
      "name": "EzRVault",
      "summary": "safe",
      "review": "./ezEigenRateProvider.md",
      "warnings": ["eoaUpgradeable"],
      "factory": "",
      "upgradeableComponents": [
        {
          "entrypoint": "0xD1e6626310fD54Eceb5b9a51dA2eC329D6D4B68A",
          "implementationReviewed": "0xd9Db270c1B5E3Bd161E8c8503c55cEABeE709552"
        },
        {
          "entrypoint": "0xaCB55C530Acdb2849e6d4f36992Cd8c9D50ED8F7",
          "implementationReviewed": "0x27e7a3A81741B9fcc5Ad7edCBf9F8a72a5c00428"
        },
        {
          "entrypoint": "0x858646372CC42E1A627fcE94aa7A7033e7CF075A",
          "implementationReviewed": "0x70f44C13944d49a236E3cD7a94f48f5daB6C619b"
        }
      ]
    },
    "0x388BeD0F17Ad5752EBC5b4034226D4c5D33bAA9e": {
      "asset": "0x270B7748CdF8243bFe68FaCE7230ef0fCE695389",
      "name": "hTokenOracleBalancerAdaptor",
      "summary": "safe",
      "review": "./HinkalEthRateProvider.md",
      "warnings": [""],
      "factory": "",
      "upgradeableComponents": [
        {
          "entrypoint": "0x270B7748CdF8243bFe68FaCE7230ef0fCE695389",
          "implementationReviewed": "0x270B7748CdF8243bFe68FaCE7230ef0fCE695389"
        }
      ]
    },
    "0x7C53f86d9a6B01821F916802A7606E9255DfE4e2": {
      "asset": "0xD11c452fc99cF405034ee446803b6F6c1F6d5ED8",
      "name": "ERC4626RateProvider",
      "summary": "safe",
      "review": "./TreehouseRateProvider.md",
      "warnings": [""],
      "factory": "",
      "upgradeableComponents": [
        {
          "entrypoint": "0xD11c452fc99cF405034ee446803b6F6c1F6d5ED8",
          "implementationReviewed": "0xD1A622566F277AA76c3C47A30469432AAec95E38"
        }
      ]
    },
    "0xEE246a8a09a055e60b4EF38DEF201e10bcf82644": {
      "asset": "0xf02C96DbbB92DC0325AD52B3f9F2b951f972bf00",
      "name": "krETHRateProvider",
      "summary": "safe",
      "review": "./KernelRateProviders.md",
      "warnings": [""],
      "factory": "",
      "upgradeableComponents": [
        {
          "entrypoint": "0xf02C96DbbB92DC0325AD52B3f9F2b951f972bf00",
          "implementationReviewed": "0xf02C96DbbB92DC0325AD52B3f9F2b951f972bf00"
        }
      ]
    },
    "0x094C9b71ad7b6C09fe592F2aE10dFb1dc2B73623": {
      "asset": "0x513D27c94C0D81eeD9DC2a88b4531a69993187cF",
      "name": "ksETHRateProvider",
      "summary": "safe",
      "review": "./KernelRateProviders.md",
      "warnings": [""],
      "factory": "",
      "upgradeableComponents": [
        {
          "entrypoint": "0x513D27c94C0D81eeD9DC2a88b4531a69993187cF",
          "implementationReviewed": "0x513D27c94C0D81eeD9DC2a88b4531a69993187cF"
        }
      ]
    },
    "0x64C04442C4Bc85C49782525AbE92c8a6fB714b50": {
      "asset": "0x917ceE801a67f933F2e6b33fC0cD1ED2d5909D88",
      "name": "AccountantWithRateProviders",
      "summary": "safe",
      "review": "./WeETHs.md",
      "warnings": [],
      "factory": "",
      "upgradeableComponents": []
    },
    "0xBe7bE04807762Bc433911dD927fD54a385Fa91d6": {
      "asset": "0x0bfc9d54Fc184518A81162F8fB99c2eACa081202",
      "name": "ERC4626RateProvider",
      "summary": "safe",
      "review": "./statATokenv2RateProvider.md",
      "warnings": [""],
      "factory": "0xFC541f8d8c5e907E236C8931F0Df9F58e0C259Ec",
      "upgradeableComponents": [
        {
          "entrypoint": "0x0bfc9d54Fc184518A81162F8fB99c2eACa081202",
          "implementationReviewed": "0x487c2C53c0866F0A73ae317bD1A28F63ADcD9aD1"
        },
        {
          "entrypoint": "0x87870Bca3F3fD6335C3F4ce8392D69350B4fA4E2",
          "implementationReviewed": "0xeF434E4573b90b6ECd4a00f4888381e4D0CC5Ccd"
        }
      ]
    },
    "0x8f4E8439b970363648421C692dd897Fb9c0Bd1D9": {
      "asset": "0xD4fa2D31b7968E448877f69A96DE69f5de8cD23E",
      "name": "ERC4626RateProvider",
      "summary": "safe",
      "review": "./statATokenv2RateProvider.md",
      "warnings": [""],
      "factory": "0xFC541f8d8c5e907E236C8931F0Df9F58e0C259Ec",
      "upgradeableComponents": [
        {
          "entrypoint": "0xD4fa2D31b7968E448877f69A96DE69f5de8cD23E",
          "implementationReviewed": "0x487c2C53c0866F0A73ae317bD1A28F63ADcD9aD1"
        },
        {
          "entrypoint": "0x87870Bca3F3fD6335C3F4ce8392D69350B4fA4E2",
          "implementationReviewed": "0xeF434E4573b90b6ECd4a00f4888381e4D0CC5Ccd"
        }
      ]
    },
    "0xEdf63cce4bA70cbE74064b7687882E71ebB0e988": {
      "asset": "0x7Bc3485026Ac48b6cf9BaF0A377477Fff5703Af8",
      "name": "ERC4626RateProvider",
      "summary": "safe",
      "review": "./statATokenv2RateProvider.md",
      "warnings": [""],
      "factory": "0xFC541f8d8c5e907E236C8931F0Df9F58e0C259Ec",
      "upgradeableComponents": [
        {
          "entrypoint": "0x7Bc3485026Ac48b6cf9BaF0A377477Fff5703Af8",
          "implementationReviewed": "0x487c2C53c0866F0A73ae317bD1A28F63ADcD9aD1"
        },
        {
          "entrypoint": "0x87870Bca3F3fD6335C3F4ce8392D69350B4fA4E2",
          "implementationReviewed": "0xeF434E4573b90b6ECd4a00f4888381e4D0CC5Ccd"
        }
      ]
    },
    "0xf4b5D1C22F35a460b91edD7F33Cefe619E2fAaF4": {
      "asset": "0x0FE906e030a44eF24CA8c7dC7B7c53A6C4F00ce9",
      "name": "ERC4626RateProvider",
      "summary": "safe",
      "review": "./statATokenv2RateProvider.md",
      "warnings": [""],
      "factory": "0xFC541f8d8c5e907E236C8931F0Df9F58e0C259Ec",
      "upgradeableComponents": [
        {
          "entrypoint": "0x0FE906e030a44eF24CA8c7dC7B7c53A6C4F00ce9",
          "implementationReviewed": "0x487c2C53c0866F0A73ae317bD1A28F63ADcD9aD1"
        },
        {
          "entrypoint": "0x87870Bca3F3fD6335C3F4ce8392D69350B4fA4E2",
          "implementationReviewed": "0xeF434E4573b90b6ECd4a00f4888381e4D0CC5Ccd"
        }
      ]
    },
    "0xdDDF909076B641C51f22ACD4b134C54adad51e68": {
      "asset": "0x657e8C867D8B37dCC18fA4Caead9C45EB088C642",
      "name": "eBtcRateProvider",
      "summary": "safe",
      "review": "./eBTCRateProvider.md",
      "warnings": [""],
      "factory": "0x467665D4ae90e7A99c9C9AF785791058426d6eA0",
      "upgradeableComponents": []
    },
    "0xf47c506C293319B3bC517Acc371F86B87B03DD5D": {
      "asset": "0xc824A08dB624942c5E5F330d56530cD1598859fD",
      "name": "ERC4626RateProvider",
      "summary": "safe",
      "review": "./HighGrowthEthRateProvider.md",
      "warnings": ["donation", "unverified-contracts"],
      "factory": "0xFC541f8d8c5e907E236C8931F0Df9F58e0C259Ec",
      "upgradeableComponents": [
        {
          "entrypoint": "0xB185D98056419029daE7120EcBeFa0DbC12c283A",
          "implementationReviewed": "0x3151293F241bd7391f4ecAeF206607b59f424417"
        },
        {
          "entrypoint": "0xc824A08dB624942c5E5F330d56530cD1598859fD",
          "implementationReviewed": "0xed5c8c80a29e541b8781e0e729d9af597a368589"
        },
        {
          "entrypoint": "0x3D08ccb47ccCde84755924ED6B0642F9aB30dFd2",
          "implementationReviewed": "0x3f258821a5ad28391e9Bb0B69A705fdf545BCab0"
        }
      ]
    },
    "0xc81D60E39e065146c6dE186fFC5B39e4CA2189Cf": {
      "asset": "0xBEEF01735c132Ada46AA9aA4c54623cAA92A64CB",
      "name": "ERC4626RateProvider",
      "summary": "unsafe",
      "review": "./MorphoERC4626RateProviders.md",
      "warnings": ["eoaUpgradeable"],
      "factory": "0xFC541f8d8c5e907E236C8931F0Df9F58e0C259Ec",
      "upgradeableComponents": [
        {
          "entrypoint": "0xBEEF01735c132Ada46AA9aA4c54623cAA92A64CB",
          "implementationReviewed": "0xBEEF01735c132Ada46AA9aA4c54623cAA92A64CB"
        }
      ]
    },
    "0x50A72232c5370321aa78036BaDe8e9d5eB89cbAF": {
      "asset": "0xbEef047a543E45807105E51A8BBEFCc5950fcfBa",
      "name": "ERC4626RateProvider",
      "summary": "unsafe",
      "review": "./MorphoERC4626RateProviders.md",
      "warnings": ["eoaUpgradeable"],
      "factory": "0xFC541f8d8c5e907E236C8931F0Df9F58e0C259Ec",
      "upgradeableComponents": [
        {
          "entrypoint": "0xbEef047a543E45807105E51A8BBEFCc5950fcfBa",
          "implementationReviewed": "0xbEef047a543E45807105E51A8BBEFCc5950fcfBa"
        }
      ]
    },
    "0x0A25a2C62e3bA90F1e6F08666862df50cdAAB1F5": {
      "asset": "0x2371e134e3455e0593363cBF89d3b6cf53740618",
      "name": "ERC4626RateProvider",
      "summary": "unsafe",
      "review": "./MorphoERC4626RateProviders.md",
      "warnings": ["eoaUpgradeable"],
      "factory": "0xFC541f8d8c5e907E236C8931F0Df9F58e0C259Ec",
      "upgradeableComponents": [
        {
          "entrypoint": "0x2371e134e3455e0593363cBF89d3b6cf53740618",
          "implementationReviewed": "0x2371e134e3455e0593363cBF89d3b6cf53740618"
        }
      ]
    },
    "0xB0926Cfc3aC047035b11d9afB85DC782E6D9d76A": {
      "asset": "0x7204B7Dbf9412567835633B6F00C3Edc3a8D6330",
      "name": "ERC4626RateProvider",
      "summary": "safe",
      "review": "./MorphoERC4626RateProviders.md",
      "warnings": ["eoaUpgradeable"],
      "factory": "0xFC541f8d8c5e907E236C8931F0Df9F58e0C259Ec",
      "upgradeableComponents": [
        {
          "entrypoint": "0x7204B7Dbf9412567835633B6F00C3Edc3a8D6330",
          "implementationReviewed": "0x7204B7Dbf9412567835633B6F00C3Edc3a8D6330"
        }
      ]
    },
    "0x51b7F50044a2a1A9A846575Be33c00A68e0172DF": {
      "asset": "0x7751E2F4b8ae93EF6B79d86419d42FE3295A4559",
      "name": "ERC4626RateProvider",
      "summary": "safe",
      "review": "./wUSDLPaxosRateProvider.md",
      "warnings": [],
      "factory": "0xe548a29631f9e49830be8edc22d407b2d2915f31",
      "upgradeableComponents": [
        {
          "entrypoint": "0x7751E2F4b8ae93EF6B79d86419d42FE3295A4559",
          "implementationReviewed": "0x2954c85e7e2b841d0e9a9fdcc09dac1274057d71"
        },
        {
          "entrypoint": "0xbdC7c08592Ee4aa51D06C27Ee23D5087D65aDbcD",
          "implementationReviewed": "0x752d55d62a94658eac08eae42deda902b69b0e76"
        }
      ]
    },
    "0xcdAa68ce322728FE4185a60f103C194F1E2c47BC": {
      "asset": "0x775F661b0bD1739349b9A2A3EF60be277c5d2D29",
      "name": "ERC4626RateProvider",
      "summary": "safe",
      "review": "./MarketRateTransformerRateProviders.md",
      "warnings": [""],
      "factory": "0xeC2C6184761ab7fE061130B4A7e3Da89c72F8395",
      "upgradeableComponents": [
        {
          "entrypoint": "0x775F661b0bD1739349b9A2A3EF60be277c5d2D29",
          "implementationReviewed": "0x23db508559ca053eee7f21b94dac803353560b4f"
        },
        {
          "entrypoint": "0x87870Bca3F3fD6335C3F4ce8392D69350B4fA4E2",
          "implementationReviewed": "0xeF434E4573b90b6ECd4a00f4888381e4D0CC5Ccd"
        }
      ]
    },
    "0x9CC54cb63E61c7D5231c506e4206Eb459250D2A7": {
      "asset": "0xbEEFC01767ed5086f35deCb6C00e6C12bc7476C1",
      "name": "ERC4626RateProvider",
      "summary": "safe",
      "review": "./MarketRateTransformerRateProviders.md",
      "warnings": [""],
      "factory": "0xeC2C6184761ab7fE061130B4A7e3Da89c72F8395",
      "upgradeableComponents": [
        {
          "entrypoint": "0x7751E2F4b8ae93EF6B79d86419d42FE3295A4559",
          "implementationReviewed": "0x2954c85e7e2b841d0e9a9fdcc09dac1274057d71"
        },
        {
          "entrypoint": "0xbdC7c08592Ee4aa51D06C27Ee23D5087D65aDbcD",
          "implementationReviewed": "0x752d55d62a94658eac08eae42deda902b69b0e76"
        }
      ]
    },
    "0xdB44A0223604ABAD704C4bCDDAAd88b101953246": {
      "asset": "0x5F9D59db355b4A60501544637b00e94082cA575b",
      "name": "ERC4626RateProvider",
      "summary": "safe",
      "review": "./statATokenv2RateProvider.md",
      "warnings": [""],
      "factory": "0xFC541f8d8c5e907E236C8931F0Df9F58e0C259Ec",
      "upgradeableComponents": [
        {
          "entrypoint": "0x5F9D59db355b4A60501544637b00e94082cA575b",
          "implementationReviewed": "0x487c2C53c0866F0A73ae317bD1A28F63ADcD9aD1"
        },
        {
          "entrypoint": "0x87870Bca3F3fD6335C3F4ce8392D69350B4fA4E2",
          "implementationReviewed": "0xeF434E4573b90b6ECd4a00f4888381e4D0CC5Ccd"
        }
      ]
    },
    "0x851b73c4BFd5275D47FFf082F9e8B4997dCCB253": {
      "asset": "0xC71Ea051a5F82c67ADcF634c36FFE6334793D24C",
      "name": "ERC4626RateProvider",
      "summary": "safe",
      "review": "./statATokenv2RateProvider.md",
      "warnings": [""],
      "factory": "0xFC541f8d8c5e907E236C8931F0Df9F58e0C259Ec",
      "upgradeableComponents": [
        {
          "entrypoint": "0xC71Ea051a5F82c67ADcF634c36FFE6334793D24C",
          "implementationReviewed": "0x487c2C53c0866F0A73ae317bD1A28F63ADcD9aD1"
        },
        {
          "entrypoint": "0x87870Bca3F3fD6335C3F4ce8392D69350B4fA4E2",
          "implementationReviewed": "0xeF434E4573b90b6ECd4a00f4888381e4D0CC5Ccd"
        }
      ]
    },
    "0x1DB1Afd9552eeB28e2e36597082440598B7F1320": {
      "asset": "0x1DB1Afd9552eeB28e2e36597082440598B7F1320",
      "name": "RPLVault",
      "summary": "safe",
      "review": "./GravitaRateProviders.md",
      "warnings": ["donation"],
      "factory": "",
      "upgradeableComponents": [
        {
          "entrypoint": "0xBB22d59B73D7a6F3A8a83A214BECc67Eb3b511fE",
          "implementationReviewed": "0x767b901B7Eb64133e82F6531614b66cb235E4c71"
        },
        {
          "entrypoint": "0x4343743dBc46F67D3340b45286D8cdC13c8575DE",
          "implementationReviewed": "0x9c9001E0ff0D8C5c535252E883B7D0Ca2BE68Eef"
        },
        {
          "entrypoint": "0x102809fE582ecaa527bB316DCc4E99fc35FBAbb9",
          "implementationReviewed": "0x1044958261F0a3DFf363313FC94f7eA69aC935A1"
        },
        {
          "entrypoint": "0x312717E67b9a12402fB8d2DB031aC9C84665a04e",
          "implementationReviewed": "0x4A878c581C9542ebC467d1Ce5CB86C3Cf25603ab"
        }
      ]
    },
    "0xBB22d59B73D7a6F3A8a83A214BECc67Eb3b511fE": {
      "asset": "0xBB22d59B73D7a6F3A8a83A214BECc67Eb3b511fE",
      "name": "WETHVault",
      "summary": "safe",
      "review": "./GravitaRateProviders.md",
      "warnings": ["donation", "eoaUpgradeable"],
      "factory": "",
      "upgradeableComponents": [
        {
          "entrypoint": "0xBB22d59B73D7a6F3A8a83A214BECc67Eb3b511fE",
          "implementationReviewed": "0x767b901B7Eb64133e82F6531614b66cb235E4c71"
        },
        {
          "entrypoint": "0x4343743dBc46F67D3340b45286D8cdC13c8575DE",
          "implementationReviewed": "0x9c9001E0ff0D8C5c535252E883B7D0Ca2BE68Eef"
        },
        {
          "entrypoint": "0x102809fE582ecaa527bB316DCc4E99fc35FBAbb9",
          "implementationReviewed": "0x1044958261F0a3DFf363313FC94f7eA69aC935A1"
        },
        {
          "entrypoint": "0x81C1001e1621d05bE250814123CC81BBb244Cb07",
          "implementationReviewed": "0x9c778410221841A35e0EEa0e82E27ccE78Ee3C27"
        },
        {
          "entrypoint": "0x312717E67b9a12402fB8d2DB031aC9C84665a04e",
          "implementationReviewed": "0x4A878c581C9542ebC467d1Ce5CB86C3Cf25603ab"
        }
      ]
    },
    "0x9062a576D3e6Cf6999e99e405608063033c4CFF6": {
      "asset": "0xbEeFc011e94f43b8B7b455eBaB290C7Ab4E216f1",
      "name": "csUSDL-MORPHOv1.1",
      "summary": "safe",
      "review": "./MarketRateTransformerRateProviders.md",
      "warnings": [""],
      "factory": "0xeC2C6184761ab7fE061130B4A7e3Da89c72F8395",
      "upgradeableComponents": [
        {
          "entrypoint": "0x7751E2F4b8ae93EF6B79d86419d42FE3295A4559",
          "implementationReviewed": "0x2954c85e7e2b841d0e9a9fdcc09dac1274057d71"
        },
        {
          "entrypoint": "0xbdC7c08592Ee4aa51D06C27Ee23D5087D65aDbcD",
          "implementationReviewed": "0x752d55d62a94658eac08eae42deda902b69b0e76"
        }
      ]
    },
    "0xD231564648C94542C01e9a528c9cAa033bbf274C": {
      "asset": "0x1e6ffa4e9F63d10B8820A3ab52566Af881Dab53c",
      "name": "Gauntlet wETH Ecosystem v1.1",
      "summary": "safe",
      "review": "./MorphoERC4626RateProviders.md",
      "warnings": ["eoaUpgradeable"],
      "factory": "0xFC541f8d8c5e907E236C8931F0Df9F58e0C259Ec",
      "upgradeableComponents": [
        {
          "entrypoint": "0x1e6ffa4e9F63d10B8820A3ab52566Af881Dab53c",
          "implementationReviewed": "0x1e6ffa4e9F63d10B8820A3ab52566Af881Dab53c"
        }
      ]
    },
    "0x3BD4B2174498b3Aa01be0acFa0F775472b2dC30b": {
      "asset": "0x701907283a57FF77E255C3f1aAD790466B8CE4ef",
      "name": "IndexCoop mhyETH v1.1",
      "summary": "safe",
      "review": "./MorphoERC4626RateProviders.md",
      "warnings": ["eoaUpgradeable"],
      "factory": "0xFC541f8d8c5e907E236C8931F0Df9F58e0C259Ec",
      "upgradeableComponents": [
        {
          "entrypoint": "0x701907283a57FF77E255C3f1aAD790466B8CE4ef",
          "implementationReviewed": "0x701907283a57FF77E255C3f1aAD790466B8CE4ef"
        }
      ]
    },
    "0x09000d689fb2b210c65d9f8adc620f6f2d7d6836": {
      "asset": "0x7a4EffD87C2f3C55CA251080b1343b605f327E3a",
      "name": "VaultRateOracle",
      "summary": "safe",
      "review": "./MellowRateProviders.md",
      "warnings": ["donation"],
      "factory": "",
      "upgradeableComponents": [
        {
          "entrypoint": "0x7a4EffD87C2f3C55CA251080b1343b605f327E3a",
          "implementationReviewed": "0xaf108ae0AD8700ac41346aCb620e828c03BB8848"
        }
      ]
    },
    "0x14BD1e9b30007510c2aFE3a7a8053A6DE5605d35": {
      "asset": "0x6acD0a165fD70A84b6b50d955ff3628700bAAf4b",
      "name": "AaveMarketRateTransformer",
      "summary": "safe",
      "review": "./MarketRateTransformerRateProviders.md",
      "warnings": [""],
      "factory": "0x4E185b1502Fea7a06B63fDdA6de38F92C9528566",
      "upgradeableComponents": []
    },
    "0xdd8AEBC13B3DFaF85e3B512d26681987aD2c43b2": {
      "asset": "0xb51EDdDD8c47856D81C8681EA71404Cec93E92c6",
      "name": "ERC4626RateProvider",
      "summary": "safe",
      "review": "./statATokenv2RateProvider.md",
      "warnings": [""],
      "factory": "0xFC541f8d8c5e907E236C8931F0Df9F58e0C259Ec",
      "upgradeableComponents": [
        {
          "entrypoint": "0xb51EDdDD8c47856D81C8681EA71404Cec93E92c6",
          "implementationReviewed": "0x487c2C53c0866F0A73ae317bD1A28F63ADcD9aD1"
        },
        {
          "entrypoint": "0x87870Bca3F3fD6335C3F4ce8392D69350B4fA4E2",
          "implementationReviewed": "0xeF434E4573b90b6ECd4a00f4888381e4D0CC5Ccd"
        }
      ]
    },
    "0x1f037c849CF2448d67A120543EA4ec3CE5A95FcA": {
      "asset": "0x3976d71e7DdFBaB9bD120Ec281B7d35fa0F28528",
      "name": "ERC4626RateProvider",
      "summary": "safe",
      "review": "./LoopRateProvider.md",
      "warnings": ["donation"],
      "factory": "0xFC541f8d8c5e907E236C8931F0Df9F58e0C259Ec",
      "upgradeableComponents": []
    },
    "0xb42Ecf39FC9251f2B2F094e02e6cE4557f364436": {
      "asset": "0xA1b60d96e5C50dA627095B9381dc5a46AF1a9a42",
      "name": "Steakhouse USDQ Rate Provider",
      "summary": "safe",
      "review": "./MorphoERC4626RateProviders.md",
      "warnings": [],
      "factory": "0xFC541f8d8c5e907E236C8931F0Df9F58e0C259Ec",
      "upgradeableComponents": [
        {
          "entrypoint": "0xc83e27f270cce0A3A3A29521173a83F402c1768b",
          "implementationReviewed": "0xbae166f5e8b4b6735341446b1405fa779a92d7c7"
        }
      ]
    },
    "0xc6465F11D8Db8DAcB5c94729c4F2b3Bd725a2392": {
      "asset": "0x30881Baa943777f92DC934d53D3bFdF33382cab3",
      "name": "Steakhouse USDR Rate Provider",
      "summary": "safe",
      "review": "./MorphoERC4626RateProviders.md",
      "warnings": [],
      "factory": "0xFC541f8d8c5e907E236C8931F0Df9F58e0C259Ec",
      "upgradeableComponents": [
        {
          "entrypoint": "0x7B43E3875440B44613DC3bC08E7763e6Da63C8f8",
          "implementationReviewed": "0x8b98bcd9b1f8ae112fb2b58b45c3bc9a75cc4d0e"
        }
      ]
    },
    "0x23B315083e80804A696b26093974c61eBC78CC9a": {
      "asset": "0x097FFEDb80d4b2Ca6105a07a4D90eB739C45A666",
      "name": "Steakhouse USDT-Lite Rate Provider",
      "summary": "safe",
      "review": "./MorphoERC4626RateProviders.md",
      "warnings": [],
      "factory": "0xFC541f8d8c5e907E236C8931F0Df9F58e0C259Ec",
      "upgradeableComponents": []
    },
    "0x9CB622FC4757386dc8e79d1cC66FC912dD4bBf57": {
      "asset": "0x5E362eb2c0706Bd1d134689eC75176018385430B",
      "name": "VaultRateOracle",
      "summary": "safe",
      "review": "./MellowRateProviders.md",
      "warnings": ["donation"],
      "factory": "",
      "upgradeableComponents": [
        {
          "entrypoint": "0x5E362eb2c0706Bd1d134689eC75176018385430B",
          "implementationReviewed": "0xe2D2E90122cb203CF1565a37ef90a256843A825A"
        }
      ]
    },
    "0xa65ffBa1CD05414df3fD24Bf5dc319B47450Fbf4": {
      "asset": "0x1CE7D9942ff78c328A4181b9F3826fEE6D845A97",
      "name": "YieldFi yUSD Rate Provider",
      "summary": "safe",
      "review": "./yUSDRateProvider.md",
      "warnings": [""],
      "factory": "",
      "upgradeableComponents": [
        {
          "entrypoint": "0x1CE7D9942ff78c328A4181b9F3826fEE6D845A97",
          "implementationReviewed": "0x79E243f6504615497c1374Ea0B6365Dd1Ef82C8d"
        },
        {
          "entrypoint": "0x9305a0cc13293b69deE0B9d281D21144b029BdFf",
          "implementationReviewed": "0xf2De8048f002b70202D05249810E72914651Aa26"
        },
        {
          "entrypoint": "0xf4eF3ba63593dfD0967577B2bb3C9ba51D78427b",
          "implementationReviewed": "0xa52BC229C750b35C10d54F23aD3cb6E8155df01a"
        }
      ]
    },
    "0x3ba1a97D96F53611C4b2A788A5aa65c840d94c54": {
      "asset": "0x8E0789d39db454DBE9f4a77aCEF6dc7c69f6D552",
      "name": "CombinedRateProvider",
      "summary": "safe",
      "review": "./InceptionLRTRateProvider_2.md",
      "warnings": [""],
      "factory": "",
      "upgradeableComponents": [
        {
          "entrypoint": "0xFd73Be536503B5Aa80Bf99D1Fd65b1306c69B191",
          "implementationReviewed": "0x2356d46D89e056F222185ef101165e88073941Bd"
        }
      ]
    },
    "0x829de46686cd24edfcd28763a70034b3b9b4d7cd": {
      "asset": "0x99999999999999Cc837C997B882957daFdCb1Af9",
      "name": "WusdnBalancerAdaptor",
      "summary": "safe",
      "review": "./SmardexRateProvider.md",
      "warnings": [],
      "factory": "",
      "upgradeableComponents": [
        {
          "entrypoint": "0x656cB8C6d154Aad29d8771384089be5B5141f01a",
          "implementationReviewed": "0x271df5517a4DaacB7caB988Aa64D23dEbda4c498"
        }
      ]
    },
    "0x7Aee5f039da2891BF02414bc6ADA1B53c0C3902a": {
      "asset": "0xD11c452fc99cF405034ee446803b6F6c1F6d5ED8",
      "name": "tETH / ETH CombinedRateProvider",
      "summary": "safe",
      "review": "./CombinedRateProvider.md",
      "warnings": [""],
      "factory": "",
      "upgradeableComponents": [
        {
          "entrypoint": "0xD11c452fc99cF405034ee446803b6F6c1F6d5ED8",
          "implementationReviewed": "0xD1A622566F277AA76c3C47A30469432AAec95E38"
        }
      ]
    },
    "0x8fC43e76874CaE40939eDeB90E5683258B63c508": {
      "asset": "0x90551c1795392094FE6D29B758EcCD233cFAa260",
      "name": "fluid weth rate provider",
      "summary": "safe",
      "review": "./FluidRateProviders.md",
      "warnings": [""],
      "factory": "0xFC541f8d8c5e907E236C8931F0Df9F58e0C259Ec",
      "upgradeableComponents": []
    },
    "0x73a9fc5173d211F0D264Af4E816cb44F61E5f4a2": {
      "asset": "0x2411802D8BEA09be0aF8fD8D08314a63e706b29C",
      "name": "Fluid wstETH rate provider",
      "summary": "safe",
      "review": "./FluidRateProviders.md",
      "warnings": [""],
      "factory": "0xFC541f8d8c5e907E236C8931F0Df9F58e0C259Ec",
      "upgradeableComponents": []
    },
    "0x05E956cb3407b1B22F4ed8568F3C28644Da28B85": {
      "asset": "0xad55aebc9b8c03fc43cd9f62260391c13c23e7c0",
      "name": "cUSDO OpenEden Rate Provider",
      "summary": "safe",
      "review": "./cUSDOOpenEdenRateProvider.md",
      "warnings": ["donation", "eoaUpgradeable"],
      "factory": "",
      "upgradeableComponents": [
        {
          "entrypoint": "0xad55aebc9b8c03fc43cd9f62260391c13c23e7c0",
          "implementationReviewed": "0x7a3e55e2c23ab6adc12accf1075b91c174ee0102"
        }
      ]
    },
    "0xA4c27E4Aa764312fD958345Ed683c6eeC4581A10": {
      "asset": "0x7788A3538C5fc7F9c7C8A74EAC4c898fC8d87d92",
      "name": "sUSDXRateProvider",
      "summary": "safe",
      "review": "./sUSDXRateProvider.md",
      "warnings": [],
      "factory": "",
      "upgradeableComponents": []
    },
    "0x8Be2e3D4b85d05cac2dBbAC6c42798fb342aef45": {
      "asset": "0x2411802D8BEA09be0aF8fD8D08314a63e706b29C",
      "name": "fwstETH / wstETH MarketRateTransformerRateProvider",
      "summary": "safe",
      "review": "./MarketRateTransformerRateProviders.md",
      "warnings": [""],
      "factory": "",
      "upgradeableComponents": []
    },
    "0x7C40E25A57BC93ef7Ee3506F111D3E108f7Ae0a8": {
      "asset": "0xBFB53910C935E837C74e6C4EF584557352d20fDe",
      "name": "StakingLPUsdcRateProvider.md",
      "summary": "safe",
      "review": "./StakingLPUsdcRateProviderReview.md",
      "warnings": [],
      "factory": "",
      "upgradeableComponents": []
    }
  },
  "fantom": {
    "0x629d4c27057915e59dd94bca8d48c6d80735b521": {
      "asset": "0xd7028092c830b5c8fce061af2e593413ebbc1fc1",
      "name": "sFTMx Rateprovider",
      "summary": "safe",
      "review": "./LegacyReview.md",
      "warnings": ["legacy"],
      "factory": "",
      "upgradeableComponents": [
        {
          "entrypoint": "0x513D27c94C0D81eeD9DC2a88b4531a69993187cF",
          "implementationReviewed": "0x513D27c94C0D81eeD9DC2a88b4531a69993187cF"
        }
      ]
    }
  },
  "fraxtal": {
    "0x3893E8e1584fF73188034D37Fc6B7d41A255E570": {
      "asset": "0xfc00000000000000000000000000000000000008",
      "name": "ChainlinkRateProvider",
      "summary": "safe",
      "review": "./FraxtalPriceFeedProvider.md",
      "warnings": [],
      "factory": "0x3f170631ed9821Ca51A59D996aB095162438DC10",
      "upgradeableComponents": [
        {
          "entrypoint": "0x1B680F4385f24420D264D78cab7C58365ED3F1FF",
          "implementationReviewed": "0x1B680F4385f24420D264D78cab7C58365ED3F1FF"
        }
      ]
    },
    "0x95eedc9d10B6964a579948Fd717D34F45E15C0C6": {
      "asset": "0x09eadcbaa812a4c076c3a6cde765dc4a22e0d775",
      "name": "ChainlinkRateProvider",
      "summary": "safe",
      "review": "./FraxtalPriceFeedProvider.md",
      "warnings": [],
      "factory": "0x3f170631ed9821Ca51A59D996aB095162438DC10",
      "upgradeableComponents": [
        {
          "entrypoint": "0xfdE8C36F32Bf32e73A1bdeb4ef3E17709674a838",
          "implementationReviewed": "0xfdE8C36F32Bf32e73A1bdeb4ef3E17709674a838"
        }
      ]
    },
    "0x761efEF0347E23e2e75907A6e2df0Bbc6d3A3F38": {
      "asset": "0xfc00000000000000000000000000000000000005",
      "name": "ChainlinkRateProvider",
      "summary": "safe",
      "review": "./FraxtalPriceFeedProvider.md",
      "warnings": [],
      "factory": "0x3f170631ed9821Ca51A59D996aB095162438DC10",
      "upgradeableComponents": [
        {
          "entrypoint": "0xEE095b7d9191603126Da584a1179BB403a027c3A",
          "implementationReviewed": "0xEE095b7d9191603126Da584a1179BB403a027c3A"
        }
      ]
    },
    "0x99D033888aCe9d8E01F793Cf85AE7d4EA56494F9": {
      "asset": "0x211cc4dd073734da055fbf44a2b4667d5e5fe5d2",
      "name": "ChainlinkRateProvider",
      "summary": "safe",
      "review": "./FraxtalPriceFeedProvider.md",
      "warnings": [],
      "factory": "0x3f170631ed9821Ca51A59D996aB095162438DC10",
      "upgradeableComponents": [
        {
          "entrypoint": "0xd295936C8Bb465ADd1eC756a51698127CB4F4910",
          "implementationReviewed": "0xd295936C8Bb465ADd1eC756a51698127CB4F4910"
        }
      ]
    },
    "0x08e12d1a6d0F47518f05b009Bb4A24113D82f33d": {
      "asset": "0x748e54072189Ec8540cD58A078404ebFDc2aACeA",
      "name": "Api3AggregatorAdaptor",
      "summary": "safe",
      "review": "./API3RateProvider.md",
      "warnings": [],
      "factory": "",
      "upgradeableComponents": []
    }
  },
  "gnosis": {
    "0x89C80A4540A00b5270347E02e2E144c71da2EceD": {
      "asset": "0xaf204776c7245bF4147c2612BF6e5972Ee483701",
      "name": "ERC4626RateProvider",
      "summary": "safe",
      "review": "./SavingsDAIRateProviderGnosis.md",
      "warnings": ["donation", "only18decimals"],
      "factory": "",
      "upgradeableComponents": []
    },
    "0xff315299C4d3FB984b67e31F028724b6a9aEb077": {
      "asset": "0x004626A008B1aCdC4c74ab51644093b155e59A23",
      "name": "ERC4626RateProvider",
      "summary": "safe",
      "review": "./stAgEurRateProvider.md",
      "warnings": ["donation", "only18decimals"],
      "factory": "",
      "upgradeableComponents": [
        {
          "entrypoint": "0x004626A008B1aCdC4c74ab51644093b155e59A23",
          "implementationReviewed": "0x6C04c39B9E73aC91106D12F828e2E29Fd8ef1024"
        },
        {
          "entrypoint": "0x4b1E2c2762667331Bc91648052F646d1b0d35984",
          "implementationReviewed": "0x59153e939c5b4721543251ff3049Ea04c755373B"
        }
      ]
    },
    "0x09f9611FE9d24c6A518f656E925e3628A2ECDE3b": {
      "asset": "0x6C76971f98945AE98dD7d4DFcA8711ebea946eA6",
      "name": "wstETH Rate Provider",
      "summary": "safe",
      "review": "./ChainLinkRateProvider.md",
      "warnings": ["chainlink"],
      "factory": "",
      "upgradeableComponents": []
    },
    "0xE7511f6e5C593007eA8A7F52af4B066333765e03": {
      "asset": "0xcB444e90D8198415266c6a2724b7900fb12FC56E",
      "name": "EURe Rate Provider",
      "summary": "safe",
      "review": "./ChainLinkRateProvider.md",
      "warnings": ["chainlink"],
      "factory": "",
      "upgradeableComponents": []
    },
    "0x821aFE819450A359E29a5209C48f2Fa3321C8AD2": {
      "asset": "0x270bA1f35D8b87510D24F693fcCc0da02e6E4EeB",
      "name": "ERC4626RateProvider",
      "summary": "safe",
      "review": "./statATokenLMRateProvider.md",
      "warnings": [],
      "factory": "",
      "upgradeableComponents": [
        {
          "entrypoint": "0x270bA1f35D8b87510D24F693fcCc0da02e6E4EeB",
          "implementationReviewed": "0x8be473dCfA93132658821E67CbEB684ec8Ea2E74"
        },
        {
          "entrypoint": "0xb50201558B00496A145fE76f7424749556E326D8",
          "implementationReviewed": "0x5b522140fabeB6b6232336295581e63902e9b4ad"
        }
      ]
    },
    "0xdc90e2680094314CEaB45CE15100F6e02cEB7ceD": {
      "asset": "0xc791240d1f2def5938e2031364ff4ed887133c3d",
      "name": "TollgateChronicleRateProvider",
      "summary": "safe",
      "review": "./TollgateChronicleRateProvider.md",
      "warnings": [],
      "factory": "",
      "upgradeableComponents": []
    },
    "0x92320D3C8Fd6BE59b22eB0eEe330901Fe4617f33": {
      "asset": "0x5Cb9073902F2035222B9749F8fB0c9BFe5527108",
      "name": "TollgateChronicleRateProvider",
      "summary": "safe",
      "review": "./TollgateChronicleRateProvider.md",
      "warnings": [],
      "factory": "",
      "upgradeableComponents": []
    },
    "0x9B1b13afA6a57e54C03AD0428a4766C39707D272": {
      "asset": "0xF490c80aAE5f2616d3e3BDa2483E30C4CB21d1A0",
      "name": "PriceFeed",
      "summary": "safe",
      "review": "./StakewiseOsTokenRateProviders.md",
      "warnings": [],
      "factory": "",
      "upgradeableComponents": []
    },
    "0x5F62fd24941B585b91EB059E0ea1a7e729357511": {
      "asset": "0xf0E7eC247b918311afa054E0AEdb99d74c31b809",
      "name": "ERC4626RateProvider",
      "summary": "safe",
      "review": "./statATokenLMRateProvider.md",
      "warnings": [],
      "factory": "0x15e86be6084c6a5a8c17732d398dfbc2ec574cec",
      "upgradeableComponents": []
    },
    "0xCCfE43E5853C87225948317379ffD910039f6A14": {
      "asset": "0xFECB3F7c54E2CAAE9dC6Ac9060A822D47E053760",
      "name": "BlraSdaiRateProvider",
      "summary": "safe",
      "review": "./BlraSdaiRateProvider.md",
      "warnings": ["donation"],
      "factory": "",
      "upgradeableComponents": []
    },
    "0x0008A59C1d2E5922790C929ea432ed02D4D3323A": {
      "asset": "0x57f664882F762FA37903FC864e2B633D384B411A",
      "name": "ERC4626RateProvider",
      "summary": "safe",
      "review": "./statATokenv2RateProvider.md",
      "warnings": [],
      "factory": "",
      "upgradeableComponents": [
        {
          "entrypoint": "0x57f664882F762FA37903FC864e2B633D384B411A",
          "implementationReviewed": "0x7CB7fdeEB5E71f322F8E39Be67959C32a6A3aAA3"
        },
        {
          "entrypoint": "0xb50201558B00496A145fE76f7424749556E326D8",
          "implementationReviewed": "0xF2C312BfAF4CF0429DB4DA15a0cf5F770Ea3E770"
        }
      ]
    },
    "0xbbb4966335677Ea24F7B86DC19a423412390e1fb": {
      "asset": "0x7c16F0185A26Db0AE7a9377f23BC18ea7ce5d644",
      "name": "ERC4626RateProvider",
      "summary": "safe",
      "review": "./statATokenv2RateProvider.md",
      "warnings": [],
      "factory": "",
      "upgradeableComponents": [
        {
          "entrypoint": "0x7c16F0185A26Db0AE7a9377f23BC18ea7ce5d644",
          "implementationReviewed": "0x7CB7fdeEB5E71f322F8E39Be67959C32a6A3aAA3"
        },
        {
          "entrypoint": "0xb50201558B00496A145fE76f7424749556E326D8",
          "implementationReviewed": "0xF2C312BfAF4CF0429DB4DA15a0cf5F770Ea3E770"
        }
      ]
    },
    "0x1529f6Af353E180867F257820843425B49B1b478": {
      "asset": "0x51350d88c1bd32Cc6A79368c9Fb70373Fb71F375",
      "name": "ERC4626RateProvider",
      "summary": "safe",
      "review": "./statATokenv2RateProvider.md",
      "warnings": [],
      "factory": "",
      "upgradeableComponents": [
        {
          "entrypoint": "0x51350d88c1bd32Cc6A79368c9Fb70373Fb71F375",
          "implementationReviewed": "0x7CB7fdeEB5E71f322F8E39Be67959C32a6A3aAA3"
        },
        {
          "entrypoint": "0xb50201558B00496A145fE76f7424749556E326D8",
          "implementationReviewed": "0xF2C312BfAF4CF0429DB4DA15a0cf5F770Ea3E770"
        }
      ]
    },
    "0x30EAcEC6BD250589043De026e45dc9A158C65a1F": {
      "asset": "0x773CDA0CADe2A3d86E6D4e30699d40bB95174ff2",
      "name": "ERC4626RateProvider",
      "summary": "safe",
      "review": "./MarketRateTransformerRateProviders.md",
      "warnings": [""],
      "factory": "0x03362f847b4fabc12e1ce98b6b59f94401e4588e",
      "upgradeableComponents": [
        {
          "entrypoint": "0x773CDA0CADe2A3d86E6D4e30699d40bB95174ff2",
          "implementationReviewed": "0x7CB7fdeEB5E71f322F8E39Be67959C32a6A3aAA3"
        },
        {
          "entrypoint": "0xb50201558B00496A145fE76f7424749556E326D8",
          "implementationReviewed": "0xF2C312BfAF4CF0429DB4DA15a0cf5F770Ea3E770"
        }
      ]
    },
    "0x1E28a0450865274873bd5485A1E13A90F5f59CbD": {
      "asset": "0x1e2c4fb7ede391d116e6b41cd0608260e8801d59",
      "name": "ConstantRateProvider",
      "summary": "safe",
      "review": "./ConstantRateProvider.md",
      "warnings": [],
      "factory": "",
      "upgradeableComponents": []
    },
    "0x79FE0750bE76913E83a0f0EB60ba1Ab7FA6FdA5D": {
      "asset": "0x417bc5b940475203A18C2f320a5ba470D6c5E463",
      "name": "Aave EURE ERC4626RateProviderer",
      "summary": "safe",
      "review": "./statATokenv2RateProvider.md",
      "warnings": [],
      "factory": "",
      "upgradeableComponents": [
        {
          "entrypoint": "0x417bc5b940475203A18C2f320a5ba470D6c5E463",
          "implementationReviewed": "0x7CB7fdeEB5E71f322F8E39Be67959C32a6A3aAA3"
        },
        {
          "entrypoint": "0xb50201558B00496A145fE76f7424749556E326D8",
          "implementationReviewed": "0xF2C312BfAF4CF0429DB4DA15a0cf5F770Ea3E770"
        }
      ]
    },
    "0xdDDF909076B641C51f22ACD4b134C54adad51e68": {
      "asset": "0x417bc5b940475203A18C2f320a5ba470D6c5E463",
      "name": "EURe Chainlink + Aave Rate Proivder",
      "summary": "safe",
      "review": "./CombinedRateProvider.md",
      "warnings": [],
      "factory": "",
      "upgradeableComponents": [
        {
          "entrypoint": "0x417bc5b940475203A18C2f320a5ba470D6c5E463",
          "implementationReviewed": "0x7CB7fdeEB5E71f322F8E39Be67959C32a6A3aAA3"
        },
        {
          "entrypoint": "0xb50201558B00496A145fE76f7424749556E326D8",
          "implementationReviewed": "0xF2C312BfAF4CF0429DB4DA15a0cf5F770Ea3E770"
        }
      ]
    }
  },
  "mode": {
    "0x054Ca7F10D555A0A34E35E6d95af9569468E40c0": {
      "asset": "0x2416092f143378750bb29b79eD961ab195CcEea5",
      "name": "Api3AggregatorAdaptor",
      "summary": "safe",
      "review": "./ezETHRateProviderMode.md",
      "warnings": [],
      "factory": "",
      "upgradeableComponents": []
    },
    "0x97e0E416dA48a0592E6ea8ac0dfD26D410Ba5C22": {
      "asset": "0x3f51c6c5927b88cdec4b61e2787f9bd0f5249138",
      "name": "Api3AggregatorAdaptor",
      "summary": "safe",
      "review": "./API3RateProvider.md",
      "warnings": [],
      "factory": "",
      "upgradeableComponents": []
    },
    "0xE91237236Bab7b39CA5CEE86F339a18C6C91F25c": {
      "asset": "0x98f96A4B34D03a2E6f225B28b8f8Cb1279562d81",
      "name": "Api3AggregatorAdaptor",
      "summary": "safe",
      "review": "./API3RateProvider.md",
      "warnings": [],
      "factory": "",
      "upgradeableComponents": []
    },
    "0x6Ad582604472DAdB4Af7B955388cAc6aDD6D511B": {
      "asset": "0x5A7a183B6B44Dc4EC2E3d2eF43F98C5152b1d76d",
      "name": "Api3AggregatorAdaptor",
      "summary": "safe",
      "review": "./API3RateProvider.md",
      "warnings": [],
      "factory": "",
      "upgradeableComponents": []
    },
    "0xac8fae65008cbb22a27103160452418aa3c84128": {
      "asset": "0x0022228a2cc5E7eF0274A7Baa600d44da5aB5776",
      "name": "ERC4626RateProvider",
      "summary": "safe",
      "review": "./AngleStakedUSDARateProvider.md",
      "warnings": [],
      "factory": "0x0767bECE12a327A1eD896c48E843AE53a0c313E9",
      "upgradeableComponents": [
        {
          "entrypoint": "0xA61BeB4A3d02decb01039e378237032B351125B4",
          "implementationReviewed": "0x5adDc89785D75C86aB939E9e15bfBBb7Fc086A87"
        }
      ]
    },
    "0xFE1862BdCAf17ADf2D83eEb0Da98dAE04492F4f7": {
      "asset": "0x90993Ac1734b023dEEc548b87B11F5d2dcD3818E",
      "name": "ChainlinkRateProvider",
      "summary": "safe",
      "review": "./wUSDMRateProviderPyth.md",
      "warnings": [],
      "factory": "",
      "upgradeableComponents": [
        {
          "entrypoint": "0xA2aa501b19aff244D90cc15a4Cf739D2725B5729",
          "implementationReviewed": "0xEbe57e8045F2F230872523bbff7374986E45C486"
        }
      ]
    },
    "0xFAD2f1b6B24d475BAA79DfA625073981bCD82A0e": {
      "asset": "0x80137510979822322193FC997d400D5A6C747bf7",
      "name": "ChainlinkRateProvider",
      "summary": "safe",
      "review": "./PythAggregatorRateProvider.md",
      "warnings": [],
      "factory": "",
      "upgradeableComponents": [
        {
          "entrypoint": "0xA2aa501b19aff244D90cc15a4Cf739D2725B5729",
          "implementationReviewed": "0xEbe57e8045F2F230872523bbff7374986E45C486"
        }
      ]
    }
  },
  "optimism": {
    "0x210ABdFD989f3eE5C08614a8f4e096Cf8408f5DF": {
      "asset": "0x5A7a183B6B44Dc4EC2E3d2eF43F98C5152b1d76d",
      "name": "inETH Rate Provider",
      "summary": "safe",
      "review": "./ChainLinkRateProvider.md",
      "warnings": ["chainlink"],
      "factory": "0x83E443EF4f9963C77bd860f94500075556668cb8",
      "upgradeableComponents": []
    },
    "0xC092E0a4f5a2AdF3CF91E27cf4B7d7917D12CA2B": {
      "asset": "0xd08C3F25862077056cb1b710937576Af899a4959",
      "name": "instETH Rate Provider",
      "summary": "safe",
      "review": "./ChainLinkRateProvider.md",
      "warnings": ["chainlink"],
      "factory": "0x83E443EF4f9963C77bd860f94500075556668cb8",
      "upgradeableComponents": []
    },
    "0xe561451322a5efC51E6f8ffa558C7482c892Bc1A": {
      "asset": "0xA348700745D249c3b49D2c2AcAC9A5AE8155F826",
      "name": "WrappedUsdPlusRateProvider",
      "summary": "safe",
      "review": "./WrappedUsdPlusRateProvider.md",
      "warnings": [],
      "factory": "",
      "upgradeableComponents": [
        {
          "entrypoint": "0xA348700745D249c3b49D2c2AcAC9A5AE8155F826",
          "implementationReviewed": "0x52A8F84672B9778632F98478B4DCfa2Efb7E3247"
        },
        {
          "entrypoint": "0x73cb180bf0521828d8849bc8CF2B920918e23032",
          "implementationReviewed": "0xB79DD08EA68A908A97220C76d19A6aA9cBDE4376"
        },
        {
          "entrypoint": "0xe80772Eaf6e2E18B651F160Bc9158b2A5caFCA65",
          "implementationReviewed": "0xcf02cf91b5ec8230d6bd26c48a8b762ce6081c0f"
        },
        {
          "entrypoint": "0xBf3FCee0E856c2aa89dc022f00D6D8159A80F011",
          "implementationReviewed": "0x98ae7F3fD47100b174014dCD143Eb43AD7acd79A"
        }
      ]
    },
    "0xBCEBb4dcdEc1c12bf7eB31bd26bc9C3b8F55C966": {
      "asset": "0x3eE6107d9C93955acBb3f39871D32B02F82B78AB",
      "name": "StErnRateProvider",
      "summary": "safe",
      "review": "./stERNRateProvider.md",
      "warnings": ["donation"],
      "factory": "",
      "upgradeableComponents": [
        {
          "entrypoint": "0xFBD08A6869D3e4EC8A21895c1e269f4b980813f0",
          "implementationReviewed": "0xfA097bD1E57d720C2f884C3DFF0B5FCE23A2B09e"
        },
        {
          "entrypoint": "0x3eE6107d9C93955acBb3f39871D32B02F82B78AB",
          "implementationReviewed": "0x3eE6107d9C93955acBb3f39871D32B02F82B78AB"
        }
      ]
    },
    "0xff368E106EA8782FaB6B2D4AD69739a60C66400E": {
      "asset": "0xB88a5Ac00917a02d82c7cd6CEBd73E2852d43574",
      "name": "BalancerAMM",
      "summary": "safe",
      "review": "./sweepRateProvider.md",
      "warnings": [],
      "factory": "",
      "upgradeableComponents": [
        {
          "entrypoint": "0xB88a5Ac00917a02d82c7cd6CEBd73E2852d43574",
          "implementationReviewed": "0x8adEa764cabd2C61E51cEb6937Fd026fA39d8E64"
        }
      ]
    },
    "0xdFa8d2b3c146b8a10B5d63CA0306AEa84B602cfb": {
      "asset": "0x4DD03dfD36548C840B563745e3FBeC320F37BA7e",
      "name": "ERC4626RateProvider",
      "summary": "safe",
      "review": "./statATokenLMRateProvider.md",
      "warnings": [],
      "factory": "",
      "upgradeableComponents": [
        {
          "entrypoint": "0x4DD03dfD36548C840B563745e3FBeC320F37BA7e",
          "implementationReviewed": "0xD792a3779D3C80bAEe8CF3304D6aEAc74bC432BE"
        },
        {
          "entrypoint": "0x794a61358D6845594F94dc1DB02A252b5b4814aD",
          "implementationReviewed": "0x03e8C5Cd5E194659b16456bb43Dd5D38886FE541"
        }
      ]
    },
    "0x3f921Ebabab0703BC06d1828D09a245e8390c263": {
      "asset": "0x035c93db04E5aAea54E6cd0261C492a3e0638b37",
      "name": "ERC4626RateProvider",
      "summary": "safe",
      "review": "./statATokenLMRateProvider.md",
      "warnings": [],
      "factory": "",
      "upgradeableComponents": [
        {
          "entrypoint": "0x035c93db04E5aAea54E6cd0261C492a3e0638b37",
          "implementationReviewed": "0xD792a3779D3C80bAEe8CF3304D6aEAc74bC432BE"
        },
        {
          "entrypoint": "0x794a61358D6845594F94dc1DB02A252b5b4814aD",
          "implementationReviewed": "0x03e8C5Cd5E194659b16456bb43Dd5D38886FE541"
        }
      ]
    },
    "0x15ACEE5F73b36762Ab1a6b7C98787b8148447898": {
      "asset": "0x2218a117083f5B482B0bB821d27056Ba9c04b1D3",
      "name": "DSRBalancerRateProviderAdapter",
      "summary": "safe",
      "review": "./DSRRateProvider.md",
      "warnings": [],
      "factory": "",
      "upgradeableComponents": []
    },
    "0x9aa3cd420f830E049e2b223D0b07D8c809C94d15": {
      "asset": "0x1F32b1c2345538c0c6f582fCB022739c4A194Ebb",
      "name": "wstETH Rate Provider",
      "summary": "safe",
      "review": "./ChainLinkRateProvider.md",
      "warnings": ["chainlink"],
      "factory": "0x83E443EF4f9963C77bd860f94500075556668cb8",
      "upgradeableComponents": []
    },
    "0xf752dd899F87a91370C1C8ac1488Aef6be687505": {
      "asset": "0x484c2D6e3cDd945a8B2DF735e079178C1036578c",
      "name": "sfrxETH Rate Provider",
      "summary": "safe",
      "review": "./ChainLinkRateProvider.md",
      "warnings": ["chainlink"],
      "factory": "0x83E443EF4f9963C77bd860f94500075556668cb8",
      "upgradeableComponents": []
    },
    "0xDe3B7eC86B67B05D312ac8FD935B6F59836F2c41": {
      "asset": "0x2Dd1B4D4548aCCeA497050619965f91f78b3b532",
      "name": "sFRAX Rate Provider",
      "summary": "safe",
      "review": "./ChainLinkRateProvider.md",
      "warnings": ["chainlink"],
      "factory": "0x83E443EF4f9963C77bd860f94500075556668cb8",
      "upgradeableComponents": []
    },
    "0x7E13b8b95d887c2326C25e71815F33Ea10A2674e": {
      "asset": "0x2Dd1B4D4548aCCeA497050619965f91f78b3b532",
      "name": "sFRAX Rate Provider Duplicate",
      "summary": "safe",
      "review": "./ChainLinkRateProvider.md",
      "warnings": ["chainlink"],
      "factory": "0x83E443EF4f9963C77bd860f94500075556668cb8",
      "upgradeableComponents": []
    },
    "0x658843BB859B7b85cEAb5cF77167e3F0a78dFE7f": {
      "asset": "0x9Bcef72be871e61ED4fBbc7630889beE758eb81D",
      "name": "rETH RocketPool Rate Provider",
      "summary": "safe",
      "review": "./LegacyReview.md",
      "warnings": ["legacy"],
      "factory": "",
      "upgradeableComponents": []
    },
    "0x97b323fc033323B66159402bcDb9D7B9DC604235": {
      "asset": "0xe05A08226c49b636ACf99c40Da8DC6aF83CE5bB3",
      "name": "ankrETH Staking Rate Provider",
      "summary": "safe",
      "review": "./LegacyReview.md",
      "warnings": ["legacy"],
      "factory": "",
      "upgradeableComponents": []
    },
    "0xef42D000a3e85C4e71C57e2C6A1E600e86f5a91B": {
      "asset": "0x5A7fACB970D094B6C7FF1df0eA68D99E6e73CBFF",
      "name": "weETH Rate Provider",
      "summary": "safe",
      "review": "./ChainLinkRateProvider.md",
      "warnings": ["chainlink"],
      "factory": "0x83E443EF4f9963C77bd860f94500075556668cb8",
      "upgradeableComponents": []
    },
    "0x1373A61449C26CC3F48C1B4c547322eDAa36eB12": {
      "asset": "0x4186BFC76E2E237523CBC30FD220FE055156b41F",
      "name": "RSETHRateReceiver",
      "summary": "safe",
      "review": "./rsETHRateProviderOptimism.md",
      "warnings": [],
      "factory": "",
      "upgradeableComponents": [
        {
          "entrypoint": "0x1373A61449C26CC3F48C1B4c547322eDAa36eB12",
          "implementationReviewed": "0x1373A61449C26CC3F48C1B4c547322eDAa36eB12"
        }
      ]
    },
    "0x52cdf016439Cf36b1c7655740BAa8216977F6487": {
      "asset": "0x57F5E098CaD7A3D1Eed53991D4d66C45C9AF7812",
      "name": "ERC4626RateProvider",
      "summary": "safe",
      "review": "./wUSDMRateProvider.md",
      "warnings": ["eoaUpgradeable"],
      "factory": "0x02a569eea6f85736E2D63C59E60d27d075E75c33",
      "upgradeableComponents": []
    }
  },
  "polygon": {
    "0x76D8B79Fb9afD4dA89913458C90B6C09676628E2": {
      "asset": "0x01d1a890D40d890d59795aFCce22F5AdbB511A3a",
      "name": "RateProvider",
      "summary": "safe",
      "review": "./RateProvider_wFRK.md",
      "warnings": ["donation"],
      "factory": "",
      "upgradeableComponents": [
        {
          "entrypoint": "0x2cb7285733A30BB08303B917A7a519C88146C6Eb",
          "implementationReviewed": "0xEdb20e3cD8C7c149Ea57fe470fb9685c4b1B8703"
        },
        {
          "entrypoint": "0x4dBA794671B891D2Ee2E3E7eA9E993026219941C",
          "implementationReviewed": "0x7714fcFe0d9C4726F6C1E3B1275C2951B9B54F65"
        },
        {
          "entrypoint": "0x0aC2E3Cd1E9b2DA91972d2363e76B5A0cE514e73",
          "implementationReviewed": "0x41d4D26F70951a2134DC862ea6248fFBE2a516bb"
        },
        {
          "entrypoint": "0x173EB1d561CcEFd8e83a3741483a8Bd76dF827Ef",
          "implementationReviewed": "0x72e923047245D2B58D87f311a2b5b487620EE60A"
        }
      ]
    },
    "0x7d10050F608c8EFFf118eDd1416D82a0EF2d7531": {
      "asset": "0x2dCa80061632f3F87c9cA28364d1d0c30cD79a19",
      "name": "ERC4626RateProvider",
      "summary": "safe",
      "review": "./statATokenLMRateProvider.md",
      "warnings": [""],
      "factory": "",
      "upgradeableComponents": [
        {
          "entrypoint": "0x2dCa80061632f3F87c9cA28364d1d0c30cD79a19",
          "implementationReviewed": "0x6a7192c55e9298874e49675a63d5ebb11ed99a66"
        },
        {
          "entrypoint": "0x794a61358D6845594F94dc1DB02A252b5b4814aD",
          "implementationReviewed": "0x1ed647b250e5b6d71dc7b25806f44c33f5658f71"
        }
      ]
    },
    "0x9977a61a6aa950044d4dcD8aA0cAb76F84ea5aCd": {
      "asset": "0x87A1fdc4C726c459f597282be639a045062c0E46",
      "name": "ERC4626RateProvider",
      "summary": "safe",
      "review": "./statATokenLMRateProvider.md",
      "warnings": [""],
      "factory": "",
      "upgradeableComponents": [
        {
          "entrypoint": "0x87A1fdc4C726c459f597282be639a045062c0E46",
          "implementationReviewed": "0x6a7192c55e9298874e49675a63d5ebb11ed99a66"
        },
        {
          "entrypoint": "0x794a61358D6845594F94dc1DB02A252b5b4814aD",
          "implementationReviewed": "0x1ed647b250e5b6d71dc7b25806f44c33f5658f71"
        }
      ]
    },
    "0x8c1944E305c590FaDAf0aDe4f737f5f95a4971B6": {
      "asset": "0x03b54A6e9a984069379fae1a4fC4dBAE93B3bCCD",
      "name": "wstETH / ETH Rate Provider",
      "summary": "unsafe",
      "review": "./ChainLinkRateProvider.md",
      "warnings": ["chainlink"],
      "factory": "0xa3b370092aeb56770B23315252aB5E16DAcBF62B",
      "upgradeableComponents": []
    },
    "0x693A9Aca2f7b699BBd3d55d980Ac8a5D7a66868B": {
      "asset": "0x03b54A6e9a984069379fae1a4fC4dBAE93B3bCCD",
      "name": "wstETH Rate Provider Duplicate",
      "summary": "safe",
      "review": "./ChainLinkRateProvider.md",
      "warnings": ["chainlink"],
      "factory": "0xa3b370092aeb56770B23315252aB5E16DAcBF62B",
      "upgradeableComponents": []
    },
    "0xeE652bbF72689AA59F0B8F981c9c90e2A8Af8d8f": {
      "asset": "0xfa68FB4628DFF1028CFEc22b4162FCcd0d45efb6",
      "name": "MaticX Rate Provider",
      "summary": "safe",
      "review": "./LegacyReview.md",
      "warnings": ["legacy"],
      "factory": "",
      "upgradeableComponents": []
    },
    "0xdEd6C522d803E35f65318a9a4d7333a22d582199": {
      "asset": "0x3A58a54C066FdC0f2D55FC9C89F0415C92eBf3C4",
      "name": "stMATIC Rate Provider",
      "summary": "safe",
      "review": "./LegacyReview.md",
      "warnings": ["legacy"],
      "factory": "",
      "upgradeableComponents": []
    },
    "0x87393BE8ac323F2E63520A6184e5A8A9CC9fC051": {
      "asset": "0xFcBB00dF1d663eeE58123946A30AB2138bF9eb2A",
      "name": "csMATIC Clay Stack Tunnel Rate Provider",
      "summary": "safe",
      "review": "./LegacyReview.md",
      "warnings": ["legacy"],
      "factory": "",
      "upgradeableComponents": []
    },
    "0x737b6ea575AD54e0c4F45c7A36Ad8c0e730aAD74": {
      "asset": "0xAF0D9D65fC54de245cdA37af3d18cbEc860A4D4b",
      "name": "wUSDR Rate Provider",
      "summary": "safe",
      "review": "./LegacyReview.md",
      "warnings": ["legacy"],
      "factory": "",
      "upgradeableComponents": []
    },
    "0x4b697C8c3220FcBdd02DFFa46db5a896ae7a0843": {
      "asset": "0xf33687811f3ad0cd6b48dd4b39f9f977bd7165a2",
      "name": "TruMaticRateProvider",
      "summary": "safe",
      "review": "./TruMaticRateProvider.md",
      "warnings": ["donation"],
      "factory": "",
      "upgradeableComponents": [
        {
          "entrypoint": "0x4b697C8c3220FcBdd02DFFa46db5a896ae7a0843",
          "implementationReviewed": "0x6e8135b003F288aA4009D948e9646588861C5575"
        },
        {
          "entrypoint": "0xA43A7c62D56dF036C187E1966c03E2799d8987ed",
          "implementationReviewed": "0x2a9fD373Ed3Ce392bb5ad8Ee146CFAB66c9fAEae"
        },
        {
          "entrypoint": "0xeA077b10A0eD33e4F68Edb2655C18FDA38F84712",
          "implementationReviewed": "0xf98864DA30a5bd657B13e70A57f5718aBf7BAB31"
        },
        {
          "entrypoint": "0x5e3Ef299fDDf15eAa0432E6e66473ace8c13D908",
          "implementationReviewed": "0xbA9Ac3C9983a3e967f0f387c75cCbD38Ad484963"
        }
      ]
    }
  },
  "zkevm": {
    "0xFC8d81A01deD207aD3DEB4FE91437CAe52deD0b5": {
      "asset": "0x12D8CE035c5DE3Ce39B1fDD4C1d5a745EAbA3b8C",
      "name": "AnkrETHRateProvider",
      "summary": "safe",
      "review": "./AnkrETHRateProvider.md",
      "warnings": [],
      "factory": "",
      "upgradeableComponents": [
        {
          "entrypoint": "0x12D8CE035c5DE3Ce39B1fDD4C1d5a745EAbA3b8C",
          "implementationReviewed": "0x8d98D8ec0D930078a083C7be54430D2093d3D4aB"
        },
        {
          "entrypoint": "0xEf3C162450E1d08804493aA27BE60CDAa054050F",
          "implementationReviewed": "0xd00b967296B6d8Ec266E4BA64594f892D03A4d0a"
        }
      ]
    },
    "0x4186BFC76E2E237523CBC30FD220FE055156b41F": {
      "asset": "0x8C7D118B5c47a5BCBD47cc51789558B98dAD17c5",
      "name": "RSETHRateReceiver",
      "summary": "safe",
      "review": "./rsEthRateProviderPolygonZKEVM.md",
      "warnings": ["donation"],
      "factory": "",
      "upgradeableComponents": [
        {
          "entrypoint": "0x4186BFC76E2E237523CBC30FD220FE055156b41F",
          "implementationReviewed": "0x4186BFC76E2E237523CBC30FD220FE055156b41F"
        }
      ]
    },
    "0x60b39BEC6AF8206d1E6E8DFC63ceA214A506D6c3": {
      "asset": "0xb23C20EFcE6e24Acca0Cef9B7B7aA196b84EC942",
      "name": "rETH Rate Receiver",
      "summary": "safe",
      "review": "./LegacyReview.md",
      "warnings": ["legacy"],
      "factory": "",
      "upgradeableComponents": []
    },
    "0x00346D2Fd4B2Dc3468fA38B857409BC99f832ef8": {
      "asset": "0x5D8cfF95D7A57c0BF50B30b43c7CC0D52825D4a9",
      "name": "wstETH Rate Receiver",
      "summary": "safe",
      "review": "./LegacyReview.md",
      "warnings": ["legacy"],
      "factory": "",
      "upgradeableComponents": []
    },
    "0x8c76aa5b78357e1fa104ea2bc4a219f0870251f1": {
      "asset": "0xb23C20EFcE6e24Acca0Cef9B7B7aA196b84EC942",
      "name": "rETH Rate Provider",
      "summary": "safe",
      "review": "./ChainLinkRateProvider.md",
      "warnings": ["chainlink"],
      "factory": "0x4132f7AcC9dB7A6cF7BE2Dd3A9DC8b30C7E6E6c8",
      "upgradeableComponents": []
    },
    "0x8dd590ebb702c21a41289A0a69b0C6F74bdece75": {
      "asset": "0x5D8cfF95D7A57c0BF50B30b43c7CC0D52825D4a9",
      "name": "wstETH Rate Provider",
      "summary": "safe",
      "review": "./ChainLinkRateProvider.md",
      "warnings": ["chainlink"],
      "factory": "0x4132f7AcC9dB7A6cF7BE2Dd3A9DC8b30C7E6E6c8",
      "upgradeableComponents": []
    }
  },
  "sepolia": {
    "0xB1B171A07463654cc1fE3df4eC05f754E41f0A65": {
      "asset": "0x978206fAe13faF5a8d293FB614326B237684B750",
      "name": "waUSDT Rate Provider",
      "summary": "safe",
      "review": "./StatATokenTestnetRateProvider.md",
      "warnings": [],
      "factory": "",
      "upgradeableComponents": []
    },
    "0x22db61f3a8d81d3d427a157fdae8c7eb5b5fd373": {
      "asset": "0xDE46e43F46ff74A23a65EBb0580cbe3dFE684a17",
      "name": "waDAI Rate Provider",
      "summary": "safe",
      "review": "./StatATokenTestnetRateProvider.md",
      "warnings": [],
      "factory": "",
      "upgradeableComponents": []
    },
    "0x34101091673238545De8a846621823D9993c3085": {
      "asset": "0x8A88124522dbBF1E56352ba3DE1d9F78C143751e",
      "name": "waUSDC Rate Provider",
      "summary": "safe",
      "review": "./StatATokenTestnetRateProvider.md",
      "warnings": [],
      "factory": "",
      "upgradeableComponents": []
    }
  },
  "sonic": {
    "0xe5da20f15420ad15de0fa650600afc998bbe3955": {
      "asset": "0xE5DA20F15420aD15DE0fa650600aFc998bbE3955",
      "name": "stS Rateprovider",
      "summary": "safe",
      "review": "./StakedSonicRateprovider.md",
      "warnings": [],
      "factory": "",
      "upgradeableComponents": [
        {
          "entrypoint": "0xe5da20f15420ad15de0fa650600afc998bbe3955",
          "implementationReviewed": "0xd5f7fc8ba92756a34693baa386edcc8dd5b3f141"
        }
      ]
    },
    "0x00de97829d01815346e58372be55aefd84ca2457": {
      "asset": "0xa28d4dbcc90c849e3249d642f356d85296a12954",
      "name": "Avalon waSolvBTC.bbn Rateprovider",
      "summary": "safe",
      "review": "./statATokenLMRateProviderAvalon.md",
      "warnings": [""],
      "factory": "0x00de97829d01815346e58372be55aefd84ca2457",
      "upgradeableComponents": [
        {
          "entrypoint": "0xA28d4dbcC90C849e3249D642f356D85296a12954",
          "implementationReviewed": "0x29c26d85ba819659d084a592b97607a5337de030"
        }
      ]
    },
    "0xa6c292d06251da638be3b58f1473e03d99c26ff0": {
      "asset": "0xd31e89ffb929b38ba60d1c7dbeb68c7712eaab0a",
      "name": "Avalon waSolvBTC Rateprovider",
      "summary": "safe",
      "review": "./statATokenLMRateProviderAvalon.md",
      "warnings": [""],
      "factory": "0x00de97829d01815346e58372be55aefd84ca2457",
      "upgradeableComponents": [
        {
          "entrypoint": "0xD31E89Ffb929b38bA60D1c7dBeB68c7712EAAb0a",
          "implementationReviewed": "0xb9fa01cbd690dfd5be3d8d667c54bbdd9e41e57d"
        }
      ]
    },
    "0x5fded3206608d3f33175a8865576431906cdb43b": {
      "asset": "0x7870ddFd5ACA4E977B2287e9A212bcbe8FC4135a",
      "name": "Beefy USDC SiloV2 Rateprovider",
      "summary": "safe",
      "review": "./BeefyUsdcSiloRateprovider.md",
      "warnings": [""],
      "factory": "0x00de97829d01815346e58372be55aefd84ca2457",
      "upgradeableComponents": []
    },
    "0x78557d8a83fe7c6d9f9983d00e5c0e08cc3335e6": {
      "asset": "0x52Fc9E0a68b6a4C9b57b9D1d99fB71449A99DCd8",
      "name": "Silo bSolvBTC.bbn Rateprovider",
      "summary": "safe",
      "review": "./SiloWrappedRateprovider.md",
      "warnings": [""],
      "factory": "0x00de97829d01815346e58372be55aefd84ca2457",
      "upgradeableComponents": []
    },
    "0x9d2d4351c1b3718d7a65ef21f54c86c665964670": {
      "asset": "0x87178fe8698C7eDa8aA207083C3d66aEa569aB98",
      "name": "Silo bSolvBTC Rateprovider",
      "summary": "safe",
      "review": "./SiloWrappedRateprovider.md",
      "warnings": [""],
      "factory": "0x00de97829d01815346e58372be55aefd84ca2457",
      "upgradeableComponents": []
    },
    "0x5f26085ad72aa51ed443d84c1f08bbaa7dd5425e": {
      "asset": "0xdA14A41DbdA731F03A94cb722191639DD22b35b2",
      "name": "Silo bfrxUSD Rateprovider",
      "summary": "safe",
      "review": "./SiloWrappedRateprovider.md",
      "warnings": [""],
      "factory": "0x00de97829d01815346e58372be55aefd84ca2457",
      "upgradeableComponents": []
    },
    "0x4f9ca3eb1f6ff09d3cc947d9020a9ba7bef55523": {
      "asset": "0x219656F33c58488D09d518BaDF50AA8CdCAcA2Aa",
      "name": "Silo bwETH Rateprovider",
      "summary": "safe",
      "review": "./SiloWrappedRateprovider.md",
      "warnings": [""],
      "factory": "0x00de97829d01815346e58372be55aefd84ca2457",
      "upgradeableComponents": []
    },
    "0xf9fe8c5009b1015363e4452e0ac1d45d3924b986": {
      "asset": "0x0A94e18bdbCcD048198806d7FF28A1B1D2590724",
      "name": "Silo scBTC Rateprovider",
      "summary": "safe",
      "review": "./SiloWrappedRateprovider.md",
      "warnings": [""],
      "factory": "0x00de97829d01815346e58372be55aefd84ca2457",
      "upgradeableComponents": []
    },
    "0xe508a70deef702d5cd1df120bf6936540c9a6b2d": {
      "asset": "0x42CE2234fd5a26bF161477a996961c4d01F466a3",
      "name": "Silo USDC Rateprovider",
      "summary": "safe",
      "review": "./SiloWrappedRateprovider.md",
      "warnings": [""],
      "factory": "0x00de97829d01815346e58372be55aefd84ca2457",
      "upgradeableComponents": []
    },
    "0xfbcee1fcaa2db776b4b575a8da3e8c93ea5eef53": {
      "asset": "0x9F0dF7799f6FDAd409300080cfF680f5A23df4b1",
      "name": "Wrapped Origin Sonic Rateprovider",
      "summary": "safe",
      "review": "./woSonicRateprovider.md",
      "warnings": [""],
      "factory": "0x00de97829d01815346e58372be55aefd84ca2457",
      "upgradeableComponents": [
        {
          "entrypoint": "0x9F0dF7799f6FDAd409300080cfF680f5A23df4b1",
          "implementationReviewed": "0xb9fa01cbd690dfd5be3d8d667c54bbdd9e41e57d"
        }
      ]
    },
    "0x2d087c0999223997b77cc33be5e7e8ec79396cea": {
      "asset": "0x0C4E186Eae8aCAA7F7de1315D5AD174BE39Ec987",
      "name": "Wrapped Angles Sonic Rateprovider",
      "summary": "safe",
      "review": "./wanSonicRateprovider.md",
      "warnings": [""],
      "factory": "0x00de97829d01815346e58372be55aefd84ca2457",
      "upgradeableComponents": [
        {
          "entrypoint": "0xfA85Fe5A8F5560e9039C04f2b0a90dE1415aBD70",
          "implementationReviewed": "0xba3bb17d19e556900e42e7c1e9e89dc6d3207a64"
        }
      ]
    },
    "0xECDfaa456a01c9804Fc8D11955CF4B54E0eA2Bd7": {
      "asset": "0x50c42deacd8fc9773493ed674b675be577f2634b",
      "name": "ConstantRateProvider",
      "summary": "safe",
      "review": "./ConstantRateProvider.md",
      "warnings": [],
      "factory": "",
      "upgradeableComponents": []
    },
    "0xEc722f8e430273EaC92017A0D7d7B272D043f747": {
      "asset": "0xbb30e76d9bb2cc9631f7fc5eb8e87b5aff32bfbd",
      "name": "ConstantRateProvider",
      "summary": "safe",
      "review": "./ConstantRateProvider.md",
      "warnings": [],
      "factory": "",
      "upgradeableComponents": []
    },
    "0x635d8b3870ade127eb7ffc21753883f8f30e1051": {
      "asset": "0xbb30e76d9bb2cc9631f7fc5eb8e87b5aff32bfbd",
      "name": "ConstantRateProvider",
      "summary": "safe",
      "review": "./ConstantRateProvider.md",
      "warnings": [],
      "factory": "",
      "upgradeableComponents": []
    },
    "0x180eC5fe23a2331b8180775c712EAB5f7a138c46": {
      "asset": "0x1e2c4fb7ede391d116e6b41cd0608260e8801d59",
      "name": "ConstantRateProvider",
      "summary": "safe",
      "review": "./ConstantRateProvider.md",
      "warnings": [],
      "factory": "",
      "upgradeableComponents": []
    },
    "0xb86e2517caab8e7aecc7472f29c0cbdaaf28e5e5": {
      "asset": "0x016C306e103FbF48EC24810D078C65aD13c5f11B",
      "name": "Silo bwS Rateprovider",
      "summary": "safe",
      "review": "./SiloWrappedRateprovider.md",
      "warnings": [""],
      "factory": "0x00de97829d01815346e58372be55aefd84ca2457",
      "upgradeableComponents": []
    },
    "0x59c9262da57918557780e6010d15c01b59971c42": {
      "asset": "0x6c49B18333A1135e9A376560c07E6D1Fd0350EaF",
      "name": "Silo bwS Rateprovider",
      "summary": "safe",
      "review": "./SiloWrappedRateprovider.md",
      "warnings": [""],
      "factory": "0x00de97829d01815346e58372be55aefd84ca2457",
      "upgradeableComponents": []
    },
    "0x71453d205b1437f7f3057ce480cdb7a02c1568a0": {
      "asset": "0x5954ce6671d97D24B782920ddCdBB4b1E63aB2De",
      "name": "Silo bUSDC Rateprovider",
      "summary": "safe",
      "review": "./SiloWrappedRateprovider.md",
      "warnings": [""],
      "factory": "0x00de97829d01815346e58372be55aefd84ca2457",
      "upgradeableComponents": []
    },
    "0x4A3eA10da3c422d31485585096CD00fB5e9F1019": {
      "asset": "0xe6605932e4a686534D19005BB9dB0FBA1F101272",
      "name": "Silo scUSD Rateprovider",
      "summary": "safe",
      "review": "./SiloWrappedRateprovider.md",
      "warnings": [""],
      "factory": "0x00de97829d01815346e58372be55aefd84ca2457",
      "upgradeableComponents": []
    },
    "0x55613bbc6c383f3e73d48aaaa1bac14aae302771": {
      "asset": "0x24c74B30d1a4261608E84Bf5a618693032681DAc",
      "name": "Silo scETH Rateprovider",
      "summary": "safe",
      "review": "./SiloWrappedRateprovider.md",
      "warnings": [""],
      "factory": "0x00de97829d01815346e58372be55aefd84ca2457",
      "upgradeableComponents": []
    },
    "0xeab98cbe0c92721fd1c38cad0deebaf575a08239": {
      "asset": "0x08C320A84a59c6f533e0DcA655cf497594BCa1F9",
      "name": "Silo wETH Rateprovider",
      "summary": "safe",
      "review": "./SiloWrappedRateprovider.md",
      "warnings": [""],
      "factory": "0x00de97829d01815346e58372be55aefd84ca2457",
      "upgradeableComponents": []
    },
    "0x2446b93ec86be9225d07379ee5dba6b0aa632c55": {
      "asset": "0x6646248971427B80ce531bdD793e2Eb859347E55",
      "name": "Wrapped Aave Sonic USDC.e",
      "summary": "safe",
      "review": "./statATokenv2RateProvider.md",
      "warnings": [""],
      "factory": "0x00de97829d01815346e58372be55aefd84ca2457",
      "upgradeableComponents": []
    },
    "0x25b5e53e3dfca480047b6e53f637ebe44abadd59": {
      "asset": "0x18B7B8695165290f2767BC63c36D3dFEa4C0F9bB",
      "name": "Wrapped Aave Sonic wS",
      "summary": "safe",
      "review": "./statATokenv2RateProvider.md",
      "warnings": [""],
      "factory": "0x00de97829d01815346e58372be55aefd84ca2457",
      "upgradeableComponents": []
    },
    "0xf05afb759f1bc07756329d7080987d5ccc2a26e7": {
      "asset": "0xeB5e9B0ae5bb60274786C747A1A2A798c11271E0",
      "name": "Wrapped Aave Sonic WETH",
      "summary": "safe",
      "review": "./statATokenv2RateProvider.md",
      "warnings": [""],
      "factory": "0x00de97829d01815346e58372be55aefd84ca2457",
      "upgradeableComponents": []
    },
    "0x6d73714c4b10c7585ba40cd5a92125e7db112eed": {
      "asset": "0xdB1E39faC2EeeEdB49198735B12a8e598a84510c",
      "name": "Wrapped Vicuna stS",
      "summary": "safe",
      "review": "./VicunaWrapperRateprovider.md",
      "warnings": [""],
      "factory": "0x00de97829d01815346e58372be55aefd84ca2457",
      "upgradeableComponents": [
        {
          "entrypoint": "0xFB56Cd34244985222068ae1C384ecE4215528D04",
          "implementationReviewed": "0x2bc3d3cccafdb70f68e52d5033f955d9cb7e8d97"
        }
      ]
    },
    "0x39db3b2fa46e0c219d44aa28e2ed15eb7b386f5a": {
      "asset": "0x6C2dadFfAB1714485aD87d1926f4c26E29a957b6",
      "name": "Wrapped Vicuna wS",
      "summary": "safe",
      "review": "./VicunaWrapperRateprovider.md",
      "warnings": [""],
      "factory": "0x00de97829d01815346e58372be55aefd84ca2457",
      "upgradeableComponents": [
        {
          "entrypoint": "0x9e07EF144325DAe02ff92910aDd1FE91581D4798",
          "implementationReviewed": "0x2bc3d3cccafdb70f68e52d5033f955d9cb7e8d97"
        }
      ]
    },
    "0x1cede7f2f659e27d5f03e9cf8dcf3acca103b042": {
      "asset": "0x711a93a8bD6803aF0a6122F2dE18c1a6AB7CB29C",
      "name": "Wrapped Vicuna scUSD",
      "summary": "safe",
      "review": "./VicunaWrapperRateprovider.md",
      "warnings": [""],
      "factory": "0x00de97829d01815346e58372be55aefd84ca2457",
      "upgradeableComponents": [
        {
          "entrypoint": "0xfb2e5Fd5de4E0757062363dfA44dF2e3654A35A5",
          "implementationReviewed": "0xe16b8f78b11a78dbe3863e483808cce6d704d52a"
        }
      ]
    },
    "0xd63cf9c8432f2347b53a450d724963696af80b0d": {
      "asset": "0xd7c9f62622dB85545731F0E4e5D4556aC8a19832",
      "name": "Wrapped Vicuna USDT",
      "summary": "safe",
      "review": "./VicunaWrapperRateprovider.md",
      "warnings": [""],
      "factory": "0x00de97829d01815346e58372be55aefd84ca2457",
      "upgradeableComponents": [
        {
          "entrypoint": "0x11054544BEbab950B3B2F88fBb73B10550d4FF5c",
          "implementationReviewed": "0xe16b8f78b11a78dbe3863e483808cce6d704d52a"
        }
      ]
    },
    "0xc9b913a047285fbb9b7d7a417f68ec0fb45f272a": {
      "asset": "0xef23FdCbd9b36Ed99A6C51CaA83Af549c36601CF",
      "name": "Wrapped Vicuna sUSDC.etS",
      "summary": "safe",
      "review": "./VicunaWrapperRateprovider.md",
      "warnings": [""],
      "factory": "0x00de97829d01815346e58372be55aefd84ca2457",
      "upgradeableComponents": [
        {
          "entrypoint": "0x0127C186D905Ddaf323e76c4f6AB41cDD66619e5",
          "implementationReviewed": "0xe16b8f78b11a78dbe3863e483808cce6d704d52a"
        }
      ]
    },
    "0xadc94c7b7b333e3e2de317edcc4173a6ffa5b20f": {
      "asset": "0x9fb76f7ce5FCeAA2C42887ff441D46095E494206",
      "name": "Wrapped stkscUSD",
      "summary": "safe",
      "review": "./RingsStakedRateprovider.md",
      "warnings": [""],
      "factory": "0x00de97829d01815346e58372be55aefd84ca2457",
      "upgradeableComponents": []
    },
    "0xf2a6aa2b5285b5381ccd5a81bc3ea27af1b27ffa": {
      "asset": "0xE8a41c62BB4d5863C6eadC96792cFE90A1f37C47",
      "name": "Wrapped stkscETH",
      "summary": "safe",
      "review": "./RingsStakedRateprovider.md",
      "warnings": [""],
      "factory": "0x00de97829d01815346e58372be55aefd84ca2457",
      "upgradeableComponents": []
    },
    "0x631c46a198d9fc553fd0790ad34972a96667feb9": {
      "asset": "0x0806af1762Bdd85B167825ab1a64E31CF9497038",
      "name": "Euler EVK Vault escETH-2 Rateprovider",
      "summary": "safe",
      "review": "./EulerWrappedRateprovider.md",
      "warnings": [""],
      "factory": "0x00de97829d01815346e58372be55aefd84ca2457",
      "upgradeableComponents": [
        {
          "entrypoint": "0x0806af1762Bdd85B167825ab1a64E31CF9497038",
          "implementationReviewed": "0x11f95aaa59f1ad89576c61e3c9cd24df1fdcf46f"
        }
      ]
    },
    "0xb5a7ab4d068a37cbede6097218bd089c39784528": {
      "asset": "0xa5cd24d9792F4F131f5976Af935A505D19c8Db2b",
      "name": "Euler Vault eWETH-1 Rateprovider",
      "summary": "safe",
      "review": "./EulerWrappedRateprovider.md",
      "warnings": [""],
      "factory": "0x00de97829d01815346e58372be55aefd84ca2457",
      "upgradeableComponents": [
        {
          "entrypoint": "0xa5cd24d9792F4F131f5976Af935A505D19c8Db2b",
          "implementationReviewed": "0x11f95aaa59f1ad89576c61e3c9cd24df1fdcf46f"
        }
      ]
    },
    "0x042cbb7aca4470aeaf10195a433a973f76540b50": {
      "asset": "0x9144C0F0614dD0acE859C61CC37e5386d2Ada43A",
      "name": "Euler Vault eWS-2 Rateprovider",
      "summary": "safe",
      "review": "./EulerWrappedRateprovider.md",
      "warnings": [""],
      "factory": "0x00de97829d01815346e58372be55aefd84ca2457",
      "upgradeableComponents": [
        {
          "entrypoint": "0x9144C0F0614dD0acE859C61CC37e5386d2Ada43A",
          "implementationReviewed": "0x11f95aaa59f1ad89576c61e3c9cd24df1fdcf46f"
        }
      ]
    }
  }
}<|MERGE_RESOLUTION|>--- conflicted
+++ resolved
@@ -781,7 +781,6 @@
       "factory": "",
       "upgradeableComponents": []
     },
-<<<<<<< HEAD
     "0x06fF8A561Eabe71554fa44C727E76fCaa731F5ef": {
       "asset": "0x3408b22d8895753C9A3e14e4222E981d4E9A599E",
       "name": "UpshiftAvalancheAUSDRateProvider.md",
@@ -797,7 +796,9 @@
         {
           "entrypoint": "0x00000000efe302beaa2b3e6e1b18d08d69a9012a",
           "implementationReviewed": "0x0000000000000D1Dd95e299c2aB8Df107Dc83aEd"
-=======
+        }
+      ]
+    },
     "0x358Ea83380F1a66B22A15E5F5965967Db6D75748": {
       "asset": "0xd7da0de6ef4f51d6206bf2a35fcd2030f54c3f7b",
       "name": "Aave-wAVAX ERC4626RateProvider",
@@ -1007,7 +1008,6 @@
         {
           "entrypoint": "0xb57b25851fe2311cc3fe511c8f10e868932e0680",
           "implementationReviewed": "0x526f100dE665F2598D25e585DbD944E706BB9e3f"
->>>>>>> 99586df0
         }
       ]
     }
