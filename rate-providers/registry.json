--- conflicted
+++ resolved
@@ -781,7 +781,218 @@
       "factory": "",
       "upgradeableComponents": []
     },
-<<<<<<< HEAD
+    "0x358Ea83380F1a66B22A15E5F5965967Db6D75748": {
+      "asset": "0xd7da0de6ef4f51d6206bf2a35fcd2030f54c3f7b",
+      "name": "Aave-wAVAX ERC4626RateProvider",
+      "summary": "safe",
+      "review": "./statATokenv2RateProvider.md",
+      "warnings": [""],
+      "factory": "0xfCe81cafe4b3F7e2263EFc2d907f488EBF2B238E",
+      "upgradeableComponents": [
+        {
+          "entrypoint": "0xd7da0de6ef4f51d6206bf2a35fcd2030f54c3f7b",
+          "implementationReviewed": "0x88D2FD5B62BBf2038e2246D9B9ad24f823306FCB"
+        },
+        {
+          "entrypoint": "0x794a61358D6845594F94dc1DB02A252b5b4814aD",
+          "implementationReviewed": "0xB7467b66d86cE80CC258f28D266A18A51DB7FAC8"
+        }
+      ]
+    },
+    "0x3dc85A7d42875E086Ce1717a57c080F8Dddd1A71": {
+      "asset": "0x2d324fd1ca86d90f61b0965d2db2f86d22ea4b74",
+      "name": "Aave-BTC.b ERC4626RateProvider",
+      "summary": "safe",
+      "review": "./statATokenv2RateProvider.md",
+      "warnings": [""],
+      "factory": "0xfCe81cafe4b3F7e2263EFc2d907f488EBF2B238E",
+      "upgradeableComponents": [
+        {
+          "entrypoint": "0x2d324fd1ca86d90f61b0965d2db2f86d22ea4b74",
+          "implementationReviewed": "0x88D2FD5B62BBf2038e2246D9B9ad24f823306FCB"
+        },
+        {
+          "entrypoint": "0x794a61358D6845594F94dc1DB02A252b5b4814aD",
+          "implementationReviewed": "0xB7467b66d86cE80CC258f28D266A18A51DB7FAC8"
+        }
+      ]
+    },
+    "0x37C9a6Ca1124D7C6166fbdFa566575D93F398241": {
+      "asset": "0xe1bFC96d95BAdCB10Ff013Cb0C9C6c737ca07009",
+      "name": "Aave-USDC ERC4626RateProvider",
+      "summary": "safe",
+      "review": "./statATokenv2RateProvider.md",
+      "warnings": [""],
+      "factory": "0xfCe81cafe4b3F7e2263EFc2d907f488EBF2B238E",
+      "upgradeableComponents": [
+        {
+          "entrypoint": "0xe1bFC96d95BAdCB10Ff013Cb0C9C6c737ca07009",
+          "implementationReviewed": "0x88D2FD5B62BBf2038e2246D9B9ad24f823306FCB"
+        },
+        {
+          "entrypoint": "0x794a61358D6845594F94dc1DB02A252b5b4814aD",
+          "implementationReviewed": "0xB7467b66d86cE80CC258f28D266A18A51DB7FAC8"
+        }
+      ]
+    },
+    "0x3a053D215dA33BE9B24Dd11b2e44B22a97836Dc3": {
+      "asset": "0x59933c571d200dc6A7Fd1CDa22495dB442082E34",
+      "name": "Aave-USDT ERC4626RateProvider",
+      "summary": "safe",
+      "review": "./statATokenv2RateProvider.md",
+      "warnings": [""],
+      "factory": "0xfCe81cafe4b3F7e2263EFc2d907f488EBF2B238E",
+      "upgradeableComponents": [
+        {
+          "entrypoint": "0x59933c571d200dc6A7Fd1CDa22495dB442082E34",
+          "implementationReviewed": "0x88D2FD5B62BBf2038e2246D9B9ad24f823306FCB"
+        },
+        {
+          "entrypoint": "0x794a61358D6845594F94dc1DB02A252b5b4814aD",
+          "implementationReviewed": "0xB7467b66d86cE80CC258f28D266A18A51DB7FAC8"
+        }
+      ]
+    },
+    "0xcdAa68ce322728FE4185a60f103C194F1E2c47BC": {
+      "asset": "0x7D0394F8898fBA73836Bf12bD606228887705895",
+      "name": "Aave-sAVAX ERC4626RateProvider",
+      "summary": "safe",
+      "review": "./CombinedRateProvider.md",
+      "warnings": [""],
+      "factory": "0xeC2C6184761ab7fE061130B4A7e3Da89c72F8395",
+      "upgradeableComponents": [
+        {
+          "entrypoint": "0x7D0394F8898fBA73836Bf12bD606228887705895",
+          "implementationReviewed": "0x88D2FD5B62BBf2038e2246D9B9ad24f823306FCB"
+        },
+        {
+          "entrypoint": "0x794a61358D6845594F94dc1DB02A252b5b4814aD",
+          "implementationReviewed": "0xB7467b66d86cE80CC258f28D266A18A51DB7FAC8"
+        }
+      ]
+    },
+    "0x64a721E8BAE80983D00F96CCfA8Ed95Ec9352255": {
+      "asset": "0xdFD2b2437a94108323045C282fF1916de5Ac6Af7",
+      "name": "Aave-wETH ERC4626RateProvider",
+      "summary": "safe",
+      "review": "./statATokenv2RateProvider.md",
+      "warnings": [""],
+      "factory": "0xfCe81cafe4b3F7e2263EFc2d907f488EBF2B238E",
+      "upgradeableComponents": [
+        {
+          "entrypoint": "0xdFD2b2437a94108323045C282fF1916de5Ac6Af7",
+          "implementationReviewed": "0x88D2FD5B62BBf2038e2246D9B9ad24f823306FCB"
+        },
+        {
+          "entrypoint": "0x794a61358D6845594F94dc1DB02A252b5b4814aD",
+          "implementationReviewed": "0xB7467b66d86cE80CC258f28D266A18A51DB7FAC8"
+        }
+      ]
+    },
+    "0x04936CB19eFA1c0E9091922CF143d3690ED31038": {
+      "asset": "0x45cf39EeB437FA95Bb9b52c0105254a6BD25D01e",
+      "name": "Aave-AUSD ERC4626RateProvider",
+      "summary": "safe",
+      "review": "./statATokenv2RateProvider.md",
+      "warnings": [""],
+      "factory": "0xfCe81cafe4b3F7e2263EFc2d907f488EBF2B238E",
+      "upgradeableComponents": [
+        {
+          "entrypoint": "0x45cf39EeB437FA95Bb9b52c0105254a6BD25D01e",
+          "implementationReviewed": "0x88D2FD5B62BBf2038e2246D9B9ad24f823306FCB"
+        },
+        {
+          "entrypoint": "0x794a61358D6845594F94dc1DB02A252b5b4814aD",
+          "implementationReviewed": "0xB7467b66d86cE80CC258f28D266A18A51DB7FAC8"
+        }
+      ]
+    },
+    "0x7C0b810B445a26d6383eB29b283E49bEa0a9CD37": {
+      "asset": "0xC38aD3527A4B821BF437639cBA8Bf567BFa63A13",
+      "name": "Aave-DAI ERC4626RateProvider",
+      "summary": "safe",
+      "review": "./statATokenv2RateProvider.md",
+      "warnings": [""],
+      "factory": "0xfCe81cafe4b3F7e2263EFc2d907f488EBF2B238E",
+      "upgradeableComponents": [
+        {
+          "entrypoint": "0xC38aD3527A4B821BF437639cBA8Bf567BFa63A13",
+          "implementationReviewed": "0x88D2FD5B62BBf2038e2246D9B9ad24f823306FCB"
+        },
+        {
+          "entrypoint": "0x794a61358D6845594F94dc1DB02A252b5b4814aD",
+          "implementationReviewed": "0xB7467b66d86cE80CC258f28D266A18A51DB7FAC8"
+        }
+      ]
+    },
+    "0x099961a744446af57f7ea93815a69366d3ed4341": {
+      "asset": "0x61933AF56431280EE4e5667133D8aF6322D64B32",
+      "name": "Aave-LINK ERC4626RateProvider",
+      "summary": "safe",
+      "review": "./statATokenv2RateProvider.md",
+      "warnings": [""],
+      "factory": "0xfCe81cafe4b3F7e2263EFc2d907f488EBF2B238E",
+      "upgradeableComponents": [
+        {
+          "entrypoint": "0x61933AF56431280EE4e5667133D8aF6322D64B32",
+          "implementationReviewed": "0x88D2FD5B62BBf2038e2246D9B9ad24f823306FCB"
+        },
+        {
+          "entrypoint": "0x794a61358D6845594F94dc1DB02A252b5b4814aD",
+          "implementationReviewed": "0xB7467b66d86cE80CC258f28D266A18A51DB7FAC8"
+        }
+      ]
+    },
+    "0xe92543e2910c7c60ba56cf282bbc84c7226f97b0": {
+      "asset": "0x7883978D1F322641a3AaA82Bac3b0a6Dee7A171E",
+      "name": "Aave-AAVE ERC4626RateProvider",
+      "summary": "safe",
+      "review": "./statATokenv2RateProvider.md",
+      "warnings": [""],
+      "factory": "0xfCe81cafe4b3F7e2263EFc2d907f488EBF2B238E",
+      "upgradeableComponents": [
+        {
+          "entrypoint": "0x7883978D1F322641a3AaA82Bac3b0a6Dee7A171E",
+          "implementationReviewed": "0x88D2FD5B62BBf2038e2246D9B9ad24f823306FCB"
+        },
+        {
+          "entrypoint": "0x794a61358D6845594F94dc1DB02A252b5b4814aD",
+          "implementationReviewed": "0xB7467b66d86cE80CC258f28D266A18A51DB7FAC8"
+        }
+      ]
+    },
+    "0x4a93b8a90c4be95879f240fb8d3fed46ab1a51db": {
+      "asset": "0x3929336Afd0BBa6FCAbB67dFB78610379C66B43B",
+      "name": "Aave-FRAX ERC4626RateProvider",
+      "summary": "safe",
+      "review": "./statATokenv2RateProvider.md",
+      "warnings": [""],
+      "factory": "0xfCe81cafe4b3F7e2263EFc2d907f488EBF2B238E",
+      "upgradeableComponents": [
+        {
+          "entrypoint": "0x3929336Afd0BBa6FCAbB67dFB78610379C66B43B",
+          "implementationReviewed": "0x88D2FD5B62BBf2038e2246D9B9ad24f823306FCB"
+        },
+        {
+          "entrypoint": "0x794a61358D6845594F94dc1DB02A252b5b4814aD",
+          "implementationReviewed": "0xB7467b66d86cE80CC258f28D266A18A51DB7FAC8"
+        }
+      ]
+    },
+    "0x7DB6B5bD0E9EAC1E050544f478961830cc676d30": {
+      "asset": "0x68088C91446c7bEa49ea7Dbd3B96Ce62B272DC96",
+      "name": "StakeddeUSDRateProvider.md",
+      "summary": "safe",
+      "review": "./StakeddeUSDRateProviderReview.md",
+      "warnings": [],
+      "factory": "",
+      "upgradeableComponents": [
+        {
+          "entrypoint": "0xb57b25851fe2311cc3fe511c8f10e868932e0680",
+          "implementationReviewed": "0x526f100dE665F2598D25e585DbD944E706BB9e3f"
+        }
+      ]
+    },
     "0xEC21c3e82B89EC14d3dDF4beBD50f4B1bd52CFE6": {
       "asset": "0x06d47F3fb376649c3A9Dafe069B3D6E35572219E",
       "name": "StakedavUSDRateProvider.md",
@@ -790,219 +1001,6 @@
       "warnings": [],
       "factory": "",
       "upgradeableComponents": []
-=======
-    "0x358Ea83380F1a66B22A15E5F5965967Db6D75748": {
-      "asset": "0xd7da0de6ef4f51d6206bf2a35fcd2030f54c3f7b",
-      "name": "Aave-wAVAX ERC4626RateProvider",
-      "summary": "safe",
-      "review": "./statATokenv2RateProvider.md",
-      "warnings": [""],
-      "factory": "0xfCe81cafe4b3F7e2263EFc2d907f488EBF2B238E",
-      "upgradeableComponents": [
-        {
-          "entrypoint": "0xd7da0de6ef4f51d6206bf2a35fcd2030f54c3f7b",
-          "implementationReviewed": "0x88D2FD5B62BBf2038e2246D9B9ad24f823306FCB"
-        },
-        {
-          "entrypoint": "0x794a61358D6845594F94dc1DB02A252b5b4814aD",
-          "implementationReviewed": "0xB7467b66d86cE80CC258f28D266A18A51DB7FAC8"
-        }
-      ]
-    },
-    "0x3dc85A7d42875E086Ce1717a57c080F8Dddd1A71": {
-      "asset": "0x2d324fd1ca86d90f61b0965d2db2f86d22ea4b74",
-      "name": "Aave-BTC.b ERC4626RateProvider",
-      "summary": "safe",
-      "review": "./statATokenv2RateProvider.md",
-      "warnings": [""],
-      "factory": "0xfCe81cafe4b3F7e2263EFc2d907f488EBF2B238E",
-      "upgradeableComponents": [
-        {
-          "entrypoint": "0x2d324fd1ca86d90f61b0965d2db2f86d22ea4b74",
-          "implementationReviewed": "0x88D2FD5B62BBf2038e2246D9B9ad24f823306FCB"
-        },
-        {
-          "entrypoint": "0x794a61358D6845594F94dc1DB02A252b5b4814aD",
-          "implementationReviewed": "0xB7467b66d86cE80CC258f28D266A18A51DB7FAC8"
-        }
-      ]
-    },
-    "0x37C9a6Ca1124D7C6166fbdFa566575D93F398241": {
-      "asset": "0xe1bFC96d95BAdCB10Ff013Cb0C9C6c737ca07009",
-      "name": "Aave-USDC ERC4626RateProvider",
-      "summary": "safe",
-      "review": "./statATokenv2RateProvider.md",
-      "warnings": [""],
-      "factory": "0xfCe81cafe4b3F7e2263EFc2d907f488EBF2B238E",
-      "upgradeableComponents": [
-        {
-          "entrypoint": "0xe1bFC96d95BAdCB10Ff013Cb0C9C6c737ca07009",
-          "implementationReviewed": "0x88D2FD5B62BBf2038e2246D9B9ad24f823306FCB"
-        },
-        {
-          "entrypoint": "0x794a61358D6845594F94dc1DB02A252b5b4814aD",
-          "implementationReviewed": "0xB7467b66d86cE80CC258f28D266A18A51DB7FAC8"
-        }
-      ]
-    },
-    "0x3a053D215dA33BE9B24Dd11b2e44B22a97836Dc3": {
-      "asset": "0x59933c571d200dc6A7Fd1CDa22495dB442082E34",
-      "name": "Aave-USDT ERC4626RateProvider",
-      "summary": "safe",
-      "review": "./statATokenv2RateProvider.md",
-      "warnings": [""],
-      "factory": "0xfCe81cafe4b3F7e2263EFc2d907f488EBF2B238E",
-      "upgradeableComponents": [
-        {
-          "entrypoint": "0x59933c571d200dc6A7Fd1CDa22495dB442082E34",
-          "implementationReviewed": "0x88D2FD5B62BBf2038e2246D9B9ad24f823306FCB"
-        },
-        {
-          "entrypoint": "0x794a61358D6845594F94dc1DB02A252b5b4814aD",
-          "implementationReviewed": "0xB7467b66d86cE80CC258f28D266A18A51DB7FAC8"
-        }
-      ]
-    },
-    "0xcdAa68ce322728FE4185a60f103C194F1E2c47BC": {
-      "asset": "0x7D0394F8898fBA73836Bf12bD606228887705895",
-      "name": "Aave-sAVAX ERC4626RateProvider",
-      "summary": "safe",
-      "review": "./CombinedRateProvider.md",
-      "warnings": [""],
-      "factory": "0xeC2C6184761ab7fE061130B4A7e3Da89c72F8395",
-      "upgradeableComponents": [
-        {
-          "entrypoint": "0x7D0394F8898fBA73836Bf12bD606228887705895",
-          "implementationReviewed": "0x88D2FD5B62BBf2038e2246D9B9ad24f823306FCB"
-        },
-        {
-          "entrypoint": "0x794a61358D6845594F94dc1DB02A252b5b4814aD",
-          "implementationReviewed": "0xB7467b66d86cE80CC258f28D266A18A51DB7FAC8"
-        }
-      ]
-    },
-    "0x64a721E8BAE80983D00F96CCfA8Ed95Ec9352255": {
-      "asset": "0xdFD2b2437a94108323045C282fF1916de5Ac6Af7",
-      "name": "Aave-wETH ERC4626RateProvider",
-      "summary": "safe",
-      "review": "./statATokenv2RateProvider.md",
-      "warnings": [""],
-      "factory": "0xfCe81cafe4b3F7e2263EFc2d907f488EBF2B238E",
-      "upgradeableComponents": [
-        {
-          "entrypoint": "0xdFD2b2437a94108323045C282fF1916de5Ac6Af7",
-          "implementationReviewed": "0x88D2FD5B62BBf2038e2246D9B9ad24f823306FCB"
-        },
-        {
-          "entrypoint": "0x794a61358D6845594F94dc1DB02A252b5b4814aD",
-          "implementationReviewed": "0xB7467b66d86cE80CC258f28D266A18A51DB7FAC8"
-        }
-      ]
-    },
-    "0x04936CB19eFA1c0E9091922CF143d3690ED31038": {
-      "asset": "0x45cf39EeB437FA95Bb9b52c0105254a6BD25D01e",
-      "name": "Aave-AUSD ERC4626RateProvider",
-      "summary": "safe",
-      "review": "./statATokenv2RateProvider.md",
-      "warnings": [""],
-      "factory": "0xfCe81cafe4b3F7e2263EFc2d907f488EBF2B238E",
-      "upgradeableComponents": [
-        {
-          "entrypoint": "0x45cf39EeB437FA95Bb9b52c0105254a6BD25D01e",
-          "implementationReviewed": "0x88D2FD5B62BBf2038e2246D9B9ad24f823306FCB"
-        },
-        {
-          "entrypoint": "0x794a61358D6845594F94dc1DB02A252b5b4814aD",
-          "implementationReviewed": "0xB7467b66d86cE80CC258f28D266A18A51DB7FAC8"
-        }
-      ]
-    },
-    "0x7C0b810B445a26d6383eB29b283E49bEa0a9CD37": {
-      "asset": "0xC38aD3527A4B821BF437639cBA8Bf567BFa63A13",
-      "name": "Aave-DAI ERC4626RateProvider",
-      "summary": "safe",
-      "review": "./statATokenv2RateProvider.md",
-      "warnings": [""],
-      "factory": "0xfCe81cafe4b3F7e2263EFc2d907f488EBF2B238E",
-      "upgradeableComponents": [
-        {
-          "entrypoint": "0xC38aD3527A4B821BF437639cBA8Bf567BFa63A13",
-          "implementationReviewed": "0x88D2FD5B62BBf2038e2246D9B9ad24f823306FCB"
-        },
-        {
-          "entrypoint": "0x794a61358D6845594F94dc1DB02A252b5b4814aD",
-          "implementationReviewed": "0xB7467b66d86cE80CC258f28D266A18A51DB7FAC8"
-        }
-      ]
-    },
-    "0x099961a744446af57f7ea93815a69366d3ed4341": {
-      "asset": "0x61933AF56431280EE4e5667133D8aF6322D64B32",
-      "name": "Aave-LINK ERC4626RateProvider",
-      "summary": "safe",
-      "review": "./statATokenv2RateProvider.md",
-      "warnings": [""],
-      "factory": "0xfCe81cafe4b3F7e2263EFc2d907f488EBF2B238E",
-      "upgradeableComponents": [
-        {
-          "entrypoint": "0x61933AF56431280EE4e5667133D8aF6322D64B32",
-          "implementationReviewed": "0x88D2FD5B62BBf2038e2246D9B9ad24f823306FCB"
-        },
-        {
-          "entrypoint": "0x794a61358D6845594F94dc1DB02A252b5b4814aD",
-          "implementationReviewed": "0xB7467b66d86cE80CC258f28D266A18A51DB7FAC8"
-        }
-      ]
-    },
-    "0xe92543e2910c7c60ba56cf282bbc84c7226f97b0": {
-      "asset": "0x7883978D1F322641a3AaA82Bac3b0a6Dee7A171E",
-      "name": "Aave-AAVE ERC4626RateProvider",
-      "summary": "safe",
-      "review": "./statATokenv2RateProvider.md",
-      "warnings": [""],
-      "factory": "0xfCe81cafe4b3F7e2263EFc2d907f488EBF2B238E",
-      "upgradeableComponents": [
-        {
-          "entrypoint": "0x7883978D1F322641a3AaA82Bac3b0a6Dee7A171E",
-          "implementationReviewed": "0x88D2FD5B62BBf2038e2246D9B9ad24f823306FCB"
-        },
-        {
-          "entrypoint": "0x794a61358D6845594F94dc1DB02A252b5b4814aD",
-          "implementationReviewed": "0xB7467b66d86cE80CC258f28D266A18A51DB7FAC8"
-        }
-      ]
-    },
-    "0x4a93b8a90c4be95879f240fb8d3fed46ab1a51db": {
-      "asset": "0x3929336Afd0BBa6FCAbB67dFB78610379C66B43B",
-      "name": "Aave-FRAX ERC4626RateProvider",
-      "summary": "safe",
-      "review": "./statATokenv2RateProvider.md",
-      "warnings": [""],
-      "factory": "0xfCe81cafe4b3F7e2263EFc2d907f488EBF2B238E",
-      "upgradeableComponents": [
-        {
-          "entrypoint": "0x3929336Afd0BBa6FCAbB67dFB78610379C66B43B",
-          "implementationReviewed": "0x88D2FD5B62BBf2038e2246D9B9ad24f823306FCB"
-        },
-        {
-          "entrypoint": "0x794a61358D6845594F94dc1DB02A252b5b4814aD",
-          "implementationReviewed": "0xB7467b66d86cE80CC258f28D266A18A51DB7FAC8"
-        }
-      ]
-    },
-    "0x7DB6B5bD0E9EAC1E050544f478961830cc676d30": {
-      "asset": "0x68088C91446c7bEa49ea7Dbd3B96Ce62B272DC96",
-      "name": "StakeddeUSDRateProvider.md",
-      "summary": "safe",
-      "review": "./StakeddeUSDRateProviderReview.md",
-      "warnings": [],
-      "factory": "",
-      "upgradeableComponents": [
-        {
-          "entrypoint": "0xb57b25851fe2311cc3fe511c8f10e868932e0680",
-          "implementationReviewed": "0x526f100dE665F2598D25e585DbD944E706BB9e3f"
-        }
-      ]
->>>>>>> 99586df0
     }
   },
   "base": {
