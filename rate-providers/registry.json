{
  "arbitrum": {
    "0xFC8d81A01deD207aD3DEB4FE91437CAe52deD0b5": {
      "asset": "0xe05A08226c49b636ACf99c40Da8DC6aF83CE5bB3",
      "name": "AnkrETHRateProvider",
      "summary": "safe",
      "review": "./AnkrETHRateProvider.md",
      "warnings": [],
      "factory": "",
      "upgradeableComponents": [
        {
          "entrypoint": "0xe05A08226c49b636ACf99c40Da8DC6aF83CE5bB3",
          "implementationReviewed": "0x4d8798836b630025C5c98FEbd10a90B3D7596777"
        },
        {
          "entrypoint": "0xCb0006B31e6b403fEeEC257A8ABeE0817bEd7eBa",
          "implementationReviewed": "0xd00b967296B6d8Ec266E4BA64594f892D03A4d0a"
        }
      ]
    },
    "0xD438f19b1Dd47EbECc5f904d8Fd44583CbFB7c85": {
      "asset": "0xae48b7C8e096896E32D53F10d0Bf89f82ec7b987",
      "name": "BalancerRateProvider",
      "summary": "safe",
      "review": "./BalancerRateProvider_USDF.md",
      "warnings": [],
      "factory": "",
      "upgradeableComponents": [
        {
          "entrypoint": "0x80e1a981285181686a3951B05dEd454734892a09",
          "implementationReviewed": "0x038C8535269E4AdC083Ba90388f15788174d7da7"
        }
      ]
    },
    "0x2bA447d4B823338435057571bF70907F8224BB47": {
      "asset": "0xB86fb1047A955C0186c77ff6263819b37B32440D",
      "name": "WrappedUsdPlusRateProvider",
      "summary": "safe",
      "review": "./WrappedUsdPlusRateProvider.md",
      "warnings": [],
      "factory": "",
      "upgradeableComponents": [
        {
          "entrypoint": "0xB86fb1047A955C0186c77ff6263819b37B32440D",
          "implementationReviewed": "0xA7E51DF47dcd98F729a80b1C931aAC2b5194f4A0"
        },
        {
          "entrypoint": "0xe80772Eaf6e2E18B651F160Bc9158b2A5caFCA65",
          "implementationReviewed": "0x159f28F598b5C5340D6A902D34eB373D30499660"
        },
        {
          "entrypoint": "0x73cb180bf0521828d8849bc8CF2B920918e23032",
          "implementationReviewed": "0x763018d8B4c27a6Fb320CD588e2Bc355D0d3049E"
        },
        {
          "entrypoint": "0xa44dF8A8581C2cb536234E6640112fFf932ED2c4",
          "implementationReviewed": "0x45523bC29D4bCec386f548bDc295DB28483c56E8"
        }
      ]
    },
    "0x6dbF2155B0636cb3fD5359FCcEFB8a2c02B6cb51": {
      "asset": "0x6dbF2155B0636cb3fD5359FCcEFB8a2c02B6cb51",
      "name": "PlsRdntTokenV2",
      "summary": "safe",
      "review": "./PlsRdntTokenV2.md",
      "warnings": ["donation"],
      "factory": "",
      "upgradeableComponents": [
        {
          "entrypoint": "0x6dbF2155B0636cb3fD5359FCcEFB8a2c02B6cb51",
          "implementationReviewed": "0xF7eB1efc5A3fD02399aC82aa983962280324F9b7"
        }
      ]
    },
    "0xd4e96ef8eee8678dbff4d535e033ed1a4f7605b7": {
      "asset": "0xEC70Dcb4A1EFa46b8F2D97C310C9c4790ba5ffA8",
      "name": "RocketBalancerRateProvider",
      "summary": "safe",
      "review": "./rETHRateProvider.md",
      "warnings": ["donation"],
      "factory": "",
      "upgradeableComponents": [
        {
          "entrypoint": "0x1d8f8f00cfa6758d7bE78336684788Fb0ee0Fa46",
          "implementationReviewed": "0x1d8f8f00cfa6758d7bE78336684788Fb0ee0Fa46"
        }
      ]
    },
    "0xa73ec45fe405b5bfcdc0bf4cbc9014bb32a01cd2": {
      "asset": "0xEC70Dcb4A1EFa46b8F2D97C310C9c4790ba5ffA8",
      "name": "RocketBalancerRateProvider OLD",
      "summary": "unsafe",
      "review": "./rETHRateProvider.md",
      "warnings": ["donation"],
      "factory": "",
      "upgradeableComponents": []
    },
    "0x3bB6861c0Be6673809D55b9D346b6774B634a9D7": {
      "asset": "0xB88a5Ac00917a02d82c7cd6CEBd73E2852d43574",
      "name": "BalancerAMM",
      "summary": "safe",
      "review": "./sweepRateProvider.md",
      "warnings": [],
      "factory": "",
      "upgradeableComponents": [
        {
          "entrypoint": "0xB88a5Ac00917a02d82c7cd6CEBd73E2852d43574",
          "implementationReviewed": "0x19E4F40584824029Fc100c60A74BF41b43EC4976"
        }
      ]
    },
    "0xf7c5c26B574063e7b098ed74fAd6779e65E3F836": {
      "asset": "0x5979D7b546E38E414F7E9822514be443A4800529",
      "name": "ChainlinkRateProvider",
      "summary": "safe",
      "review": "./wstethRateProvider.md",
      "warnings": [],
      "factory": "",
      "upgradeableComponents": []
    },
    "0xf25484650484DE3d554fB0b7125e7696efA4ab99": {
      "asset": "0x2416092f143378750bb29b79eD961ab195CcEea5",
      "name": "xRenzoDeposit",
      "summary": "safe",
      "review": "./ezETHRateProviderArbitrum.md",
      "warnings": [],
      "factory": "",
      "upgradeableComponents": [
        {
          "entrypoint": "0x0e60fd361fF5b90088e1782e6b21A7D177d462C5",
          "implementationReviewed": "0x3E5c63644E683549055b9Be8653de26E0B4CD36E"
        },
        {
          "entrypoint": "0xc1036D6bBa2FE24c65823110B348Ee80D3386ACd",
          "implementationReviewed": "0x5665F1F7ED2dcaD5Dc4CC9B41CA90Bae9DEE1a3A"
        },
        {
          "entrypoint": "0x387dBc0fB00b26fb085aa658527D5BE98302c84C",
          "implementationReviewed": "0x9284cEFf248315377e782df0666EE9832E119508"
        }
      ]
    },
    "0x87cD462A781c0ca843EAB131Bf368328848bB6fD": {
      "asset": "0x7CFaDFD5645B50bE87d546f42699d863648251ad",
      "name": "ERC4626RateProvider",
      "summary": "safe",
      "review": "./statATokenLMRateProvider.md",
      "warnings": [],
      "factory": "",
      "upgradeableComponents": [
        {
          "entrypoint": "0x7CFaDFD5645B50bE87d546f42699d863648251ad",
          "implementationReviewed": "0x4c0633bf70fb2bb984a9eec5d9052bdea451c70a"
        },
        {
          "entrypoint": "0x794a61358D6845594F94dc1DB02A252b5b4814aD",
          "implementationReviewed": "0x03e8c5cd5e194659b16456bb43dd5d38886fe541"
        }
      ]
    },
    "0x48942B49B5bB6f3E1d43c204a3F40a4c5F696ef6": {
      "asset": "0xb165a74407fE1e519d6bCbDeC1Ed3202B35a4140",
      "name": "ERC4626RateProvider",
      "summary": "safe",
      "review": "./statATokenLMRateProvider.md",
      "warnings": [],
      "factory": "",
      "upgradeableComponents": [
        {
          "entrypoint": "0xb165a74407fE1e519d6bCbDeC1Ed3202B35a4140",
          "implementationReviewed": "0x4c0633bf70fb2bb984a9eec5d9052bdea451c70a"
        },
        {
          "entrypoint": "0x794a61358D6845594F94dc1DB02A252b5b4814aD",
          "implementationReviewed": "0x03e8c5cd5e194659b16456bb43dd5d38886fe541"
        }
      ]
    },
    "0x3A236F67Fce401D87D7215695235e201966576E4": {
      "asset": "0x211Cc4DD073734dA055fbF44a2b4667d5E5fE5d2",
      "name": "MergedAdapterWithoutRoundsSusdeRateProviderV1",
      "summary": "safe",
      "review": "./sUSDERateProvider.md",
      "warnings": [],
      "factory": "",
      "upgradeableComponents": [
        {
          "entrypoint": "0x3A236F67Fce401D87D7215695235e201966576E4",
          "implementationReviewed": "0x0e2d75D760b12ac1F2aE84CD2FF9fD13Cb632942"
        }
      ]
    },
    "0x8aa73EC870DC4a0af6b471937682a8FC3b8A21f8": {
      "asset": "0x83e1d2310Ade410676B1733d16e89f91822FD5c3",
      "name": "StakePoolRate",
      "summary": "safe",
      "review": "./jitoSOLRateProvider.md",
      "warnings": [],
      "factory": "",
      "upgradeableComponents": [
        {
          "entrypoint": "0xa5f208e072434bC67592E4C49C1B991BA79BCA46",
          "implementationReviewed": "0x621199f6beB2ba6fbD962E8A52A320EA4F6D4aA3"
        }
      ]
    },
    "0xd983d5560129475bFC210332422FAdCb4EcD09B0": {
      "asset": "0x1DEBd73E752bEaF79865Fd6446b0c970EaE7732f",
      "name": "cbETH Rate Provider",
      "summary": "safe",
      "review": "./ChainLinkRateProvider.md",
      "warnings": ["chainlink"],
      "factory": "0x5DbAd78818D4c8958EfF2d5b95b28385A22113Cd",
      "upgradeableComponents": []
    },
    "0x2237a270E87F81A30a1980422185f806e4549346": {
      "asset": "0x95aB45875cFFdba1E5f451B950bC2E42c0053f39",
      "name": "sfrxETH Rate Provider",
      "summary": "safe",
      "review": "./ChainLinkRateProvider.md",
      "warnings": ["chainlink"],
      "factory": "0x5DbAd78818D4c8958EfF2d5b95b28385A22113Cd",
      "upgradeableComponents": []
    },
    "0x320CFa1a78d37a13C5D1cA5aA51563fF6Bb0f686": {
      "asset": "0xe3b3FE7bcA19cA77Ad877A5Bebab186bEcfAD906",
      "name": "sFRAX Rate Provider",
      "summary": "safe",
      "review": "./ChainLinkRateProvider.md",
      "warnings": ["chainlink"],
      "factory": "0x5DbAd78818D4c8958EfF2d5b95b28385A22113Cd",
      "upgradeableComponents": []
    },
    "0x155a25c8C3a9353d47BCDBc3650E19d1aEa13E54": {
      "asset": "0xe3b3FE7bcA19cA77Ad877A5Bebab186bEcfAD906",
      "name": "sFRAX Rate Provider Duplicate",
      "summary": "safe",
      "review": "./ChainLinkRateProvider.md",
      "warnings": ["chainlink"],
      "factory": "0x5DbAd78818D4c8958EfF2d5b95b28385A22113Cd",
      "upgradeableComponents": []
    },
    "0x8581953084FfdDBB82fC63f30f11bDb0E7300284": {
      "asset": "0xED65C5085a18Fa160Af0313E60dcc7905E944Dc7",
      "name": "ETHx Rate Provider",
      "summary": "safe",
      "review": "./ChainLinkRateProvider.md",
      "warnings": ["chainlink"],
      "factory": "0x5DbAd78818D4c8958EfF2d5b95b28385A22113Cd",
      "upgradeableComponents": []
    },
    "0xefa422c31fc71a636c2c630d226dba4cced1073a": {
      "asset": "0xd8724322f44e5c58d7a815f542036fb17dbbf839",
      "name": "woETH Rate Provider",
      "summary": "safe",
      "review": "./ChainLinkRateProvider.md",
      "warnings": ["chainlink"],
      "factory": "0x5DbAd78818D4c8958EfF2d5b95b28385A22113Cd",
      "upgradeableComponents": []
    },
    "0xCd9e3fb32c8F258555b8292531112bBb5B87E2F4": {
      "asset": "0x35751007a407ca6feffe80b3cb397736d2cf4dbe",
      "name": "weETH Rate Provider",
      "summary": "safe",
      "review": "./ChainLinkRateProvider.md",
      "warnings": ["chainlink"],
      "factory": "0x5DbAd78818D4c8958EfF2d5b95b28385A22113Cd",
      "upgradeableComponents": []
    },
    "0xBA74737A078C05500dD98C970909e4A3b90c35C6": {
      "asset": "0xf7d4e7273E5015C96728A6b02f31C505eE184603",
      "name": "PriceFeed",
      "summary": "safe",
      "review": "./StakewiseRateProviderArbitrum.md",
      "warnings": [],
      "factory": "",
      "upgradeableComponents": [
        {
          "entrypoint": "0xBA74737A078C05500dD98C970909e4A3b90c35C6",
          "implementationReviewed": "0xBA74737A078C05500dD98C970909e4A3b90c35C6"
        }
      ]
    },
    "0x3222d3De5A9a3aB884751828903044CC4ADC627e": {
      "asset": "0x4186BFC76E2E237523CBC30FD220FE055156b41F",
      "name": "RsETHRateProvider",
      "summary": "safe",
      "review": "./rsETHRateProviderArbitrum.md",
      "warnings": ["donation"],
      "factory": "",
      "upgradeableComponents": [
        {
          "entrypoint": "0x349A73444b1a310BAe67ef67973022020d70020d",
          "implementationReviewed": "0x8B9991f89Fc31600DCE064566ccE28dC174Fb8E4"
        },
        {
          "entrypoint": "0x947Cb49334e6571ccBFEF1f1f1178d8469D65ec7",
          "implementationReviewed": "0xc5cD38d47D0c2BD7Fe18c64a50c512063DC29700"
        },
        {
          "entrypoint": "0xA1290d69c65A6Fe4DF752f95823fae25cB99e5A7",
          "implementationReviewed": "0x60FF20BACD9A647e4025Ed8b17CE30e40095A1d2"
        },
        {
          "entrypoint": "0x3D08ccb47ccCde84755924ED6B0642F9aB30dFd2",
          "implementationReviewed": "0x0379E85188BC416A1D43Ab04b28F38B5c63F129E"
        },
        {
          "entrypoint": "0x8546A7C8C3C537914C3De24811070334568eF427",
          "implementationReviewed": "0xD7DB9604EF925aF96CDa6B45026Be64C691C7704"
        }
      ]
    },
    "0x971b35225361535D04828F16442AAA54009efE1a": {
      "asset": "0x5A7a183B6B44Dc4EC2E3d2eF43F98C5152b1d76d",
      "name": "InceptionRatioFeed",
      "summary": "safe",
      "review": "./InceptionLRTArbitrum.md",
      "warnings": [],
      "factory": "",
      "upgradeableComponents": [
        {
          "entrypoint": "0xfE715358368416E01d3A961D3a037b7359735d5e",
          "implementationReviewed": "0xBf19Eead55a6B100667f04F8FBC5371E03E8ab2E"
        }
      ]
    },
    "0x57a5a0567187FF4A8dcC1A9bBa86155E355878F2": {
      "asset": "0xd08C3F25862077056cb1b710937576Af899a4959",
      "name": "InceptionRatioFeed",
      "summary": "safe",
      "review": "./InceptionLRTArbitrum.md",
      "warnings": [],
      "factory": "",
      "upgradeableComponents": [
        {
          "entrypoint": "0xfE715358368416E01d3A961D3a037b7359735d5e",
          "implementationReviewed": "0xBf19Eead55a6B100667f04F8FBC5371E03E8ab2E"
        }
      ]
    },
    "0x7F55E509006C9Df7594C4819Ba7ebfE6EfE4854b": {
      "asset": "0x57F5E098CaD7A3D1Eed53991D4d66C45C9AF7812",
      "name": "wUSDM",
      "summary": "safe",
      "review": "./wUSDMRateProvider.md",
      "warnings": ["eoaUpgradeable"],
      "factory": "",
      "upgradeableComponents": [
        {
          "entrypoint": "0x57F5E098CaD7A3D1Eed53991D4d66C45C9AF7812",
          "implementationReviewed": "0x0369d5De7619805238540F721a85c2C859B8da10"
        }
      ]
    },
    "0x601A3bC1A24d209A2C08D2d54eC3f3aa39c3a40A": {
      "asset": "0xd3443ee1e91aF28e5FB858Fbd0D72A63bA8046E0",
      "name": "GTokenRateProvider",
      "summary": "safe",
      "review": "./GTokenRateProvider.md",
      "warnings": [],
      "factory": "",
      "upgradeableComponents": [
        {
          "entrypoint": "0xd3443ee1e91aF28e5FB858Fbd0D72A63bA8046E0",
          "implementationReviewed": "0x9093939b9bdc5322d6e2b37b62867d744c98e874"
        }
      ]
    },
    "0xf7ec24690fBCEc489E7C9A7055C04Db5C221c397": {
      "asset": "0xbC404429558292eE2D769E57d57D6E74bbd2792d",
      "name": "ERC4626RateProvider",
      "summary": "safe",
      "review": "./sUSXRateProvider.md",
      "warnings": [],
      "factory": "0xe548a29631f9E49830bE8edc22d407b2D2915F31",
      "upgradeableComponents": [
        {
          "entrypoint": "0xbC404429558292eE2D769E57d57D6E74bbd2792d",
          "implementationReviewed": "0x339B34965bD3A61025eEA3D5FDcADf75756cc0Db"
        }
      ]
    },
    "0x177862A0242acD8b5F9cc757a963c1C8883da45E": {
      "asset": "0xD9FBA68D89178e3538e708939332c79efC540179",
      "name": "ERC4626RateProvider",
      "summary": "safe",
      "review": "./statATokenLMRateProvider.md",
      "warnings": [],
      "factory": "",
      "upgradeableComponents": [
        {
          "entrypoint": "0xD9FBA68D89178e3538e708939332c79efC540179",
          "implementationReviewed": "0x9Bf9df78b1f7c76a473588c41321B5059b62981e"
        },
        {
          "entrypoint": "0x794a61358D6845594F94dc1DB02A252b5b4814aD",
          "implementationReviewed": "0x6C6c6857e2F32fcCBDb2791597350Aa034a3ce47"
        }
      ]
    },
    "0x183Ac1bCC538aa9729350f8a9C6357a268e1Bd03": {
      "asset": "0x89AEc2023f89E26Dbb7eaa7a98fe3996f9d112A8",
      "name": "ERC4626RateProvider",
      "summary": "safe",
      "review": "./statATokenLMRateProvider.md",
      "warnings": [],
      "factory": "",
      "upgradeableComponents": [
        {
          "entrypoint": "0x89AEc2023f89E26Dbb7eaa7a98fe3996f9d112A8",
          "implementationReviewed": "0x9Bf9df78b1f7c76a473588c41321B5059b62981e"
        },
        {
          "entrypoint": "0x794a61358D6845594F94dc1DB02A252b5b4814aD",
          "implementationReviewed": "0x6C6c6857e2F32fcCBDb2791597350Aa034a3ce47"
        }
      ]
    },
    "0x3a216B01db971Bf28D171C9dA44Cc8C89867697F": {
      "asset": "0xCA5d8F8a8d49439357d3CF46Ca2e720702F132b8",
      "name": "ConstantRateProvider",
      "summary": "safe",
      "review": "./ConstantRateProvider.md",
      "warnings": [],
      "factory": "",
      "upgradeableComponents": []
    },
    "0x72F6Da3b4bd0Ab7028F52339Ee3B1f94fffe2dD0": {
      "asset": "0xCA5d8F8a8d49439357d3CF46Ca2e720702F132b8",
      "name": "ConstantRateProvider",
      "summary": "safe",
      "review": "./ConstantRateProvider.md",
      "warnings": [],
      "factory": "",
      "upgradeableComponents": []
    },
    "0xdcd8db2a23e21a4b9fa3d984d5a31fb554c70832": {
      "asset": "0x82af49447d8a07e3bd95bd0d56f35241523fbab1",
      "name": "ConstantRateProvider",
      "summary": "safe",
      "review": "./ConstantRateProvider.md",
      "warnings": [],
      "factory": "",
      "upgradeableComponents": []
    },
    "0x4d494eF5CB1143991F7F767567aD7f55bCfDc279": {
      "asset": "0x7751E2F4b8ae93EF6B79d86419d42FE3295A4559",
      "name": "ERC4626RateProvider",
      "summary": "safe",
      "review": "./wUSDLPaxosRateProvider.md",
      "warnings": [],
      "factory": "0xe548a29631f9e49830be8edc22d407b2d2915f31",
      "upgradeableComponents": [
        {
          "entrypoint": "0x7751E2F4b8ae93EF6B79d86419d42FE3295A4559",
          "implementationReviewed": "0x2954C85E7e2B841d0e9A9fdcC09Dac1274057D71"
        },
        {
          "entrypoint": "0x7F850b0aB1988Dd17B69aC564c1E2857949e4dEe",
          "implementationReviewed": "0xF393cf22308C3B0dE868ec125834A9F065C11CeC"
        }
      ]
    },
    "0xDA967592898c584966AAf765C1acfd09F6e1aEAA": {
      "asset": "0x7788A3538C5fc7F9c7C8A74EAC4c898fC8d87d92",
      "name": "ERC4626RateProvider",
      "summary": "safe",
      "review": "./sUSDXRateProviderReview.md",
      "warnings": [],
      "factory": "0xe548a29631f9E49830bE8edc22d407b2D2915F31",
      "upgradeableComponents": []
    },
    "0x4FEFC8A9104464671E909c6470f3A08B71130659": {
      "asset": "0xd09ACb80C1E8f2291862c4978A008791c9167003",
      "name": "tETH / wstETH Rate Provider",
      "summary": "safe",
      "review": "./ChainLinkRateProvider.md",
      "warnings": ["chainlink"],
      "factory": "0x5DbAd78818D4c8958EfF2d5b95b28385A22113Cd",
      "upgradeableComponents": []
    },
    "0xE3dF105DB16282E5ce5cDa2d15391b04A408BcCf": {
      "asset": "0x4cE13a79f45C1Be00BdABD38B764aC28C082704E",
      "name": "Wrapped Aave Arbitrum WETH",
      "summary": "safe",
      "review": "./statATokenv2RateProvider.md",
      "warnings": [""],
      "factory": "0xe548a29631f9E49830bE8edc22d407b2D2915F31",
      "upgradeableComponents": []
    },
    "0xcdAa68ce322728FE4185a60f103C194F1E2c47BC": {
      "asset": "0xD9E3Ef2c12de90E3b03F7b7E3964956a71920d40",
      "name": "Wrapped Aave Arbitrum weETH",
      "summary": "safe",
      "review": "./MarketRateTransformerRateProviders.md",
      "warnings": [""],
      "factory": "0xeC2C6184761ab7fE061130B4A7e3Da89c72F8395",
      "upgradeableComponents": []
    },
    "0xDEA44786E61fd5475B35869586737D99B5e6dB59": {
      "asset": "0x52Dc1FEeFA4f9a99221F93D79da46Ae89b8c0967",
      "name": "Wrapped Aave Arbitrum WBTC",
      "summary": "safe",
      "review": "./statATokenv2RateProvider.md",
      "warnings": [""],
      "factory": "0xe548a29631f9E49830bE8edc22d407b2D2915F31",
      "upgradeableComponents": []
    },
    "0xDAff80737b23A6E40F77Aa28957a10c9Af5dff45": {
      "asset": "0x7F6501d3B98eE91f9b9535E4b0ac710Fb0f9e0bc",
      "name": "USDCn",
      "summary": "safe",
      "review": "./statATokenv2RateProvider.md",
      "warnings": [""],
      "factory": "0xe548a29631f9E49830bE8edc22d407b2D2915F31",
      "upgradeableComponents": []
    },
    "0x9CC54cb63E61c7D5231c506e4206Eb459250D2A7": {
      "asset": "0xe98fc055c99DECD8Da0c111B090885d5d15C774E",
      "name": "Wrapped Aave Arbitrum wstETH",
      "summary": "safe",
      "review": "./MarketRateTransformerRateProviders.md",
      "warnings": [""],
      "factory": "0xeC2C6184761ab7fE061130B4A7e3Da89c72F8395",
      "upgradeableComponents": []
    },
    "0xc6B25ba4c028Cb238AB7CaC7a2ee59Ed4F1E96d4": {
      "asset": "0xa6D12574eFB239FC1D2099732bd8b5dC6306897F",
      "name": "Wrapped Aave Arbitrum USDT",
      "summary": "safe",
      "review": "./statATokenv2RateProvider.md",
      "warnings": [""],
      "factory": "0xe548a29631f9E49830bE8edc22d407b2D2915F31",
      "upgradeableComponents": []
    },
    "0x957914d31912194911365D644F008E537C0150eb": {
      "asset": "0xEAB84053B99f2ec4433F5121A1CB1524c8c998F8",
      "name": "Wrapped Aave Arbitrum LINK",
      "summary": "safe",
      "review": "./statATokenv2RateProvider.md",
      "warnings": [""],
      "factory": "0xe548a29631f9E49830bE8edc22d407b2D2915F31",
      "upgradeableComponents": []
    },
    "0xc7c5820E210dAc087faCD1692A7E66b5fEdA1C75": {
      "asset": "0xf09EDbF2655B2A56753bD60D22CeAB2AC5D04188",
      "name": "Wrapped Aave Arbitrum ARB",
      "summary": "safe",
      "review": "./statATokenv2RateProvider.md",
      "warnings": [""],
      "factory": "0xe548a29631f9E49830bE8edc22d407b2D2915F31",
      "upgradeableComponents": []
    },
    "0xbB8A61425DFE172AA3a6f882aAFaBA00B32b7d59": {
      "asset": "0xbB8A61425DFE172AA3a6f882aAFaBA00B32b7d59",
      "name": "Wrapped Aave Arbitrum ARB",
      "summary": "safe",
      "review": "./MarketRateTransformerRateProviders.md",
      "warnings": [""],
      "factory": "0xeC2C6184761ab7fE061130B4A7e3Da89c72F8395",
      "upgradeableComponents": []
    },
    "0x788dab521C4607C99F879f327894cC6fAcd217E3": {
      "asset": "0xf253BD61aEd0E9D62523eA76CD6F38B4a51dA145",
      "name": "Wrapped Aave Arbitrum DAI",
      "summary": "safe",
      "review": "./statATokenv2RateProvider.md",
      "warnings": [""],
      "factory": "0xe548a29631f9E49830bE8edc22d407b2D2915F31",
      "upgradeableComponents": []
    },
    "0x30A225b9e9989bEd9C3e473686a29C9106E4393e": {
      "asset": "0xE6D5923281c89DC989D00817387292387552d5C1",
      "name": "Wrapped Aave Arbitrum USDC",
      "summary": "safe",
      "review": "./statATokenv2RateProvider.md",
      "warnings": [""],
      "factory": "0xe548a29631f9E49830bE8edc22d407b2D2915F31",
      "upgradeableComponents": []
    },
    "0xb866b055D0F970FD48DEA5dB28FdEa5BcAE3EA67": {
      "asset": "0xD089B4cb88Dacf4e27be869A00e9f7e2E3C18193",
      "name": "Wrapped Aave Arbitrum GHO",
      "summary": "safe",
      "review": "./statATokenv2RateProvider.md",
      "warnings": [""],
      "factory": "0xe548a29631f9E49830bE8edc22d407b2D2915F31",
      "upgradeableComponents": []
    },
    "0xfa5D15F15bC1BeBf3B413d9373E27586ac799dB6": {
      "asset": "0x4ff50C17df0D1b788d021ACd85039810a1aA68A1",
      "name": "Wrapped Aave Arbitrum ezETH",
      "summary": "safe",
      "review": "./MarketRateTransformerRateProviders.md",
      "warnings": [""],
      "factory": "0xe548a29631f9E49830bE8edc22d407b2D2915F31",
      "upgradeableComponents": []
    },
    "0x998DE64cB90EdF3d205CFDB864E199fDA4d55710": {
      "asset": "0xd09ACb80C1E8f2291862c4978A008791c9167003",
      "name": "TreeHouseRateProvider",
      "summary": "safe",
      "review": "./ChainLinkRateProvider.md",
      "warnings": [],
      "factory": "0x26dEc0e6a4249F28e0f16A1a79808bF9ba308310",
      "upgradeableComponents": []
    },
    "0xb1D5c23DbfCb36864f32bc704AE4205BB9720C33": {
      "asset": "0x895e15020C3f52ddD4D8e9514eB83C39F53B1579",
      "name": "YieldFi yUSD Rate Provider",
      "summary": "safe",
      "review": "./yUSDRateProviderArbitrum.md",
      "warnings": [""],
      "factory": "",
      "upgradeableComponents": [
        {
          "entrypoint": "0xE88DA976479461080072D6461128fd401B6D4Dcb",
          "implementationReviewed": "0xfeae389573e64b4ada95a494090f2399415c8b20"
        }
      ]
    },
    "0xeAaf42989c294e2280eFbB0B0f368E806AD8cA69": {
      "asset": "0x45Df0656F8aDf017590009d2f1898eeca4F0a205",
      "name": "fluid weth rate provider",
      "summary": "safe",
      "review": "./FluidRateProviders.md",
      "warnings": [""],
      "factory": "0xe548a29631f9E49830bE8edc22d407b2D2915F31",
      "upgradeableComponents": []
    },
    "0xb0a3f194bf6dad4409e861c48cbba9f41e870be7": {
      "asset": "0xcF6C2bb97a8978321C9e207afE8A2037fa9be45C",
      "name": "OrbETHRateProvider",
      "summary": "safe",
      "review": "./OrbEthRateProvider.md",
      "warnings": [],
      "factory": "",
      "upgradeableComponents": [
        {
          "entrypoint": "0xcF6C2bb97a8978321C9e207afE8A2037fa9be45C",
          "implementationReviewed": "0x98f444794A4BBf71F419c761DC20B87D86c001F8"
        },
        {
          "entrypoint": "0x8a6e8E584b415352f7aAef2304945E1772f80378",
          "implementationReviewed": "0x9Df58696D577b864885dEbBD18625d20B514fb4e"
        }
      ]
    },
    "0x63e3ceb3aa1bdbd74e8971249da041964322e150": {
      "asset": "0x82af49447d8a07e3bd95bd0d56f35241523fbab1",
      "name": "wETH to USD Rate Provider",
      "summary": "safe",
      "review": "./ChainLinkRateProvider.md",
      "warnings": ["chainlink"],
      "factory": "0x5dbad78818d4c8958eff2d5b95b28385a22113cd",
      "upgradeableComponents": []
    },
    "0x5b988aacf8aD14ce4b50C19676C234410135696E": {
      "asset": "0x4772D2e014F9fC3a820C444e3313968e9a5C8121",
      "name": "YieldFiyUSDRateProvider.md",
      "summary": "safe",
      "review": "./YieldFiyUSDRateProviderReview43cd.md",
      "warnings": [],
      "factory": "",
      "upgradeableComponents": [
        {
          "entrypoint": "0x4772d2e014f9fc3a820c444e3313968e9a5c8121",
          "implementationReviewed": "0xaad9fdeca3c4805e1a6cbf93d1f7492e7d9006b4"
        },
        {
          "entrypoint": "0xaf88d065e77c8cc2239327c5edb3a432268e5831",
          "implementationReviewed": "0x86e721b43d4ecfa71119dd38c0f938a75fdb57b3"
        }
      ]
    },
    "0x76889a37f3E7E56b314c593Df5b749Ce86E9d828": {
      "asset": "0x0B2b2B2076d95dda7817e785989fE353fe955ef9",
      "name": "StakedUSDaiRateProvider.md",
      "summary": "safe",
      "review": "./StakedUSDaiRateProviderReview7289.md",
      "warnings": [],
      "factory": "",
      "upgradeableComponents": [
        {
          "entrypoint": "0x437cc33344a0b27a429f795ff6b469c72698b291",
          "implementationReviewed": "0x813b926b1d096e117721bd1eb017fba122302da0"
        }
      ]
    }
  },
  "avalanche": {
    "0xd6Fd021662B83bb1aAbC2006583A62Ad2Efb8d4A": {
      "asset": "0x12d8ce035c5de3ce39b1fdd4c1d5a745eaba3b8c",
      "name": "AnkrETHRateProvider",
      "summary": "safe",
      "review": "./AnkrETHRateProvider.md",
      "warnings": [],
      "factory": "",
      "upgradeableComponents": [
        {
          "entrypoint": "0x12D8CE035c5DE3Ce39B1fDD4C1d5a745EAbA3b8C",
          "implementationReviewed": "0x4d8798836b630025C5c98FEbd10a90B3D7596777"
        },
        {
          "entrypoint": "0xEf3C162450E1d08804493aA27BE60CDAa054050F",
          "implementationReviewed": "0x8ff4fb91c9FFf1F57310dE52D52d033c00523F81"
        }
      ]
    },
    "0x1bB74eC551cCd9FE416C71F904D64f42079A0a7f": {
      "asset": "0xa25eaf2906fa1a3a13edac9b9657108af7b703e3",
      "name": "GGAVAXRateProvider",
      "summary": "safe",
      "review": "./GGAVAXRateProvider.md",
      "warnings": ["donation"],
      "factory": "",
      "upgradeableComponents": [
        {
          "entrypoint": "0xA25EaF2906FA1a3a13EdAc9B9657108Af7B703e3",
          "implementationReviewed": "0xf80Eb498bBfD45f5E2d123DFBdb752677757843E"
        }
      ]
    },
    "0x13a80aBe608A054059CfB54Ef08809a05Fc07b82": {
      "asset": "0xf7d9281e8e363584973f946201b82ba72c965d27",
      "name": "YyAvaxRateProvider",
      "summary": "safe",
      "review": "./YyAvaxRateProvider.md",
      "warnings": [],
      "factory": "",
      "upgradeableComponents": [
        {
          "entrypoint": "0x4fe8C658f268842445Ae8f95D4D6D8Cfd356a8C8",
          "implementationReviewed": "0x280b6475BE9A67DF23B0EF75D00c876a74Bfc4b7"
        }
      ]
    },
    "0x9693AEea2B32452e0834C860E01C33295d2164a5": {
      "asset": "0xB88a5Ac00917a02d82c7cd6CEBd73E2852d43574",
      "name": "BalancerAMM",
      "summary": "safe",
      "review": "./sweepRateProvider.md",
      "warnings": [],
      "factory": "",
      "upgradeableComponents": [
        {
          "entrypoint": "0xB88a5Ac00917a02d82c7cd6CEBd73E2852d43574",
          "implementationReviewed": "0x8A7d9967A31fe557041519c131B355176734d907"
        }
      ]
    },
    "0x5f8147f9e4fB550C5be815C8a20013171eEFB46D": {
      "asset": "0x2b2C81e08f1Af8835a78Bb2A90AE924ACE0eA4bE",
      "name": "sAVAX Rate Provider",
      "summary": "safe",
      "review": "./LegacyReview.md",
      "warnings": ["legacy"],
      "factory": "",
      "upgradeableComponents": []
    },
    "0xD70C8AaC058E6daFe3446F78091325F9E29bcee4": {
      "asset": "0xc3344870d52688874b06d844E0C36cc39FC727F6",
      "name": "ankrAVAX Rate Provider",
      "summary": "safe",
      "review": "./LegacyReview.md",
      "warnings": ["legacy"],
      "factory": "",
      "upgradeableComponents": []
    },
    "0x484ebac26a05e1feb7909243f293a4f79eef837a": {
      "asset": "0x6A02C7a974F1F13A67980C80F774eC1d2eD8f98d",
      "name": "ERC4626RateProvider",
      "summary": "safe",
      "review": "./statATokenLMRateProvider.md",
      "warnings": [],
      "factory": "",
      "upgradeableComponents": [
        {
          "entrypoint": "0x6A02C7a974F1F13A67980C80F774eC1d2eD8f98d",
          "implementationReviewed": "0xB67347196F551d1f85B7a07e64e0E47E6c9c254a"
        },
        {
          "entrypoint": "0x794a61358D6845594F94dc1DB02A252b5b4814aD",
          "implementationReviewed": "0x1f69d4700B34A1D9F92E55235df414FcC02A8306"
        }
      ]
    },
    "0x7E98951ae90fd1Fd7aF3cfe0ACA2A8a8D0FC5767": {
      "asset": "0xC509aB7bB4eDbF193b82264D499a7Fc526Cd01F4",
      "name": "ERC4626RateProvider",
      "summary": "safe",
      "review": "./statATokenLMRateProvider.md",
      "warnings": [],
      "factory": "0xfCe81cafe4b3F7e2263EFc2d907f488EBF2B238E",
      "upgradeableComponents": [
        {
          "entrypoint": "0xC509aB7bB4eDbF193b82264D499a7Fc526Cd01F4",
          "implementationReviewed": "0xB67347196F551d1f85B7a07e64e0E47E6c9c254a"
        },
        {
          "entrypoint": "0x794a61358D6845594F94dc1DB02A252b5b4814aD",
          "implementationReviewed": "0x5DFb8c777C19d3cEdcDc7398d2EeF1FB0b9b05c9"
        }
      ]
    },
    "0xd0C13867BeA969398370B2A2B9124e3b2E48743C": {
      "asset": "0xb31f66aa3c1e785363f0875a1b74e27b85fd66c7",
      "name": "ConstantRateProvider",
      "summary": "safe",
      "review": "./ConstantRateProvider.md",
      "warnings": [],
      "factory": "",
      "upgradeableComponents": []
    },
    "0x06fF8A561Eabe71554fa44C727E76fCaa731F5ef": {
      "asset": "0x3408b22d8895753C9A3e14e4222E981d4E9A599E",
      "name": "UpshiftAvalancheAUSDRateProvider.md",
      "summary": "safe",
      "review": "./UpshiftAvalancheAUSDRateProviderReview.md",
      "warnings": [],
      "factory": "",
      "upgradeableComponents": [
        {
          "entrypoint": "0x3408b22d8895753c9a3e14e4222e981d4e9a599e",
          "implementationReviewed": "0x237f498C29bb8479a7b7252FCd7Df2042f3bEB4E"
        },
        {
          "entrypoint": "0x00000000efe302beaa2b3e6e1b18d08d69a9012a",
          "implementationReviewed": "0x0000000000000D1Dd95e299c2aB8Df107Dc83aEd"
        }
      ]
    },
    "0x358Ea83380F1a66B22A15E5F5965967Db6D75748": {
      "asset": "0xd7da0de6ef4f51d6206bf2a35fcd2030f54c3f7b",
      "name": "Aave-wAVAX ERC4626RateProvider",
      "summary": "safe",
      "review": "./statATokenv2RateProvider.md",
      "warnings": [""],
      "factory": "0xfCe81cafe4b3F7e2263EFc2d907f488EBF2B238E",
      "upgradeableComponents": [
        {
          "entrypoint": "0xd7da0de6ef4f51d6206bf2a35fcd2030f54c3f7b",
          "implementationReviewed": "0x88D2FD5B62BBf2038e2246D9B9ad24f823306FCB"
        },
        {
          "entrypoint": "0x794a61358D6845594F94dc1DB02A252b5b4814aD",
          "implementationReviewed": "0xB7467b66d86cE80CC258f28D266A18A51DB7FAC8"
        }
      ]
    },
    "0x3dc85A7d42875E086Ce1717a57c080F8Dddd1A71": {
      "asset": "0x2d324fd1ca86d90f61b0965d2db2f86d22ea4b74",
      "name": "Aave-BTC.b ERC4626RateProvider",
      "summary": "safe",
      "review": "./statATokenv2RateProvider.md",
      "warnings": [""],
      "factory": "0xfCe81cafe4b3F7e2263EFc2d907f488EBF2B238E",
      "upgradeableComponents": [
        {
          "entrypoint": "0x2d324fd1ca86d90f61b0965d2db2f86d22ea4b74",
          "implementationReviewed": "0x88D2FD5B62BBf2038e2246D9B9ad24f823306FCB"
        },
        {
          "entrypoint": "0x794a61358D6845594F94dc1DB02A252b5b4814aD",
          "implementationReviewed": "0xB7467b66d86cE80CC258f28D266A18A51DB7FAC8"
        }
      ]
    },
    "0x37C9a6Ca1124D7C6166fbdFa566575D93F398241": {
      "asset": "0xe1bFC96d95BAdCB10Ff013Cb0C9C6c737ca07009",
      "name": "Aave-USDC ERC4626RateProvider",
      "summary": "safe",
      "review": "./statATokenv2RateProvider.md",
      "warnings": [""],
      "factory": "0xfCe81cafe4b3F7e2263EFc2d907f488EBF2B238E",
      "upgradeableComponents": [
        {
          "entrypoint": "0xe1bFC96d95BAdCB10Ff013Cb0C9C6c737ca07009",
          "implementationReviewed": "0x88D2FD5B62BBf2038e2246D9B9ad24f823306FCB"
        },
        {
          "entrypoint": "0x794a61358D6845594F94dc1DB02A252b5b4814aD",
          "implementationReviewed": "0xB7467b66d86cE80CC258f28D266A18A51DB7FAC8"
        }
      ]
    },
    "0x3a053D215dA33BE9B24Dd11b2e44B22a97836Dc3": {
      "asset": "0x59933c571d200dc6A7Fd1CDa22495dB442082E34",
      "name": "Aave-USDT ERC4626RateProvider",
      "summary": "safe",
      "review": "./statATokenv2RateProvider.md",
      "warnings": [""],
      "factory": "0xfCe81cafe4b3F7e2263EFc2d907f488EBF2B238E",
      "upgradeableComponents": [
        {
          "entrypoint": "0x59933c571d200dc6A7Fd1CDa22495dB442082E34",
          "implementationReviewed": "0x88D2FD5B62BBf2038e2246D9B9ad24f823306FCB"
        },
        {
          "entrypoint": "0x794a61358D6845594F94dc1DB02A252b5b4814aD",
          "implementationReviewed": "0xB7467b66d86cE80CC258f28D266A18A51DB7FAC8"
        }
      ]
    },
    "0xcdAa68ce322728FE4185a60f103C194F1E2c47BC": {
      "asset": "0x7D0394F8898fBA73836Bf12bD606228887705895",
      "name": "Aave-sAVAX ERC4626RateProvider",
      "summary": "safe",
      "review": "./CombinedRateProvider.md",
      "warnings": [""],
      "factory": "0xeC2C6184761ab7fE061130B4A7e3Da89c72F8395",
      "upgradeableComponents": [
        {
          "entrypoint": "0x7D0394F8898fBA73836Bf12bD606228887705895",
          "implementationReviewed": "0x88D2FD5B62BBf2038e2246D9B9ad24f823306FCB"
        },
        {
          "entrypoint": "0x794a61358D6845594F94dc1DB02A252b5b4814aD",
          "implementationReviewed": "0xB7467b66d86cE80CC258f28D266A18A51DB7FAC8"
        }
      ]
    },
    "0x64a721E8BAE80983D00F96CCfA8Ed95Ec9352255": {
      "asset": "0xdFD2b2437a94108323045C282fF1916de5Ac6Af7",
      "name": "Aave-wETH ERC4626RateProvider",
      "summary": "safe",
      "review": "./statATokenv2RateProvider.md",
      "warnings": [""],
      "factory": "0xfCe81cafe4b3F7e2263EFc2d907f488EBF2B238E",
      "upgradeableComponents": [
        {
          "entrypoint": "0xdFD2b2437a94108323045C282fF1916de5Ac6Af7",
          "implementationReviewed": "0x88D2FD5B62BBf2038e2246D9B9ad24f823306FCB"
        },
        {
          "entrypoint": "0x794a61358D6845594F94dc1DB02A252b5b4814aD",
          "implementationReviewed": "0xB7467b66d86cE80CC258f28D266A18A51DB7FAC8"
        }
      ]
    },
    "0x04936CB19eFA1c0E9091922CF143d3690ED31038": {
      "asset": "0x45cf39EeB437FA95Bb9b52c0105254a6BD25D01e",
      "name": "Aave-AUSD ERC4626RateProvider",
      "summary": "safe",
      "review": "./statATokenv2RateProvider.md",
      "warnings": [""],
      "factory": "0xfCe81cafe4b3F7e2263EFc2d907f488EBF2B238E",
      "upgradeableComponents": [
        {
          "entrypoint": "0x45cf39EeB437FA95Bb9b52c0105254a6BD25D01e",
          "implementationReviewed": "0x88D2FD5B62BBf2038e2246D9B9ad24f823306FCB"
        },
        {
          "entrypoint": "0x794a61358D6845594F94dc1DB02A252b5b4814aD",
          "implementationReviewed": "0xB7467b66d86cE80CC258f28D266A18A51DB7FAC8"
        }
      ]
    },
    "0x7C0b810B445a26d6383eB29b283E49bEa0a9CD37": {
      "asset": "0xC38aD3527A4B821BF437639cBA8Bf567BFa63A13",
      "name": "Aave-DAI ERC4626RateProvider",
      "summary": "safe",
      "review": "./statATokenv2RateProvider.md",
      "warnings": [""],
      "factory": "0xfCe81cafe4b3F7e2263EFc2d907f488EBF2B238E",
      "upgradeableComponents": [
        {
          "entrypoint": "0xC38aD3527A4B821BF437639cBA8Bf567BFa63A13",
          "implementationReviewed": "0x88D2FD5B62BBf2038e2246D9B9ad24f823306FCB"
        },
        {
          "entrypoint": "0x794a61358D6845594F94dc1DB02A252b5b4814aD",
          "implementationReviewed": "0xB7467b66d86cE80CC258f28D266A18A51DB7FAC8"
        }
      ]
    },
    "0x099961a744446af57f7ea93815a69366d3ed4341": {
      "asset": "0x61933AF56431280EE4e5667133D8aF6322D64B32",
      "name": "Aave-LINK ERC4626RateProvider",
      "summary": "safe",
      "review": "./statATokenv2RateProvider.md",
      "warnings": [""],
      "factory": "0xfCe81cafe4b3F7e2263EFc2d907f488EBF2B238E",
      "upgradeableComponents": [
        {
          "entrypoint": "0x61933AF56431280EE4e5667133D8aF6322D64B32",
          "implementationReviewed": "0x88D2FD5B62BBf2038e2246D9B9ad24f823306FCB"
        },
        {
          "entrypoint": "0x794a61358D6845594F94dc1DB02A252b5b4814aD",
          "implementationReviewed": "0xB7467b66d86cE80CC258f28D266A18A51DB7FAC8"
        }
      ]
    },
    "0xe92543e2910c7c60ba56cf282bbc84c7226f97b0": {
      "asset": "0x7883978D1F322641a3AaA82Bac3b0a6Dee7A171E",
      "name": "Aave-AAVE ERC4626RateProvider",
      "summary": "safe",
      "review": "./statATokenv2RateProvider.md",
      "warnings": [""],
      "factory": "0xfCe81cafe4b3F7e2263EFc2d907f488EBF2B238E",
      "upgradeableComponents": [
        {
          "entrypoint": "0x7883978D1F322641a3AaA82Bac3b0a6Dee7A171E",
          "implementationReviewed": "0x88D2FD5B62BBf2038e2246D9B9ad24f823306FCB"
        },
        {
          "entrypoint": "0x794a61358D6845594F94dc1DB02A252b5b4814aD",
          "implementationReviewed": "0xB7467b66d86cE80CC258f28D266A18A51DB7FAC8"
        }
      ]
    },
    "0x4a93b8a90c4be95879f240fb8d3fed46ab1a51db": {
      "asset": "0x3929336Afd0BBa6FCAbB67dFB78610379C66B43B",
      "name": "Aave-FRAX ERC4626RateProvider",
      "summary": "safe",
      "review": "./statATokenv2RateProvider.md",
      "warnings": [""],
      "factory": "0xfCe81cafe4b3F7e2263EFc2d907f488EBF2B238E",
      "upgradeableComponents": [
        {
          "entrypoint": "0x3929336Afd0BBa6FCAbB67dFB78610379C66B43B",
          "implementationReviewed": "0x88D2FD5B62BBf2038e2246D9B9ad24f823306FCB"
        },
        {
          "entrypoint": "0x794a61358D6845594F94dc1DB02A252b5b4814aD",
          "implementationReviewed": "0xB7467b66d86cE80CC258f28D266A18A51DB7FAC8"
        }
      ]
    },
    "0x7DB6B5bD0E9EAC1E050544f478961830cc676d30": {
      "asset": "0x68088C91446c7bEa49ea7Dbd3B96Ce62B272DC96",
      "name": "StakeddeUSDRateProvider.md",
      "summary": "safe",
      "review": "./StakeddeUSDRateProviderReview.md",
      "warnings": [],
      "factory": "",
      "upgradeableComponents": [
        {
          "entrypoint": "0xb57b25851fe2311cc3fe511c8f10e868932e0680",
          "implementationReviewed": "0x526f100dE665F2598D25e585DbD944E706BB9e3f"
        }
      ]
    },
    "0xEC21c3e82B89EC14d3dDF4beBD50f4B1bd52CFE6": {
      "asset": "0x06d47F3fb376649c3A9Dafe069B3D6E35572219E",
      "name": "StakedavUSDRateProvider.md",
      "summary": "safe",
      "review": "./StakedavUSDRateProviderReview.md",
      "warnings": [],
      "factory": "",
      "upgradeableComponents": []
    },
    "0xfEFCB3d15100f87911631f0A625bAf87dfFb8a5f": {
      "asset": "0x39dE0f00189306062D79eDEC6DcA5bb6bFd108f9",
      "name": "EVKVaulteUSDC-2RateProvider.md",
      "summary": "safe",
      "review": "./EVKVaulteUSDC-2RateProviderReview.md",
      "warnings": [],
      "factory": "",
      "upgradeableComponents": [
        {
          "entrypoint": "0xaf4b4c18b17f6a2b32f6c398a3910bdcd7f26181",
          "implementationReviewed": "0x29E9b639e165d919FEcf02521F8A9dA0492D4f21"
        },
        {
          "entrypoint": "0x39de0f00189306062d79edec6dca5bb6bfd108f9",
          "implementationReviewed": "0x29E9b639e165d919FEcf02521F8A9dA0492D4f21"
        }
      ]
    },
    "0x4e7cE59ccBF84fA0C1d012Ae2F86f990d324A038": {
      "asset": "0xa446938b0204Aa4055cdFEd68Ddf0E0d1BAB3E9E",
      "name": "EVKVaulteUSDt-3RateProvider.md",
      "summary": "safe",
      "review": "./EVKVaulteUSDt-3RateProviderReview.md",
      "warnings": [],
      "factory": "",
      "upgradeableComponents": [
        {
          "entrypoint": "0xa446938b0204aa4055cdfed68ddf0e0d1bab3e9e",
          "implementationReviewed": "0x29E9b639e165d919FEcf02521F8A9dA0492D4f21"
        },
        {
          "entrypoint": "0xaf4b4c18b17f6a2b32f6c398a3910bdcd7f26181",
          "implementationReviewed": "0x29E9b639e165d919FEcf02521F8A9dA0492D4f21"
        }
      ]
    },
    "0x392Eb09258cEC61C3f7278A4c855d6686202aF85": {
      "asset": "0x2137568666f12fc5A026f5430Ae7194F1C1362aB",
      "name": "EVKVaulteAUSD-2RateProvider.md",
      "summary": "safe",
      "review": "./EVKVaulteAUSD-2RateProviderReview.md",
      "warnings": [],
      "factory": "",
      "upgradeableComponents": [
        {
          "entrypoint": "0xaf4b4c18b17f6a2b32f6c398a3910bdcd7f26181",
          "implementationReviewed": "0x29E9b639e165d919FEcf02521F8A9dA0492D4f21"
        },
        {
          "entrypoint": "0x2137568666f12fc5a026f5430ae7194f1c1362ab",
          "implementationReviewed": "0x29E9b639e165d919FEcf02521F8A9dA0492D4f21"
        }
      ]
    },
    "0xfa5D15F15bC1BeBf3B413d9373E27586ac799dB6": {
      "asset": "0x06d47F3fb376649c3A9Dafe069B3D6E35572219E",
      "name": "StakedavUSDRateProvider.md",
      "summary": "safe",
      "review": "./StakedavUSDRateProviderReviewd696.md",
      "warnings": [],
      "factory": "",
      "upgradeableComponents": [
        {
          "entrypoint": "0x5030183b3dd0105d69d7d45595c120fc4b542ec3",
          "implementationReviewed": "0x29E9b639e165d919FEcf02521F8A9dA0492D4f21"
        },
        {
          "entrypoint": "0xaf4b4c18b17f6a2b32f6c398a3910bdcd7f26181",
          "implementationReviewed": "0x29E9b639e165d919FEcf02521F8A9dA0492D4f21"
        }
      ]
    },
    "0x9062a576D3e6Cf6999e99e405608063033c4CFF6": {
      "asset": "0x72F92a966f1874f74e1b601BEe7CF57031B53A03",
      "name": "EVKVaultesavUSD-2RateProvider.md",
      "summary": "safe",
      "review": "./EVKVaultesavUSD-2RateProviderReview911d.md",
      "warnings": [],
      "factory": "",
      "upgradeableComponents": [
        {
          "entrypoint": "0x72f92a966f1874f74e1b601bee7cf57031b53a03",
          "implementationReviewed": "0x29E9b639e165d919FEcf02521F8A9dA0492D4f21"
        },
        {
          "entrypoint": "0xaf4b4c18b17f6a2b32f6c398a3910bdcd7f26181",
          "implementationReviewed": "0x29E9b639e165d919FEcf02521F8A9dA0492D4f21"
        }
      ]
    },
    "0x41F21f6eE1742e15775efcf52e0ecFD2CE8309C2": {
      "asset": "0x6C7d727a0432D03351678F91FAA1126a5B871DF5",
      "name": "SolvBTCAvalancheRateProvider.md",
      "summary": "safe",
      "review": "./SolvBTCAvalancheRateProviderReviewdf07.md",
      "warnings": [],
      "factory": "",
      "upgradeableComponents": [
        {
          "entrypoint": "0x540a9dbba1ae6250253ba8793714492ee357ac1d",
          "implementationReviewed": "0x02a90b43A9179e51eEC59415395437fa8E05dcd9"
        },
        {
          "entrypoint": "0x6c7d727a0432d03351678f91faa1126a5b871df5",
          "implementationReviewed": "0xa45716a26274D4C5F12CeD534Fb6B1fA9EF7aCf8"
        },
        {
          "entrypoint": "0xd157b70f917fef3a59502b9128feca911debc864",
          "implementationReviewed": "0xeFD6F956d68ce2A2338D3c0b12cC51Fd0504D233"
        }
      ]
    },
    "0x6Be2e71238e2000cBA004a38aceA357d14D7e081": {
      "asset": "0x580d5E1399157FD0d58218b7A514b60974F2AB01",
      "name": "StakedUTYRateProvider.md",
      "summary": "safe",
      "review": "./StakedUTYRateProviderReview7bf6.md",
      "warnings": [],
      "factory": "",
      "upgradeableComponents": [
        {
          "entrypoint": "0x580d5e1399157fd0d58218b7a514b60974f2ab01",
          "implementationReviewed": "0x5c1b144D757FC0b24C48914d80FE7137F07dF411"
        },
        {
          "entrypoint": "0xdbc5192a6b6ffee7451301bb4ec312f844f02b4a",
          "implementationReviewed": "0x639C72EEA35E50F5e2911891389FC4E8422587C4"
        }
      ]
    }
  },
  "base": {
    "0x829Be222f36C6B7D48a7e1270b3c070BA2Ee98C4": {
      "asset": "0xe9F2a5F9f3c846f29066d7fB3564F8E6B6b2D65b",
      "name": "Superform USDC Rate Provider",
      "summary": "safe",
      "review": "./SuperformRateProviders.md",
      "warnings": [],
      "factory": "0xEfD3aF73d3359014f3B864d37AC672A6d3D7ff1A",
      "upgradeableComponents": []
    },
    "0xe1b1e024f4Bc01Bdde23e891E081b76a1A914ddd": {
      "asset": "0xd95ca61CE9aAF2143E81Ef5462C0c2325172E028",
      "name": "WrappedUsdPlusRateProvider",
      "summary": "safe",
      "review": "./WrappedUsdPlusRateProvider.md",
      "warnings": [],
      "factory": "",
      "upgradeableComponents": [
        {
          "entrypoint": "0xd95ca61CE9aAF2143E81Ef5462C0c2325172E028",
          "implementationReviewed": "0xE3434045a3bE5376e8d3Cf841981835996561f80"
        },
        {
          "entrypoint": "0xB79DD08EA68A908A97220C76d19A6aA9cBDE4376",
          "implementationReviewed": "0x441Df98011aD427C5692418999ba2150e6d84277"
        },
        {
          "entrypoint": "0x7cb1B38591021309C64f451859d79312d8Ca2789",
          "implementationReviewed": "0x083f016e9928a3eaa3aca0ff9f4e4ded5db3b4b7"
        },
        {
          "entrypoint": "0x8ab9012D1BfF1b62c2ad82AE0106593371e6b247",
          "implementationReviewed": "0x292F13d4BfD6f6aE0Bf8Be981bcC44eC4850e5E9"
        }
      ]
    },
    "0xeC0C14Ea7fF20F104496d960FDEBF5a0a0cC14D0": {
      "asset": "0x99aC4484e8a1dbd6A185380B3A811913Ac884D87",
      "name": "DSRBalancerRateProviderAdapter",
      "summary": "safe",
      "review": "./DSRRateProvider.md",
      "warnings": [],
      "factory": "",
      "upgradeableComponents": []
    },
    "0x4467Ab7BC794bb3929d77e826328BD378bf5392F": {
      "asset": "0x4EA71A20e655794051D1eE8b6e4A3269B13ccaCc",
      "name": "ERC4626RateProvider",
      "summary": "safe",
      "review": "./statATokenLMRateProvider.md",
      "warnings": [],
      "factory": "",
      "upgradeableComponents": [
        {
          "entrypoint": "0x4EA71A20e655794051D1eE8b6e4A3269B13ccaCc",
          "implementationReviewed": "0xF1Cd4193bbc1aD4a23E833170f49d60f3D35a621"
        },
        {
          "entrypoint": "0xA238Dd80C259a72e81d7e4664a9801593F98d1c5",
          "implementationReviewed": "0xE9547fc44C271dBddf94D8E20b46836B87DA6789"
        }
      ]
    },
    "0x3786a6CAAB433f5dfE56503207DF31DF87C5b5C1": {
      "asset": "0x2Ae3F1Ec7F1F5012CFEab0185bfc7aa3cf0DEc22",
      "name": "cbETH Rate Provider",
      "summary": "safe",
      "review": "./ChainLinkRateProvider.md",
      "warnings": ["chainlink"],
      "factory": "0x0A973B6DB16C2ded41dC91691Cc347BEb0e2442B",
      "upgradeableComponents": []
    },
    "0x5a7A419C59eAAdec8Dc00bc93ac95612e6e154Cf": {
      "asset": "0x04C0599Ae5A44757c0af6F9eC3b93da8976c150A",
      "name": "weETH Rate Provider",
      "summary": "safe",
      "review": "./ChainLinkRateProvider.md",
      "warnings": ["chainlink"],
      "factory": "0x0A973B6DB16C2ded41dC91691Cc347BEb0e2442B",
      "upgradeableComponents": []
    },
    "0x039f7205C2cBa4535C2575123Ac3D657263892c4": {
      "asset": "0xB6fe221Fe9EeF5aBa221c348bA20A1Bf5e73624c",
      "name": "rETH RocketPool Rate Provider",
      "summary": "safe",
      "review": "./LegacyReview.md",
      "warnings": ["legacy"],
      "factory": "",
      "upgradeableComponents": []
    },
    "0x5E10C2a55fB6E4C14c50C7f6B82bb28A813a4748": {
      "asset": "0x4200000000000000000000000000000000000006",
      "name": "ConstantRateProvider",
      "summary": "safe",
      "review": "./ConstantRateProvider.md",
      "warnings": [],
      "factory": "",
      "upgradeableComponents": []
    },
    "0x3e89cc86307aF44A77EB29d0c4163d515D348313": {
      "asset": "0x4200000000000000000000000000000000000006",
      "name": "ConstantRateProvider",
      "summary": "safe",
      "review": "./ConstantRateProvider.md",
      "warnings": [],
      "factory": "",
      "upgradeableComponents": []
    },
    "0x3fA516CEB5d068b60FDC0c68a3B793Fc43B88f15": {
      "asset": "0x4200000000000000000000000000000000000006",
      "name": "ConstantRateProvider",
      "summary": "safe",
      "review": "./ConstantRateProvider.md",
      "warnings": [],
      "factory": "",
      "upgradeableComponents": []
    },
    "0xd58338f102e8de2e3d9d54cc043c6d606826a790": {
      "asset": "0xcbb7c0000ab88b473b1f5afd9ef808440eed33bf",
      "name": "ConstantRateProvider",
      "summary": "safe",
      "review": "./ConstantRateProvider.md",
      "warnings": [],
      "factory": "",
      "upgradeableComponents": []
    },
    "0x4a0f0012004bc22d4fdb818b9c539e78adc0c69d": {
      "asset": "0xcbb7c0000ab88b473b1f5afd9ef808440eed33bf",
      "name": "ConstantRateProvider",
      "summary": "safe",
      "review": "./ConstantRateProvider.md",
      "warnings": [],
      "factory": "",
      "upgradeableComponents": []
    },
    "0x3b3dd5f913443bb5E70389F29c83F7DCA460CAe1": {
      "asset": "0xc1cba3fcea344f92d9239c08c0568f6f2f0ee452",
      "name": "wstETH Rate Provider",
      "summary": "safe",
      "review": "./ChainLinkRateProvider.md",
      "warnings": ["chainlink"],
      "factory": "0x0A973B6DB16C2ded41dC91691Cc347BEb0e2442B",
      "upgradeableComponents": []
    },
    "0x6ac3b3BeCE5AA61C6AB5d50ecd2D47b1f18ACe49": {
      "asset": "0x2416092f143378750bb29b79ed961ab195cceea5",
      "name": "ezETH Rate Provider",
      "summary": "safe",
      "review": "./ChainLinkRateProvider.md",
      "warnings": ["chainlink"],
      "factory": "0x0A973B6DB16C2ded41dC91691Cc347BEb0e2442B",
      "upgradeableComponents": []
    },
    "0xc11082BbDBB8AaB12d0947EEAD2c8bc28E1b3B34": {
      "asset": "0x616a4E1db48e22028f6bbf20444Cd3b8e3273738",
      "name": "Seamless USDC Rate Provider",
      "summary": "safe",
      "review": "./MorphoERC4626RateProviders.md",
      "warnings": [],
      "factory": "0xEfD3aF73d3359014f3B864d37AC672A6d3D7ff1A",
      "upgradeableComponents": []
    },
    "0x9e0926C3c5D2F42845Bf4F980F926b60323872d7": {
      "asset": "0x7BfA7C4f149E7415b73bdeDfe609237e29CBF34A",
      "name": "Spark USDC Rate Provider",
      "summary": "safe",
      "review": "./MorphoERC4626RateProviders.md",
      "warnings": [],
      "factory": "0xEfD3aF73d3359014f3B864d37AC672A6d3D7ff1A",
      "upgradeableComponents": []
    },
    "0xdCb03A77bB54E0a05D591e543FA39E9c46E8Febb": {
      "asset": "0x23479229e52Ab6aaD312D0B03DF9F33B46753B5e",
      "name": "Ionic Ecosystem USDC Rate Provider",
      "summary": "safe",
      "review": "./MorphoERC4626RateProviders.md",
      "warnings": [],
      "factory": "0xEfD3aF73d3359014f3B864d37AC672A6d3D7ff1A",
      "upgradeableComponents": []
    },
    "0xcc028cF7F8fA7986001fa7063A2E26b3094b42fd": {
      "asset": "0x5A32099837D89E3a794a44fb131CBbAD41f87a8C",
      "name": "Ionic Ecosystem WETH Rate Provider",
      "summary": "safe",
      "review": "./MorphoERC4626RateProviders.md",
      "warnings": [],
      "factory": "0xEfD3aF73d3359014f3B864d37AC672A6d3D7ff1A",
      "upgradeableComponents": []
    },
    "0x14BD1e9b30007510c2aFE3a7a8053A6DE5605d35": {
      "asset": "0xe298b938631f750DD409fB18227C4a23dCdaab9b",
      "name": "ERC4626RateProvider",
      "summary": "safe",
      "review": "./statATokenLMRateProvider.md",
      "warnings": [""],
      "factory": "0xEfD3aF73d3359014f3B864d37AC672A6d3D7ff1A",
      "upgradeableComponents": []
    },
    "0x0368b79b6A173a5aD589594E3227153D8cC7Cecc": {
      "asset": "0xC768c589647798a6EE01A91FdE98EF2ed046DBD6",
      "name": "ERC4626RateProvider",
      "summary": "safe",
      "review": "./statATokenLMRateProvider.md",
      "warnings": [""],
      "factory": "0xEfD3aF73d3359014f3B864d37AC672A6d3D7ff1A",
      "upgradeableComponents": []
    },
    "0xbF21251c74208771e25De5C08971cE586236EE89": {
      "asset": "0xFA2A03b6f4A65fB1Af64f7d935fDBf78693df9aF",
      "name": "ERC4626RateProvider",
      "summary": "safe",
      "review": "./statATokenLMRateProvider.md",
      "warnings": [],
      "factory": "",
      "upgradeableComponents": []
    },
    "0xcb1f29103F710A0A562de7f0e9DDE223D0860674": {
      "asset": "0x0830820D1A9aa1554364752d6D8F55C836871B74",
      "name": "AaveMarketRateTransformer",
      "summary": "safe",
      "review": "./MarketRateTransformerRateProviders.md",
      "warnings": [],
      "factory": "",
      "upgradeableComponents": []
    },
    "0x940748d30315276362f594ECcCb648A4f9aB7629": {
      "asset": "0x5e8B674127B321DC344c078e58BBACc3f3008962",
      "name": "AaveMarketRateTransformer",
      "summary": "safe",
      "review": "./MarketRateTransformerRateProviders.md",
      "warnings": [],
      "factory": "",
      "upgradeableComponents": []
    },
    "0xBa0Fd0f3B019e8aBA61FEA2ac4Eb56b29F6808c0": {
      "asset": "0x74D4D1D440c9679b1013999Bd91507eAa2fff651",
      "name": "ERC4626RateProvider",
      "summary": "safe",
      "review": "./statATokenLMRateProvider.md",
      "warnings": [],
      "factory": "",
      "upgradeableComponents": []
    },
    "0xFF4B2CE4131E0Fb6b8A40447B4dF96Bdc83f759a": {
      "asset": "0xF8F10f39116716e89498c1c5E94137ADa11b2BC7",
      "name": "AaveMarketRateTransformer",
      "summary": "safe",
      "review": "./MarketRateTransformerRateProviders.md",
      "warnings": [],
      "factory": "",
      "upgradeableComponents": []
    },
    "0x84394fa6a39bdff63b255622da362b113c690267": {
      "asset": "0x5875eEE11Cf8398102FdAd704C9E96607675467a",
      "name": "SavingsUSDSRateProvider",
      "summary": "safe",
      "review": "./sUSDSBaseRateProvider.md",
      "warnings": [],
      "factory": "",
      "upgradeableComponents": [
        {
          "entrypoint": "0xa3931d71877C0E7a3148CB7Eb4463524FEc27fbD",
          "implementationReviewed": "0x4e7991e5C547ce825BdEb665EE14a3274f9F61e0"
        }
      ]
    },
    "0xD47c15CDD7c734db321F07CB9AB1f852aE9A0b83": {
      "asset": "0x895e15020C3f52ddD4D8e9514eB83C39F53B1579",
      "name": "YieldFi yUSD Rate Provider",
      "summary": "safe",
      "review": "./yUSDRateProviderBase.md",
      "warnings": [""],
      "factory": "",
      "upgradeableComponents": [
        {
          "entrypoint": "0xE88DA976479461080072D6461128fd401B6D4Dcb",
          "implementationReviewed": "0xfeae389573e64b4ada95a494090f2399415c8b20"
        }
      ]
    },
    "0xf8CDA16566a06f3C848258DE4Ec5fc3401cbB214": {
      "asset": "0x88b1Cd4b430D95b406E382C3cDBaE54697a0286E",
      "name": "Aave GHO StataV2",
      "summary": "safe",
      "review": "./statATokenLMRateProvider.md",
      "warnings": [],
      "factory": "",
      "upgradeableComponents": []
    },
    "0x6f2c300878ac028bc0Bc2cF38217396DF163fF42": {
      "asset": "0xe31ee12bdfdd0573d634124611e85338e2cbf0cf",
      "name": "sUSDz Rate Provider",
      "summary": "safe",
      "review": "./ChainLinkRateProvider.md",
      "warnings": ["chainlink"],
      "factory": "0x0A973B6DB16C2ded41dC91691Cc347BEb0e2442B",
      "upgradeableComponents": []
    },
    "0x0bB7028D24b24424485E769bD44b936B315Cb8FC": {
      "asset": "0x9272D6153133175175Bc276512B2336BE3931CE9",
      "name": "fluid weth rate provider",
      "summary": "safe",
      "review": "./FluidRateProviders.md",
      "warnings": [""],
      "factory": "0xEfD3aF73d3359014f3B864d37AC672A6d3D7ff1A",
      "upgradeableComponents": []
    },
    "0x80016277F5d8c5607D12f74a5bED31038dB2ca8c": {
      "asset": "0xffE8B2295CEf70290819A8193834cc7900bCef5f",
      "name": "SuperUSDC Bridged Rate",
      "summary": "safe",
      "review": "./API3RateProvider.md",
      "warnings": [""],
      "factory": "0x0A973B6DB16C2ded41dC91691Cc347BEb0e2442B",
      "upgradeableComponents": []
    },
    "0x9938e1b933148dffe36697ac464a7dd420b4190c": {
      "asset": "0x4200000000000000000000000000000000000006",
      "name": "wETH to USD Rate Provider",
      "summary": "safe",
      "review": "./ChainLinkRateProvider.md",
      "warnings": ["chainlink"],
      "factory": "0x0A973B6DB16C2ded41dC91691Cc347BEb0e2442B",
      "upgradeableComponents": []
    },
    "0xdBB41Da7dE45729857A09baaF98D1e9b0b1A8740": {
      "asset": "0x729F75Aff28c726e32403e80cef2aFb518CFbfa7",
      "name": "aEURC to USD AaveMarketRateTransformer",
      "summary": "safe",
      "review": "./MarketRateTransformerRateProviders.md",
      "warnings": [],
      "factory": "",
      "upgradeableComponents": []
    },
    "0x1298d51c51a201614502f90f554549256f1121fe": {
      "asset": "0x60a3e35cc302bfa44cb288bc5a4f316fdb1adb42",
      "name": "EURc Rate Provider",
      "summary": "safe",
      "review": "./ChainLinkRateProvider.md",
      "warnings": ["chainlink"],
      "factory": "0x0A973B6DB16C2ded41dC91691Cc347BEb0e2442B",
      "upgradeableComponents": []
    },
    "0xB0027C1C870573d5626Df1f049a12E39d3e613e9": {
      "asset": "0x3A43AEC53490CB9Fa922847385D82fe25d0E9De7",
      "name": "YoVaultETHRateProvider.md",
      "summary": "safe",
      "review": "./YoVaultETHRateProviderReview3d7a.md",
      "warnings": [],
      "factory": "",
      "upgradeableComponents": [
        {
          "entrypoint": "0x3a43aec53490cb9fa922847385d82fe25d0e9de7",
          "implementationReviewed": "0x657f7aea768feeaa406b271a9561181a83eea017"
        }
      ]
    },
    "0x47fc979C519fA6c07D4dB6ab7B7573e20d94C5F9": {
      "asset": "0xbCbc8cb4D1e8ED048a6276a5E94A3e952660BcbC",
      "name": "YoVaultBTCRateProvider.md",
      "summary": "safe",
      "review": "./YoVaultBTCRateProviderReviewfbc3.md",
      "warnings": [],
      "factory": "",
      "upgradeableComponents": [
        {
          "entrypoint": "0xbcbc8cb4d1e8ed048a6276a5e94a3e952660bcbc",
          "implementationReviewed": "0x586b76704287964f5793b71555d50daa592da037"
        },
        {
          "entrypoint": "0xcbb7c0000ab88b473b1f5afd9ef808440eed33bf",
          "implementationReviewed": "0x7458bfdc30034eb860b265e6068121d18fa5aa72"
        }
      ]
    },
    "0x8Cb017261719799f8b5A3762Ebe2b0e214F9a735": {
      "asset": "0x0000000f2eB9f69274678c76222B35eEc7588a65",
      "name": "YoVaultUSDRateProvider.md",
      "summary": "safe",
      "review": "./YoVaultUSDRateProviderReview53ea.md",
      "warnings": [],
      "factory": "",
      "upgradeableComponents": [
        {
          "entrypoint": "0x833589fcd6edb6e08f4c7c32d4f71b54bda02913",
          "implementationReviewed": "0x2ce6311ddae708829bc0784c967b7d77d19fd779"
        },
        {
          "entrypoint": "0x0000000f2eb9f69274678c76222b35eec7588a65",
          "implementationReviewed": "0xf17476acc4c25b2d99852371b44d7ccbe7e8fc89"
        }
      ]
    },
    "0x2fb9fb5eB65c17B405c1B1c02bAE992D625B34c6": {
      "asset": "0x4772D2e014F9fC3a820C444e3313968e9a5C8121",
      "name": "YieldFiyUSDRateProvider.md",
      "summary": "safe",
      "review": "./YieldFiyUSDRateProviderReview33e7.md",
      "warnings": [],
      "factory": "",
      "upgradeableComponents": [
        {
          "entrypoint": "0x833589fcd6edb6e08f4c7c32d4f71b54bda02913",
          "implementationReviewed": "0x2ce6311ddae708829bc0784c967b7d77d19fd779"
        }
      ]
    },
<<<<<<< HEAD
    "0x2e40AcBBB710e04BeE940560Af0B0932018b67Ec": {
      "asset": "0x589A7339C6d0c8777E7429F57f2f95c069c37288",
      "name": "WrappedExtraFiX Base USDCRateProvider.md",
      "summary": "safe",
      "review": "./WrappedExtraFiX Base USDCRateProviderReviewc321.md",
=======
    "0x9caC674EADA0cfA8Fd6DD3ab4498E77E421A5a0B": {
      "asset": "0x98eFe85735F253a0ed0Be8e2915ff39f9e4AfF0F",
      "name": "WrappedExtraXBase USRRateProvider.md",
      "summary": "safe",
      "review": "./WrappedExtraXBase USRRateProviderReview6fec.md",
>>>>>>> 34d75f1f
      "warnings": [],
      "factory": "",
      "upgradeableComponents": [
        {
<<<<<<< HEAD
          "entrypoint": "0x589a7339c6d0c8777e7429f57f2f95c069c37288",
=======
          "entrypoint": "0x98efe85735f253a0ed0be8e2915ff39f9e4aff0f",
>>>>>>> 34d75f1f
          "implementationReviewed": "0x67a30aa0584fe9cc08b4dcee77e8a9bc89bfdf69"
        },
        {
          "entrypoint": "0x09b11746dfd1b5a8325e30943f8b3d5000922e03",
          "implementationReviewed": "0x77b0e1b55915169abe2353e354749dc901ebb086"
        }
      ]
    }
  },
  "ethereum": {
    "0x9fA39387D479fd456367190c82739eD6dC86491D": {
      "asset": "0xF7DE3c70F2db39a188A81052d2f3C8e3e217822a",
      "name": "Superform USDC Rate Provider",
      "summary": "safe",
      "review": "./SuperformRateProviders.md",
      "warnings": [],
      "factory": "0xFC541f8d8c5e907E236C8931F0Df9F58e0C259Ec",
      "upgradeableComponents": []
    },
    "0x1aCB59d7c5D23C0310451bcd7bA5AE46d18c108C": {
      "asset": "0xF1617882A71467534D14EEe865922de1395c9E89",
      "name": "asETHRateProvider",
      "summary": "safe",
      "review": "./asETHRateProvider.md",
      "warnings": ["donation"],
      "factory": "0xFC541f8d8c5e907E236C8931F0Df9F58e0C259Ec",
      "upgradeableComponents": [
        {
          "entrypoint": "0xF1617882A71467534D14EEe865922de1395c9E89",
          "implementationReviewed": "0xD9F64Ee3DD6F552c1BcfC8862dbD130bc6697a66"
        },
        {
          "entrypoint": "0xFC87753Df5Ef5C368b5FBA8D4C5043b77e8C5b39",
          "implementationReviewed": "0x5f898DC62d699ecBeD578E4A9bEf46009EA8424b"
        }
      ]
    },
    "0x2c3b8c5e98A6e89AAAF21Deebf5FF9d08c4A9FF7": {
      "asset": "0xF1376bceF0f78459C0Ed0ba5ddce976F1ddF51F4",
      "name": "BalancerRateProxy",
      "summary": "safe",
      "review": "./BalancerRateProxy_uniETH.md",
      "warnings": ["donation"],
      "factory": "",
      "upgradeableComponents": [
        {
          "entrypoint": "0x4beFa2aA9c305238AA3E0b5D17eB20C045269E9d",
          "implementationReviewed": "0x9Ba573D531b45521a4409f3D3e1bC0d7dfF7C757"
        }
      ]
    },
    "0xAAE054B9b822554dd1D9d1F48f892B4585D3bbf0": {
      "asset": "0xA35b1B31Ce002FBF2058D22F30f95D405200A15b",
      "name": "ETHxRateProvider",
      "summary": "safe",
      "review": "./ETHxRateProvider.md",
      "warnings": [],
      "factory": "",
      "upgradeableComponents": [
        {
          "entrypoint": "0xcf5EA1b38380f6aF39068375516Daf40Ed70D299",
          "implementationReviewed": "0x9dceaeB1C035C1427E64E6c6fEC61F816e0d0FF5"
        }
      ]
    },
    "0xA6aeD7922366611953546014A3f9e93f058756a2": {
      "asset": "0x93ef1Ea305D11A9b2a3EbB9bB4FCc34695292E7d",
      "name": "QueenRateProvider",
      "summary": "safe",
      "review": "./QueenRateProvider.md",
      "warnings": ["donation"],
      "factory": "",
      "upgradeableComponents": []
    },
    "0x67560A970FFaB46D65cB520dD3C2fF4E684f29c2": {
      "asset": "0xC4cafEFBc3dfeA629c589728d648CB6111DB3136",
      "name": "TBYRateProvider",
      "summary": "safe",
      "review": "./TBYRateProvider.md",
      "warnings": [],
      "factory": "0x97390050B63eb56C0e39bB0D8d364333Eb3AFD12",
      "upgradeableComponents": []
    },
    "0xDceC4350d189Ea7e1DD2C9BDa63cB0e0Ae34b81F": {
      "asset": "0x8dc5BE35672D650bc8A176A4bafBfC33555D80AC",
      "name": "TBYRateProvider",
      "summary": "safe",
      "review": "./TBYRateProvider.md",
      "warnings": [],
      "factory": "0x97390050B63eb56C0e39bB0D8d364333Eb3AFD12",
      "upgradeableComponents": []
    },
    "0xc7177B6E18c1Abd725F5b75792e5F7A3bA5DBC2c": {
      "asset": "0x83F20F44975D03b1b09e64809B757c47f942BEeA",
      "name": "SavingsDAIRateProvider",
      "summary": "safe",
      "review": "./SavingsDAIRateProvider.md",
      "warnings": [],
      "factory": "",
      "upgradeableComponents": []
    },
    "0xd8689E8740C23d73136744817347fd6aC464E842": {
      "asset": "0xaF4ce7CD4F8891ecf1799878c3e9A35b8BE57E09",
      "name": "wUSDKRateProvider",
      "summary": "safe",
      "review": "./wUSDKRateProvider.md",
      "warnings": ["donation"],
      "factory": "",
      "upgradeableComponents": []
    },
    "0xf518f2EbeA5df8Ca2B5E9C7996a2A25e8010014b": {
      "asset": "0x24Ae2dA0f361AA4BE46b48EB19C91e02c5e4f27E",
      "name": "MevEthRateProvider",
      "summary": "safe",
      "review": "./MevEthRateProvider.md",
      "warnings": ["donation"],
      "factory": "",
      "upgradeableComponents": []
    },
    "0xCd5fE23C85820F7B72D0926FC9b05b43E359b7ee": {
      "asset": "0xCd5fE23C85820F7B72D0926FC9b05b43E359b7ee",
      "name": "WeETH",
      "summary": "safe",
      "review": "./WeETH.md",
      "warnings": [],
      "factory": "",
      "upgradeableComponents": [
        {
          "entrypoint": "0xCd5fE23C85820F7B72D0926FC9b05b43E359b7ee",
          "implementationReviewed": "0xe629ee84C1Bd9Ea9c677d2D5391919fCf5E7d5D9"
        },
        {
          "entrypoint": "0x308861A430be4cce5502d0A12724771Fc6DaF216",
          "implementationReviewed": "0x4D784Aa9eacc108ea5A326747870897f88d93860"
        },
        {
          "entrypoint": "0x35fA164735182de50811E8e2E824cFb9B6118ac2",
          "implementationReviewed": "0x1B47A665364bC15C28B05f449B53354d0CefF72f"
        },
        {
          "entrypoint": "0x3d320286E014C3e1ce99Af6d6B00f0C1D63E3000",
          "implementationReviewed": "0x047A7749AD683C2Fd8A27C7904Ca8dD128F15889"
        },
        {
          "entrypoint": "0x0EF8fa4760Db8f5Cd4d993f3e3416f30f942D705",
          "implementationReviewed": "0x9D6fC3cBaaD0ef36b2B3a4b4b311C9dd267a4aeA"
        },
        {
          "entrypoint": "0x57AaF0004C716388B21795431CD7D5f9D3Bb6a41",
          "implementationReviewed": "0x698cB4508F13Cc12aAD36D2B64413C302B781d9A"
        }
      ]
    },
    "0x8023518b2192FB5384DAdc596765B3dD1cdFe471": {
      "asset": "0xf1C9acDc66974dFB6dEcB12aA385b9cD01190E38",
      "name": "PriceFeed",
      "summary": "safe",
      "review": "./osEthRateProvider.md",
      "warnings": [],
      "factory": "",
      "upgradeableComponents": []
    },
    "0x387dBc0fB00b26fb085aa658527D5BE98302c84C": {
      "asset": "0xbf5495Efe5DB9ce00f80364C8B423567e58d2110",
      "name": "BalancerRateProvider",
      "summary": "safe",
      "review": "ezETHRateProvider.md",
      "warnings": ["donation"],
      "factory": "",
      "upgradeableComponents": [
        {
          "entrypoint": "0x387dBc0fB00b26fb085aa658527D5BE98302c84C",
          "implementationReviewed": "0x9284cEFf248315377e782df0666EE9832E119508"
        },
        {
          "entrypoint": "0xbf5495Efe5DB9ce00f80364C8B423567e58d2110",
          "implementationReviewed": "0x1e756B7bCca7B26FB9D85344B3525F5559bbacb0"
        },
        {
          "entrypoint": "0x74a09653A083691711cF8215a6ab074BB4e99ef5",
          "implementationReviewed": "0x18Ac4D26ACD4c5C4FE98C9098D2E5e1e501A042a"
        },
        {
          "entrypoint": "0x4994EFc62101A9e3F885d872514c2dC7b3235849",
          "implementationReviewed": "0x09aA40B6e0e768a04d650302e1879DCED6b7666E"
        },
        {
          "entrypoint": "0x5a12796f7e7EBbbc8a402667d266d2e65A814042",
          "implementationReviewed": "0x5a12796f7e7EBbbc8a402667d266d2e65A814042"
        },
        {
          "entrypoint": "0xbAf5f3A05BD7Af6f3a0BBA207803bf77e2657c8F",
          "implementationReviewed": "0xceEa4f26924F2CF55f59A560d6F323241728019a"
        },
        {
          "entrypoint": "0x0B1981a9Fcc24A445dE15141390d3E46DA0e425c",
          "implementationReviewed": "0xceEa4f26924F2CF55f59A560d6F323241728019a"
        }
      ]
    },
    "0x746df66bc1Bb361b9E8E2a794C299c3427976e6C": {
      "asset": "0xA1290d69c65A6Fe4DF752f95823fae25cB99e5A7",
      "name": "RsETHRateProvider",
      "summary": "safe",
      "review": "rsETHRateProvider.md",
      "warnings": ["donation"],
      "factory": "",
      "upgradeableComponents": [
        {
          "entrypoint": "0x349A73444b1a310BAe67ef67973022020d70020d",
          "implementationReviewed": "0xf1bed40dbee8fc0f324fa06322f2bbd62d11c97d"
        },
        {
          "entrypoint": "0x947Cb49334e6571ccBFEF1f1f1178d8469D65ec7",
          "implementationReviewed": "0x8d9cd771c51b7f6217e0000c1c735f05adbe6594"
        },
        {
          "entrypoint": "0xA1290d69c65A6Fe4DF752f95823fae25cB99e5A7",
          "implementationReviewed": "0x8e2fe2f55f295f3f141213789796fa79e709ef23"
        },
        {
          "entrypoint": "0x3D08ccb47ccCde84755924ED6B0642F9aB30dFd2",
          "implementationReviewed": "0x0379e85188bc416a1d43ab04b28f38b5c63f129e"
        },
        {
          "entrypoint": "0x8546A7C8C3C537914C3De24811070334568eF427",
          "implementationReviewed": "0xd7db9604ef925af96cda6b45026be64c691c7704"
        }
      ]
    },
    "0xad4bFaFAe75ECd3fED5cFad4E4E9847Cd47A1879": {
      "asset": "0x6733F0283711F225A447e759D859a70b0c0Fd2bC",
      "name": "svETHRateProvider",
      "summary": "safe",
      "review": "sveth.md",
      "warnings": ["donation"],
      "factory": "",
      "upgradeableComponents": [
        {
          "entrypoint": "0x38D64ce1Bdf1A9f24E0Ec469C9cAde61236fB4a0",
          "implementationReviewed": "0x38D64ce1Bdf1A9f24E0Ec469C9cAde61236fB4a0"
        }
      ]
    },
    "0xFAe103DC9cf190eD75350761e95403b7b8aFa6c0": {
      "asset": "0xFAe103DC9cf190eD75350761e95403b7b8aFa6c0",
      "name": "RswETH",
      "summary": "safe",
      "review": "./rswethRateProvider.md",
      "warnings": [""],
      "factory": "",
      "upgradeableComponents": [
        {
          "entrypoint": "0xFAe103DC9cf190eD75350761e95403b7b8aFa6c0",
          "implementationReviewed": "0xcD284A617b4ED7697c2E455d95049c7Fc538785c"
        },
        {
          "entrypoint": "0xd5A73c748449a45CC7D9f21c7ed3aB9eB3D2e959",
          "implementationReviewed": "0xF00E70450EB294C6fe430c842A09796D73c28977"
        },
        {
          "entrypoint": "0x796592b2092F7E150C48643dA19Dd2F28be3333F",
          "implementationReviewed": "0x527d6db79bFf473B8DD722429bDB3B0C8b855D23"
        }
      ]
    },
    "0xD02011C6C8AEE310D0aA42AA98BFE9DCa547fCc0": {
      "asset": "0xb45ad160634c528Cc3D2926d9807104FA3157305",
      "name": "ERC4626RateProvider",
      "summary": "safe",
      "review": "./sDOLARateProvider.md",
      "warnings": ["donation"],
      "factory": "",
      "upgradeableComponents": []
    },
    "0xe3E123ED9fec48a6f40A8aC7bE9afEDDAD80F146": {
      "asset": "0xB88a5Ac00917a02d82c7cd6CEBd73E2852d43574",
      "name": "BalancerAMM",
      "summary": "safe",
      "review": "./sweepRateProvider.md",
      "warnings": [],
      "factory": "",
      "upgradeableComponents": [
        {
          "entrypoint": "0xB88a5Ac00917a02d82c7cd6CEBd73E2852d43574",
          "implementationReviewed": "0xf0604A1c725F8eeb14FF082F2275AfE0B67A32D5"
        }
      ]
    },
    "0x343281Bb5029C4b698fE736D800115ac64D5De39": {
      "asset": "0x7FA768E035F956c41d6aeaa3Bd857e7E5141CAd5",
      "name": "InstETHRateProvider",
      "summary": "safe",
      "review": "./InceptionLRTRateProvider.md",
      "warnings": ["donation"],
      "factory": "",
      "upgradeableComponents": [
        {
          "entrypoint": "0x814CC6B8fd2555845541FB843f37418b05977d8d",
          "implementationReviewed": "0xbBf7fc7036B60D1E88913bD583dC5E39957F9f17"
        },
        {
          "entrypoint": "0x7FA768E035F956c41d6aeaa3Bd857e7E5141CAd5",
          "implementationReviewed": "0xBAa61A8d8BC52f5a9256612Fab498c542188A132"
        }
      ]
    },
    "0xda3E8CD08753a05Ed4103aF28c69C47e35d6D8Da": {
      "asset": "0x862c57d48becB45583AEbA3f489696D22466Ca1b",
      "name": "ERC4626RateProvider",
      "summary": "safe",
      "review": "./statATokenLMRateProvider.md",
      "warnings": [""],
      "factory": "",
      "upgradeableComponents": [
        {
          "entrypoint": "0x862c57d48becB45583AEbA3f489696D22466Ca1b",
          "implementationReviewed": "0xc026f5dd7869e0ddc44a759ea3dec6d5cd8d996b"
        },
        {
          "entrypoint": "0x87870Bca3F3fD6335C3F4ce8392D69350B4fA4E2",
          "implementationReviewed": "0x5faab9e1adbddad0a08734be8a52185fd6558e14"
        }
      ]
    },
    "0x3fc2eada4FE8ecc835E74D295b9447B4A4475bAE": {
      "asset": "0x848107491E029AFDe0AC543779c7790382f15929",
      "name": "ERC4626RateProvider",
      "summary": "safe",
      "review": "./statATokenLMRateProvider.md",
      "warnings": [""],
      "factory": "https://etherscan.io/address/0xfc541f8d8c5e907e236c8931f0df9f58e0c259ec",
      "upgradeableComponents": [
        {
          "entrypoint": "0x848107491E029AFDe0AC543779c7790382f15929",
          "implementationReviewed": "0xc026f5dd7869e0ddc44a759ea3dec6d5cd8d996b"
        },
        {
          "entrypoint": "0x87870Bca3F3fD6335C3F4ce8392D69350B4fA4E2",
          "implementationReviewed": "0x5faab9e1adbddad0a08734be8a52185fd6558e14"
        }
      ]
    },
    "0x159aa33322918C12a08d8b83a215836781C2682F": {
      "asset": "0xDBf5E36569798D1E39eE9d7B1c61A7409a74F23A",
      "name": "ERC4626RateProvider",
      "summary": "safe",
      "review": "./statATokenLMRateProvider.md",
      "warnings": [""],
      "factory": "0xFC541f8d8c5e907E236C8931F0Df9F58e0C259Ec",
      "upgradeableComponents": [
        {
          "entrypoint": "0xDBf5E36569798D1E39eE9d7B1c61A7409a74F23A",
          "implementationReviewed": "0xc026f5dd7869e0ddc44a759ea3dec6d5cd8d996b"
        },
        {
          "entrypoint": "0x87870Bca3F3fD6335C3F4ce8392D69350B4fA4E2",
          "implementationReviewed": "0x5faab9e1adbddad0a08734be8a52185fd6558e14"
        }
      ]
    },
    "0xC29783738A475112Cafe58433Dd9D19F3a406619": {
      "asset": "0xf073bAC22DAb7FaF4a3Dd6c6189a70D54110525C",
      "name": "GenEthRateProvider",
      "summary": "safe",
      "review": "./genETHRateProvider.md",
      "warnings": [],
      "factory": "",
      "upgradeableComponents": [
        {
          "entrypoint": "0xf073bAC22DAb7FaF4a3Dd6c6189a70D54110525C",
          "implementationReviewed": "0x59114182500d834b8E41A397314C97EeE96Ee9bD"
        },
        {
          "entrypoint": "0x81b98D3a51d4aC35e0ae132b0CF6b50EA1Da2603",
          "implementationReviewed": "0xe99AD80f1367ef20e81Ad72134192358670F7bf9"
        },
        {
          "entrypoint": "0x122ee24Cb3Cc1b6B987800D3B54A68FC16910Dbf",
          "implementationReviewed": "0xB7A63a69cc0e635915e65379D2794f0b687D63EC"
        }
      ]
    },
    "0x72D07D7DcA67b8A406aD1Ec34ce969c90bFEE768": {
      "asset": "0x7f39C581F595B53c5cb19bD0b3f8dA6c935E2Ca0",
      "name": "WstETHRateProvider",
      "summary": "safe",
      "review": "./wstethRateProvider.md",
      "warnings": [],
      "factory": "",
      "upgradeableComponents": []
    },
    "0x71f80e2CfAFA5EC2F0bF12f71FA7Ea57c3D0c7Af": {
      "asset": "0xD9A442856C234a39a81a089C06451EBAa4306a72",
      "name": "pufETHRateProvider",
      "summary": "safe",
      "review": "./PufEthRateProvider.md",
      "warnings": ["donation"],
      "factory": "",
      "upgradeableComponents": [
        {
          "entrypoint": "0x71f80e2CfAFA5EC2F0bF12f71FA7Ea57c3D0c7Af",
          "implementationReviewed": "0x1025aAa9ceB206303984Af4cc831B8A792c363d0"
        },
        {
          "entrypoint": "0xD9A442856C234a39a81a089C06451EBAa4306a72",
          "implementationReviewed": "0x39Ca0a6438B6050ea2aC909Ba65920c7451305C1"
        }
      ]
    },
    "0xB3351000db2A9a3638d6bbf1c229BEFeb98377DB": {
      "asset": "0x32bd822d615A3658A68b6fDD30c2fcb2C996D678",
      "name": "MswETHRateProvider",
      "summary": "safe",
      "review": "./MagpieMswETHRateProvider.md",
      "warnings": [],
      "factory": "",
      "upgradeableComponents": [
        {
          "entrypoint": "0x32bd822d615A3658A68b6fDD30c2fcb2C996D678",
          "implementationReviewed": "0x19513d54df2e0e8432f6053f08e10907a2165d4e"
        },
        {
          "entrypoint": "0x20b70E4A1883b81429533FeD944d7957121c7CAB",
          "implementationReviewed": "0x90790a124c8a598651beb56243e92679bd012761"
        },
        {
          "entrypoint": "0x9daA893D4Dfb96F46eA879f08ca46f39DaC07767",
          "implementationReviewed": "0xfd2145b374cd9f6cc3bcde92b08e0018adc743d0"
        }
      ]
    },
    "0xCC701e2D472dFa2857Bf9AE24c263DAa39fD2C61": {
      "asset": "0x49446A0874197839D15395B908328a74ccc96Bc0",
      "name": "./MagpieMstETHRateProvider.md",
      "summary": "safe",
      "review": "./MagpieMstETHRateProvider.md",
      "warnings": [],
      "factory": "",
      "upgradeableComponents": [
        {
          "entrypoint": "0x49446A0874197839D15395B908328a74ccc96Bc0",
          "implementationReviewed": "0x50e0D2241f45DBfE071B6A05b798B028a39BF0bd"
        },
        {
          "entrypoint": "0x20b70E4A1883b81429533FeD944d7957121c7CAB",
          "implementationReviewed": "0x90790a124c8a598651beb56243e92679bd012761"
        },
        {
          "entrypoint": "0x9daA893D4Dfb96F46eA879f08ca46f39DaC07767",
          "implementationReviewed": "0xfd2145b374cd9f6cc3bcde92b08e0018adc743d0"
        }
      ]
    },
    "0x3A244e6B3cfed21593a5E5B347B593C0B48C7dA1": {
      "asset": "0x9D39A5DE30e57443BfF2A8307A4256c8797A3497",
      "name": "EthenaBalancerRateProvider",
      "summary": "safe",
      "review": "./sUSDERateProviderMainnet.md",
      "warnings": ["donation"],
      "factory": "",
      "upgradeableComponents": []
    },
    "0x033E20068Db853Fa6C077F38faa4670423FC55fF": {
      "asset": "0xA663B02CF0a4b149d2aD41910CB81e23e1c41c32",
      "name": "ERC4626RateProvider",
      "summary": "safe",
      "review": "./sFRAXRateProvider.md",
      "warnings": ["donation"],
      "factory": "",
      "upgradeableComponents": []
    },
    "0x8bC73134A736437da780570308d3b37b67174ddb": {
      "asset": "0xfa2629B9cF3998D52726994E0FcdB750224D8B9D",
      "name": "InankrETHRateProvider",
      "summary": "safe",
      "review": "./InceptionLRTRateProvider.md",
      "warnings": ["donation"],
      "factory": "",
      "upgradeableComponents": [
        {
          "entrypoint": "0x36B429439AB227fAB170A4dFb3321741c8815e55",
          "implementationReviewed": "0x540529f2CF6B0CE1cd39c65815487AfD54B61c2f"
        },
        {
          "entrypoint": "0xfa2629B9cF3998D52726994E0FcdB750224D8B9D",
          "implementationReviewed": "0xf0b06794b6B068f728481b4F44C9AD0bE42fB8aB"
        }
      ]
    },
    "0x1a8F81c256aee9C640e14bB0453ce247ea0DFE6F": {
      "asset": "0xae78736Cd615f374D3085123A210448E74Fc6393",
      "name": "RocketBalancerRETHRateProvider",
      "summary": "safe",
      "review": "./LegacyReview.md",
      "warnings": ["legacy"],
      "factory": "",
      "upgradeableComponents": []
    },
    "0x302013E7936a39c358d07A3Df55dc94EC417E3a1": {
      "asset": "0xac3E018457B222d93114458476f3E3416Abbe38F",
      "name": "sfrxETH ERC4626RateProvider",
      "summary": "safe",
      "review": "./LegacyReview.md",
      "warnings": ["legacy"],
      "factory": "",
      "upgradeableComponents": []
    },
    "0x00F8e64a8651E3479A0B20F46b1D462Fe29D6aBc": {
      "asset": "0xE95A203B1a91a908F9B9CE46459d101078c2c3cb",
      "name": "AnkrETHRateProvider",
      "summary": "safe",
      "review": "./LegacyReview.md",
      "warnings": ["legacy"],
      "factory": "",
      "upgradeableComponents": []
    },
    "0x7311E4BB8a72e7B300c5B8BDE4de6CdaA822a5b1": {
      "asset": "0xBe9895146f7AF43049ca1c1AE358B0541Ea49704",
      "name": "CbEthRateProvider",
      "summary": "safe",
      "review": "./LegacyReview.md",
      "warnings": ["legacy"],
      "factory": "",
      "upgradeableComponents": []
    },
    "0x3D40f9dd83bd404fA4047c15da494E58C3c1f1ac": {
      "asset": "0x9559Aaa82d9649C7A7b220E7c461d2E74c9a3593",
      "name": "Stafi RETHRateProvider",
      "summary": "safe",
      "review": "./LegacyReview.md",
      "warnings": ["legacy"],
      "factory": "",
      "upgradeableComponents": []
    },
    "0x3556F710c165090AAE9f98Eb62F5b04ADeF7Eaea": {
      "asset": "0x198d7387Fa97A73F05b8578CdEFf8F2A1f34Cd1F",
      "name": "wjAuraRateProvider",
      "summary": "safe",
      "review": "./LegacyReview.md",
      "warnings": ["legacy"],
      "factory": "",
      "upgradeableComponents": []
    },
    "0xf951E335afb289353dc249e82926178EaC7DEd78": {
      "asset": "0xf951E335afb289353dc249e82926178EaC7DEd78",
      "name": "swETH Rate Provider TransparentUpgradeableProxy",
      "summary": "safe",
      "review": "./LegacyReview.md",
      "warnings": ["legacy"],
      "factory": "",
      "upgradeableComponents": []
    },
    "0xdE76434352633349f119bcE523d092743fEF20E9": {
      "asset": "0xa2E3356610840701BDf5611a53974510Ae27E2e1",
      "name": "wBETH BinanceBeaconEthRateProvider",
      "summary": "safe",
      "review": "./LegacyReview.md",
      "warnings": ["legacy"],
      "factory": "",
      "upgradeableComponents": []
    },
    "0x12589A727aeFAc3fbE5025F890f1CB97c269BEc2": {
      "asset": "0x4Bc3263Eb5bb2Ef7Ad9aB6FB68be80E43b43801F",
      "name": "Bitfrost vETHRateProvider",
      "summary": "safe",
      "review": "./LegacyReview.md",
      "warnings": ["legacy"],
      "factory": "",
      "upgradeableComponents": []
    },
    "0x5F0A29e479744DcA0D3d912f87F1a6E3237A55D3": {
      "asset": "0x0Ae38f7E10A43B5b2fB064B42a2f4514cbA909ef",
      "name": "unshETHRateProvider",
      "summary": "safe",
      "review": "./LegacyReview.md",
      "warnings": ["legacy"],
      "factory": "",
      "upgradeableComponents": []
    },
    "0xd2C59781F1Db84080A0592CE83Fe265642A4a8Eb": {
      "asset": "0x80ac24aA929eaF5013f6436cdA2a7ba190f5Cc0b",
      "name": "SyrupRateProvider",
      "summary": "safe",
      "review": "./SyrupRateProvider.md",
      "warnings": ["donation"],
      "factory": "",
      "upgradeableComponents": [
        {
          "entrypoint": "0x0055c00ba4Dec5ed545A5419C4d430daDa8cb1CE",
          "implementationReviewed": "0x0055c00ba4Dec5ed545A5419C4d430daDa8cb1CE"
        },
        {
          "entrypoint": "0x804a6F5F667170F545Bf14e5DDB48C70B788390C",
          "implementationReviewed": "0x5A64417823E8382a7e8957E4411873FE758E73a8"
        },
        {
          "entrypoint": "0x6ACEb4cAbA81Fa6a8065059f3A944fb066A10fAc",
          "implementationReviewed": "0xbAD003DA1e107f537Ae2f687f5FE7a7aFFe9B241"
        },
        {
          "entrypoint": "0x4A1c3F0D9aD0b3f9dA085bEBfc22dEA54263371b",
          "implementationReviewed": "0x5b97c9dcce2693844b90cea40ba1fd15bf99eb01"
        }
      ]
    },
    "0x3f032432f239d86D36ccF01Fb0c86399a33BD004": {
      "asset": "0xfe18aE03741a5b84e39C295Ac9C856eD7991C38e",
      "name": "CDCETHBalancerRateProvider",
      "summary": "safe",
      "review": "./cdcEthRateProvider.md",
      "warnings": ["eoaUpgradeable"],
      "factory": "",
      "upgradeableComponents": []
    },
    "0x20EDB9299Ae83D9f22bE16279a4A2B422F34d020": {
      "asset": "0xBEEF69Ac7870777598A04B2bd4771c71212E6aBc",
      "name": "VaultRateOracle",
      "summary": "safe",
      "review": "./MellowRateProviders.md",
      "warnings": [],
      "factory": "",
      "upgradeableComponents": [
        {
          "entrypoint": "0xBEEF69Ac7870777598A04B2bd4771c71212E6aBc",
          "implementationReviewed": "0xaf108ae0AD8700ac41346aCb620e828c03BB8848"
        }
      ]
    },
    "0x9D09c1E832102A23215e27E85B37b139aEe95Ff4": {
      "asset": "0x84631c0d0081FDe56DeB72F6DE77abBbF6A9f93a",
      "name": "VaultRateOracle",
      "summary": "safe",
      "review": "./MellowRateProviders.md",
      "warnings": [],
      "factory": "",
      "upgradeableComponents": [
        {
          "entrypoint": "0x84631c0d0081FDe56DeB72F6DE77abBbF6A9f93a",
          "implementationReviewed": "0xaf108ae0AD8700ac41346aCb620e828c03BB8848"
        }
      ]
    },
    "0x6984F8E8ce474B69A2F32bE7dEc4d003d644B4B7": {
      "asset": "0x7a4EffD87C2f3C55CA251080b1343b605f327E3a",
      "name": "VaultRateOracle",
      "summary": "safe",
      "review": "./MellowRateProviders.md",
      "warnings": [],
      "factory": "",
      "upgradeableComponents": [
        {
          "entrypoint": "0x7a4EffD87C2f3C55CA251080b1343b605f327E3a",
          "implementationReviewed": "0xaf108ae0AD8700ac41346aCb620e828c03BB8848"
        }
      ]
    },
    "0x3A2228C7B3Bc3A32AEa9338d0A890A5EbD7bc977": {
      "asset": "0x5fD13359Ba15A84B76f7F87568309040176167cd",
      "name": "VaultRateOracle",
      "summary": "safe",
      "review": "./MellowRateProviders.md",
      "warnings": [],
      "factory": "",
      "upgradeableComponents": [
        {
          "entrypoint": "0x5fD13359Ba15A84B76f7F87568309040176167cd",
          "implementationReviewed": "0xaf108ae0AD8700ac41346aCb620e828c03BB8848"
        }
      ]
    },
    "0x34406A8Ee75B5af34F8920D1960AC6a5B33A47b6": {
      "asset": "0x8c9532a60E0E7C6BbD2B2c1303F63aCE1c3E9811",
      "name": "VaultRateOracle",
      "summary": "safe",
      "review": "./MellowRateProviders.md",
      "warnings": ["donation"],
      "factory": "",
      "upgradeableComponents": [
        {
          "entrypoint": "0x8c9532a60E0E7C6BbD2B2c1303F63aCE1c3E9811",
          "implementationReviewed": "0xaf108ae0AD8700ac41346aCb620e828c03BB8848"
        },
        {
          "entrypoint": "0x9C49a829F1D726679cB505439BbF3ed018A7e9c6",
          "implementationReviewed": "0x9C49a829F1D726679cB505439BbF3ed018A7e9c6"
        }
      ]
    },
    "0x2A2f1b8c02Dafc5359B8E0e8BFc138400CB6d3a1": {
      "asset": "0x49cd586dd9BA227Be9654C735A659a1dB08232a9",
      "name": "VaultRateOracle",
      "summary": "safe",
      "review": "./MellowRateProviders.md",
      "warnings": ["donation"],
      "factory": "",
      "upgradeableComponents": [
        {
          "entrypoint": "0x49cd586dd9BA227Be9654C735A659a1dB08232a9",
          "implementationReviewed": "0xaf108ae0AD8700ac41346aCb620e828c03BB8848"
        },
        {
          "entrypoint": "0x9C49a829F1D726679cB505439BbF3ed018A7e9c6",
          "implementationReviewed": "0x9C49a829F1D726679cB505439BbF3ed018A7e9c6"
        }
      ]
    },
    "0xEd29fBe335A0602Bf100825b533B12133FE523A3": {
      "asset": "0x68749665FF8D2d112Fa859AA293F07A622782F38",
      "name": "XAUt Tether Gold Rate Provider",
      "summary": "safe",
      "review": "./ChainLinkRateProvider.md",
      "warnings": ["chainlink"],
      "factory": "0x1311Fbc9F60359639174c1e7cC2032DbDb5Cc4d1",
      "upgradeableComponents": []
    },
    "0xc497F11326c3DE5086710EDa43354697b32c1541": {
      "asset": "0xbC404429558292eE2D769E57d57D6E74bbd2792d",
      "name": "ERC4626RateProvider",
      "summary": "safe",
      "review": "./sUSXRateProvider.md",
      "warnings": [],
      "factory": "0xFC541f8d8c5e907E236C8931F0Df9F58e0C259Ec",
      "upgradeableComponents": [
        {
          "entrypoint": "0xbC404429558292eE2D769E57d57D6E74bbd2792d",
          "implementationReviewed": "0xC80aD49191113d31fe52427c01A197106ef5EB5b"
        }
      ]
    },
    "0xF0207Ffa0b793E009DF9Df62fEE95B8FC6c93EcF": {
      "asset": "0x09db87A538BD693E9d08544577d5cCfAA6373A48",
      "name": "ynViewer",
      "summary": "safe",
      "review": "./YieldNestRateProvider.md",
      "warnings": [],
      "factory": "",
      "upgradeableComponents": [
        {
          "entrypoint": "0xF0207Ffa0b793E009DF9Df62fEE95B8FC6c93EcF",
          "implementationReviewed": "0x0365a6eF790e05EEe386B57326e5Ceaf5B10899e"
        },
        {
          "entrypoint": "0x09db87A538BD693E9d08544577d5cCfAA6373A48",
          "implementationReviewed": "0x14dc3d915107dca9ed39e29e14fbdfe4358a1346"
        },
        {
          "entrypoint": "0x8C33A1d6d062dB7b51f79702355771d44359cD7d",
          "implementationReviewed": "0xabd3a755e4eef24f862c268d21fd5235904cc811"
        },
        {
          "entrypoint": "0x144dA5E59228E9C558B8F692Dde6c48f890D0d96",
          "implementationReviewed": "0xF8A37F34a427611C4c54F82bF43230FA041d237B"
        }
      ]
    },
    "0x414aB7081D3C2d0BA75703A465744DF99c9f9B22": {
      "asset": "0x5C5b196aBE0d54485975D1Ec29617D42D9198326",
      "name": "ERC4626RateProvider",
      "summary": "safe",
      "review": "./sdeUSDRateProvider.md",
      "warnings": ["donation"],
      "factory": "0xFC541f8d8c5e907E236C8931F0Df9F58e0C259Ec",
      "upgradeableComponents": [
        {
          "entrypoint": "0x5C5b196aBE0d54485975D1Ec29617D42D9198326",
          "implementationReviewed": "0x2DA7E2D2C22338874A421BFbb76278f0a64Df746"
        }
      ]
    },
    "0x748d749c6Cd0cCA8f53F66A3A0D75a91E2978d65": {
      "asset": "0x583019fF0f430721aDa9cfb4fac8F06cA104d0B4",
      "name": "styETHRateProvider",
      "summary": "safe",
      "review": "./st-yETHRateProvider.md",
      "warnings": ["donation"],
      "factory": "",
      "upgradeableComponents": []
    },
    "0x47657094e3AF11c47d5eF4D3598A1536B394EEc4": {
      "asset": "0x47657094e3AF11c47d5eF4D3598A1536B394EEc4",
      "name": "UltraLRT",
      "summary": "safe",
      "review": "./AffineLiquidRestakingRateProvider.md",
      "warnings": ["donation"],
      "factory": "",
      "upgradeableComponents": [
        {
          "entrypoint": "0x47657094e3AF11c47d5eF4D3598A1536B394EEc4",
          "implementationReviewed": "0x0b75F2B048CA8517f6476316F872903920DCC8ef"
        }
      ]
    },
    "0x0D53bc2BA508dFdf47084d511F13Bb2eb3f8317B": {
      "asset": "0x0D53bc2BA508dFdf47084d511F13Bb2eb3f8317B",
      "name": "UltraLRT",
      "summary": "safe",
      "review": "./AffineLiquidRestakingRateProvider.md",
      "warnings": ["donation"],
      "factory": "",
      "upgradeableComponents": [
        {
          "entrypoint": "0x0D53bc2BA508dFdf47084d511F13Bb2eb3f8317B",
          "implementationReviewed": "0x0b75F2B048CA8517f6476316F872903920DCC8ef"
        }
      ]
    },
    "0x1a9DBa2dC3E82F53d040701F97DC0438d26A4320": {
      "asset": "0x5E362eb2c0706Bd1d134689eC75176018385430B",
      "name": "VaultRateOracle",
      "summary": "safe",
      "review": "./MellowRateProviders.md",
      "warnings": ["donation"],
      "factory": "",
      "upgradeableComponents": [
        {
          "entrypoint": "0x5E362eb2c0706Bd1d134689eC75176018385430B",
          "implementationReviewed": "0xe2D2E90122cb203CF1565a37ef90a256843A825A"
        }
      ]
    },
    "0x479306411084bD75b8Ce9Dd488e64f212b8336b2": {
      "asset": "0xdF217EFD8f3ecb5E837aedF203C28c1f06854017",
      "name": "ERC4626RateProvider",
      "summary": "safe",
      "review": "./stBTCRateProvider.md",
      "warnings": ["donation"],
      "factory": "0xFC541f8d8c5e907E236C8931F0Df9F58e0C259Ec",
      "upgradeableComponents": [
        {
          "entrypoint": "0xdF217EFD8f3ecb5E837aedF203C28c1f06854017",
          "implementationReviewed": "0xef96b93db617f3db5b2cf2df9aa50bd7f5cb22c4"
        },
        {
          "entrypoint": "0xAB13B8eecf5AA2460841d75da5d5D861fD5B8A39",
          "implementationReviewed": "0xd7097af27b14e204564c057c636022fae346fe60"
        }
      ]
    },
    "0xD43F5a722e8e7355D790adda4642f392Dfb820a1": {
      "asset": "0xe07f9d810a48ab5c3c914ba3ca53af14e4491e8a",
      "name": "ConstantRateProvider",
      "summary": "safe",
      "review": "./ConstantRateProvider.md",
      "warnings": [],
      "factory": "",
      "upgradeableComponents": []
    },
    "0xd4580a56e715F14Ed9d340Ff30147d66230d44Ba": {
      "asset": "0x6dC3ce9C57b20131347FDc9089D740DAf6eB34c5",
      "name": "ERC4626RateProvider",
      "summary": "safe",
      "review": "./TokemakRateProvider.md",
      "warnings": [],
      "factory": "",
      "upgradeableComponents": []
    },
    "0x4E4C0ea425bacc68cD2Acbf1cdaa234bE9Dd8742": {
      "asset": "0xF0a949B935e367A94cDFe0F2A54892C2BC7b2131",
      "name": "PriceFeed",
      "summary": "safe",
      "review": "./AffineLiquidRestakingRateProviders.md",
      "warnings": [],
      "factory": "",
      "upgradeableComponents": [
        {
          "entrypoint": "0x4E4C0ea425bacc68cD2Acbf1cdaa234bE9Dd8742",
          "implementationReviewed": "0x8022d3b6928cBA328899C8fD29734655aDafb0f4"
        },
        {
          "entrypoint": "0xF0a949B935e367A94cDFe0F2A54892C2BC7b2131",
          "implementationReviewed": "0xCee23c4724D70Ad9F327Cc86947f690494c15D48"
        }
      ]
    },
    "0x3e47F17725628Fde5330C2310B799545ef40C93e": {
      "asset": "0xcbC632833687DacDcc7DfaC96F6c5989381f4B47",
      "name": "PriceFeed",
      "summary": "safe",
      "review": "./AffineLiquidRestakingRateProviders.md",
      "warnings": [],
      "factory": "",
      "upgradeableComponents": [
        {
          "entrypoint": "0x3e47F17725628Fde5330C2310B799545ef40C93e",
          "implementationReviewed": "0x8022d3b6928cba328899c8fd29734655adafb0f4"
        },
        {
          "entrypoint": "0xcbC632833687DacDcc7DfaC96F6c5989381f4B47",
          "implementationReviewed": "0xcee23c4724d70ad9f327cc86947f690494c15d48"
        }
      ]
    },
    "0xd4fcde9bb1d746Dd7e5463b01Dd819EE06aF25db": {
      "asset": "0xd4fcde9bb1d746Dd7e5463b01Dd819EE06aF25db",
      "name": "EzRVault",
      "summary": "safe",
      "review": "./ezEigenRateProvider.md",
      "warnings": ["eoaUpgradeable"],
      "factory": "",
      "upgradeableComponents": [
        {
          "entrypoint": "0xD1e6626310fD54Eceb5b9a51dA2eC329D6D4B68A",
          "implementationReviewed": "0xd9Db270c1B5E3Bd161E8c8503c55cEABeE709552"
        },
        {
          "entrypoint": "0xaCB55C530Acdb2849e6d4f36992Cd8c9D50ED8F7",
          "implementationReviewed": "0x27e7a3A81741B9fcc5Ad7edCBf9F8a72a5c00428"
        },
        {
          "entrypoint": "0x858646372CC42E1A627fcE94aa7A7033e7CF075A",
          "implementationReviewed": "0x70f44C13944d49a236E3cD7a94f48f5daB6C619b"
        }
      ]
    },
    "0x388BeD0F17Ad5752EBC5b4034226D4c5D33bAA9e": {
      "asset": "0x270B7748CdF8243bFe68FaCE7230ef0fCE695389",
      "name": "hTokenOracleBalancerAdaptor",
      "summary": "safe",
      "review": "./HinkalEthRateProvider.md",
      "warnings": [""],
      "factory": "",
      "upgradeableComponents": [
        {
          "entrypoint": "0x270B7748CdF8243bFe68FaCE7230ef0fCE695389",
          "implementationReviewed": "0x270B7748CdF8243bFe68FaCE7230ef0fCE695389"
        }
      ]
    },
    "0x7C53f86d9a6B01821F916802A7606E9255DfE4e2": {
      "asset": "0xD11c452fc99cF405034ee446803b6F6c1F6d5ED8",
      "name": "ERC4626RateProvider",
      "summary": "safe",
      "review": "./TreehouseRateProvider.md",
      "warnings": [""],
      "factory": "",
      "upgradeableComponents": [
        {
          "entrypoint": "0xD11c452fc99cF405034ee446803b6F6c1F6d5ED8",
          "implementationReviewed": "0xD1A622566F277AA76c3C47A30469432AAec95E38"
        }
      ]
    },
    "0xEE246a8a09a055e60b4EF38DEF201e10bcf82644": {
      "asset": "0xf02C96DbbB92DC0325AD52B3f9F2b951f972bf00",
      "name": "krETHRateProvider",
      "summary": "safe",
      "review": "./KernelRateProviders.md",
      "warnings": [""],
      "factory": "",
      "upgradeableComponents": [
        {
          "entrypoint": "0xf02C96DbbB92DC0325AD52B3f9F2b951f972bf00",
          "implementationReviewed": "0xf02C96DbbB92DC0325AD52B3f9F2b951f972bf00"
        }
      ]
    },
    "0x094C9b71ad7b6C09fe592F2aE10dFb1dc2B73623": {
      "asset": "0x513D27c94C0D81eeD9DC2a88b4531a69993187cF",
      "name": "ksETHRateProvider",
      "summary": "safe",
      "review": "./KernelRateProviders.md",
      "warnings": [""],
      "factory": "",
      "upgradeableComponents": [
        {
          "entrypoint": "0x513D27c94C0D81eeD9DC2a88b4531a69993187cF",
          "implementationReviewed": "0x513D27c94C0D81eeD9DC2a88b4531a69993187cF"
        }
      ]
    },
    "0x64C04442C4Bc85C49782525AbE92c8a6fB714b50": {
      "asset": "0x917ceE801a67f933F2e6b33fC0cD1ED2d5909D88",
      "name": "AccountantWithRateProviders",
      "summary": "safe",
      "review": "./WeETHs.md",
      "warnings": [],
      "factory": "",
      "upgradeableComponents": []
    },
    "0xBe7bE04807762Bc433911dD927fD54a385Fa91d6": {
      "asset": "0x0bfc9d54Fc184518A81162F8fB99c2eACa081202",
      "name": "ERC4626RateProvider",
      "summary": "safe",
      "review": "./statATokenv2RateProvider.md",
      "warnings": [""],
      "factory": "0xFC541f8d8c5e907E236C8931F0Df9F58e0C259Ec",
      "upgradeableComponents": [
        {
          "entrypoint": "0x0bfc9d54Fc184518A81162F8fB99c2eACa081202",
          "implementationReviewed": "0x487c2C53c0866F0A73ae317bD1A28F63ADcD9aD1"
        },
        {
          "entrypoint": "0x87870Bca3F3fD6335C3F4ce8392D69350B4fA4E2",
          "implementationReviewed": "0xeF434E4573b90b6ECd4a00f4888381e4D0CC5Ccd"
        }
      ]
    },
    "0x8f4E8439b970363648421C692dd897Fb9c0Bd1D9": {
      "asset": "0xD4fa2D31b7968E448877f69A96DE69f5de8cD23E",
      "name": "ERC4626RateProvider",
      "summary": "safe",
      "review": "./statATokenv2RateProvider.md",
      "warnings": [""],
      "factory": "0xFC541f8d8c5e907E236C8931F0Df9F58e0C259Ec",
      "upgradeableComponents": [
        {
          "entrypoint": "0xD4fa2D31b7968E448877f69A96DE69f5de8cD23E",
          "implementationReviewed": "0x487c2C53c0866F0A73ae317bD1A28F63ADcD9aD1"
        },
        {
          "entrypoint": "0x87870Bca3F3fD6335C3F4ce8392D69350B4fA4E2",
          "implementationReviewed": "0xeF434E4573b90b6ECd4a00f4888381e4D0CC5Ccd"
        }
      ]
    },
    "0xEdf63cce4bA70cbE74064b7687882E71ebB0e988": {
      "asset": "0x7Bc3485026Ac48b6cf9BaF0A377477Fff5703Af8",
      "name": "ERC4626RateProvider",
      "summary": "safe",
      "review": "./statATokenv2RateProvider.md",
      "warnings": [""],
      "factory": "0xFC541f8d8c5e907E236C8931F0Df9F58e0C259Ec",
      "upgradeableComponents": [
        {
          "entrypoint": "0x7Bc3485026Ac48b6cf9BaF0A377477Fff5703Af8",
          "implementationReviewed": "0x487c2C53c0866F0A73ae317bD1A28F63ADcD9aD1"
        },
        {
          "entrypoint": "0x87870Bca3F3fD6335C3F4ce8392D69350B4fA4E2",
          "implementationReviewed": "0xeF434E4573b90b6ECd4a00f4888381e4D0CC5Ccd"
        }
      ]
    },
    "0xf4b5D1C22F35a460b91edD7F33Cefe619E2fAaF4": {
      "asset": "0x0FE906e030a44eF24CA8c7dC7B7c53A6C4F00ce9",
      "name": "ERC4626RateProvider",
      "summary": "safe",
      "review": "./statATokenv2RateProvider.md",
      "warnings": [""],
      "factory": "0xFC541f8d8c5e907E236C8931F0Df9F58e0C259Ec",
      "upgradeableComponents": [
        {
          "entrypoint": "0x0FE906e030a44eF24CA8c7dC7B7c53A6C4F00ce9",
          "implementationReviewed": "0x487c2C53c0866F0A73ae317bD1A28F63ADcD9aD1"
        },
        {
          "entrypoint": "0x87870Bca3F3fD6335C3F4ce8392D69350B4fA4E2",
          "implementationReviewed": "0xeF434E4573b90b6ECd4a00f4888381e4D0CC5Ccd"
        }
      ]
    },
    "0xdDDF909076B641C51f22ACD4b134C54adad51e68": {
      "asset": "0x657e8C867D8B37dCC18fA4Caead9C45EB088C642",
      "name": "eBtcRateProvider",
      "summary": "safe",
      "review": "./eBTCRateProvider.md",
      "warnings": [""],
      "factory": "0x467665D4ae90e7A99c9C9AF785791058426d6eA0",
      "upgradeableComponents": []
    },
    "0xf47c506C293319B3bC517Acc371F86B87B03DD5D": {
      "asset": "0xc824A08dB624942c5E5F330d56530cD1598859fD",
      "name": "ERC4626RateProvider",
      "summary": "safe",
      "review": "./HighGrowthEthRateProvider.md",
      "warnings": ["donation", "unverified-contracts"],
      "factory": "0xFC541f8d8c5e907E236C8931F0Df9F58e0C259Ec",
      "upgradeableComponents": [
        {
          "entrypoint": "0xB185D98056419029daE7120EcBeFa0DbC12c283A",
          "implementationReviewed": "0x3151293F241bd7391f4ecAeF206607b59f424417"
        },
        {
          "entrypoint": "0xc824A08dB624942c5E5F330d56530cD1598859fD",
          "implementationReviewed": "0xed5c8c80a29e541b8781e0e729d9af597a368589"
        },
        {
          "entrypoint": "0x3D08ccb47ccCde84755924ED6B0642F9aB30dFd2",
          "implementationReviewed": "0x3f258821a5ad28391e9Bb0B69A705fdf545BCab0"
        }
      ]
    },
    "0xc81D60E39e065146c6dE186fFC5B39e4CA2189Cf": {
      "asset": "0xBEEF01735c132Ada46AA9aA4c54623cAA92A64CB",
      "name": "ERC4626RateProvider",
      "summary": "unsafe",
      "review": "./MorphoERC4626RateProviders.md",
      "warnings": ["eoaUpgradeable"],
      "factory": "0xFC541f8d8c5e907E236C8931F0Df9F58e0C259Ec",
      "upgradeableComponents": [
        {
          "entrypoint": "0xBEEF01735c132Ada46AA9aA4c54623cAA92A64CB",
          "implementationReviewed": "0xBEEF01735c132Ada46AA9aA4c54623cAA92A64CB"
        }
      ]
    },
    "0x50A72232c5370321aa78036BaDe8e9d5eB89cbAF": {
      "asset": "0xbEef047a543E45807105E51A8BBEFCc5950fcfBa",
      "name": "ERC4626RateProvider",
      "summary": "unsafe",
      "review": "./MorphoERC4626RateProviders.md",
      "warnings": ["eoaUpgradeable"],
      "factory": "0xFC541f8d8c5e907E236C8931F0Df9F58e0C259Ec",
      "upgradeableComponents": [
        {
          "entrypoint": "0xbEef047a543E45807105E51A8BBEFCc5950fcfBa",
          "implementationReviewed": "0xbEef047a543E45807105E51A8BBEFCc5950fcfBa"
        }
      ]
    },
    "0x0A25a2C62e3bA90F1e6F08666862df50cdAAB1F5": {
      "asset": "0x2371e134e3455e0593363cBF89d3b6cf53740618",
      "name": "ERC4626RateProvider",
      "summary": "unsafe",
      "review": "./MorphoERC4626RateProviders.md",
      "warnings": ["eoaUpgradeable"],
      "factory": "0xFC541f8d8c5e907E236C8931F0Df9F58e0C259Ec",
      "upgradeableComponents": [
        {
          "entrypoint": "0x2371e134e3455e0593363cBF89d3b6cf53740618",
          "implementationReviewed": "0x2371e134e3455e0593363cBF89d3b6cf53740618"
        }
      ]
    },
    "0xB0926Cfc3aC047035b11d9afB85DC782E6D9d76A": {
      "asset": "0x7204B7Dbf9412567835633B6F00C3Edc3a8D6330",
      "name": "ERC4626RateProvider",
      "summary": "safe",
      "review": "./MorphoERC4626RateProviders.md",
      "warnings": ["eoaUpgradeable"],
      "factory": "0xFC541f8d8c5e907E236C8931F0Df9F58e0C259Ec",
      "upgradeableComponents": [
        {
          "entrypoint": "0x7204B7Dbf9412567835633B6F00C3Edc3a8D6330",
          "implementationReviewed": "0x7204B7Dbf9412567835633B6F00C3Edc3a8D6330"
        }
      ]
    },
    "0x51b7F50044a2a1A9A846575Be33c00A68e0172DF": {
      "asset": "0x7751E2F4b8ae93EF6B79d86419d42FE3295A4559",
      "name": "ERC4626RateProvider",
      "summary": "safe",
      "review": "./wUSDLPaxosRateProvider.md",
      "warnings": [],
      "factory": "0xe548a29631f9e49830be8edc22d407b2d2915f31",
      "upgradeableComponents": [
        {
          "entrypoint": "0x7751E2F4b8ae93EF6B79d86419d42FE3295A4559",
          "implementationReviewed": "0x2954c85e7e2b841d0e9a9fdcc09dac1274057d71"
        },
        {
          "entrypoint": "0xbdC7c08592Ee4aa51D06C27Ee23D5087D65aDbcD",
          "implementationReviewed": "0x752d55d62a94658eac08eae42deda902b69b0e76"
        }
      ]
    },
    "0xcdAa68ce322728FE4185a60f103C194F1E2c47BC": {
      "asset": "0x775F661b0bD1739349b9A2A3EF60be277c5d2D29",
      "name": "ERC4626RateProvider",
      "summary": "safe",
      "review": "./MarketRateTransformerRateProviders.md",
      "warnings": [""],
      "factory": "0xeC2C6184761ab7fE061130B4A7e3Da89c72F8395",
      "upgradeableComponents": [
        {
          "entrypoint": "0x775F661b0bD1739349b9A2A3EF60be277c5d2D29",
          "implementationReviewed": "0x23db508559ca053eee7f21b94dac803353560b4f"
        },
        {
          "entrypoint": "0x87870Bca3F3fD6335C3F4ce8392D69350B4fA4E2",
          "implementationReviewed": "0xeF434E4573b90b6ECd4a00f4888381e4D0CC5Ccd"
        }
      ]
    },
    "0x9CC54cb63E61c7D5231c506e4206Eb459250D2A7": {
      "asset": "0xbEEFC01767ed5086f35deCb6C00e6C12bc7476C1",
      "name": "ERC4626RateProvider",
      "summary": "safe",
      "review": "./MarketRateTransformerRateProviders.md",
      "warnings": [""],
      "factory": "0xeC2C6184761ab7fE061130B4A7e3Da89c72F8395",
      "upgradeableComponents": [
        {
          "entrypoint": "0x7751E2F4b8ae93EF6B79d86419d42FE3295A4559",
          "implementationReviewed": "0x2954c85e7e2b841d0e9a9fdcc09dac1274057d71"
        },
        {
          "entrypoint": "0xbdC7c08592Ee4aa51D06C27Ee23D5087D65aDbcD",
          "implementationReviewed": "0x752d55d62a94658eac08eae42deda902b69b0e76"
        }
      ]
    },
    "0xdB44A0223604ABAD704C4bCDDAAd88b101953246": {
      "asset": "0x5F9D59db355b4A60501544637b00e94082cA575b",
      "name": "ERC4626RateProvider",
      "summary": "safe",
      "review": "./statATokenv2RateProvider.md",
      "warnings": [""],
      "factory": "0xFC541f8d8c5e907E236C8931F0Df9F58e0C259Ec",
      "upgradeableComponents": [
        {
          "entrypoint": "0x5F9D59db355b4A60501544637b00e94082cA575b",
          "implementationReviewed": "0x487c2C53c0866F0A73ae317bD1A28F63ADcD9aD1"
        },
        {
          "entrypoint": "0x87870Bca3F3fD6335C3F4ce8392D69350B4fA4E2",
          "implementationReviewed": "0xeF434E4573b90b6ECd4a00f4888381e4D0CC5Ccd"
        }
      ]
    },
    "0x851b73c4BFd5275D47FFf082F9e8B4997dCCB253": {
      "asset": "0xC71Ea051a5F82c67ADcF634c36FFE6334793D24C",
      "name": "ERC4626RateProvider",
      "summary": "safe",
      "review": "./statATokenv2RateProvider.md",
      "warnings": [""],
      "factory": "0xFC541f8d8c5e907E236C8931F0Df9F58e0C259Ec",
      "upgradeableComponents": [
        {
          "entrypoint": "0xC71Ea051a5F82c67ADcF634c36FFE6334793D24C",
          "implementationReviewed": "0x487c2C53c0866F0A73ae317bD1A28F63ADcD9aD1"
        },
        {
          "entrypoint": "0x87870Bca3F3fD6335C3F4ce8392D69350B4fA4E2",
          "implementationReviewed": "0xeF434E4573b90b6ECd4a00f4888381e4D0CC5Ccd"
        }
      ]
    },
    "0xAc30cB7Fe8b4E93C62DA046D14f607B0e3ddEA00": {
      "asset": "0x6A1792a91C08e9f0bFe7a990871B786643237f0F",
      "name": "ERC4626RateProvider",
      "summary": "safe",
      "review": "./statATokenv2RateProvider.md",
      "warnings": [""],
      "factory": "0xFC541f8d8c5e907E236C8931F0Df9F58e0C259Ec",
      "upgradeableComponents": [
        {
          "entrypoint": "0x6A1792a91C08e9f0bFe7a990871B786643237f0F",
          "implementationReviewed": "0x487c2C53c0866F0A73ae317bD1A28F63ADcD9aD1"
        },
        {
          "entrypoint": "0x87870Bca3F3fD6335C3F4ce8392D69350B4fA4E2",
          "implementationReviewed": "0x9aEb8aAA1cA38634Aa8C0c8933E7fB4D61091327"
        }
      ]
    },
    "0x1DB1Afd9552eeB28e2e36597082440598B7F1320": {
      "asset": "0x1DB1Afd9552eeB28e2e36597082440598B7F1320",
      "name": "RPLVault",
      "summary": "safe",
      "review": "./GravitaRateProviders.md",
      "warnings": ["donation"],
      "factory": "",
      "upgradeableComponents": [
        {
          "entrypoint": "0xBB22d59B73D7a6F3A8a83A214BECc67Eb3b511fE",
          "implementationReviewed": "0x767b901B7Eb64133e82F6531614b66cb235E4c71"
        },
        {
          "entrypoint": "0x4343743dBc46F67D3340b45286D8cdC13c8575DE",
          "implementationReviewed": "0x9c9001E0ff0D8C5c535252E883B7D0Ca2BE68Eef"
        },
        {
          "entrypoint": "0x102809fE582ecaa527bB316DCc4E99fc35FBAbb9",
          "implementationReviewed": "0x1044958261F0a3DFf363313FC94f7eA69aC935A1"
        },
        {
          "entrypoint": "0x312717E67b9a12402fB8d2DB031aC9C84665a04e",
          "implementationReviewed": "0x4A878c581C9542ebC467d1Ce5CB86C3Cf25603ab"
        }
      ]
    },
    "0xBB22d59B73D7a6F3A8a83A214BECc67Eb3b511fE": {
      "asset": "0xBB22d59B73D7a6F3A8a83A214BECc67Eb3b511fE",
      "name": "WETHVault",
      "summary": "safe",
      "review": "./GravitaRateProviders.md",
      "warnings": ["donation", "eoaUpgradeable"],
      "factory": "",
      "upgradeableComponents": [
        {
          "entrypoint": "0xBB22d59B73D7a6F3A8a83A214BECc67Eb3b511fE",
          "implementationReviewed": "0x767b901B7Eb64133e82F6531614b66cb235E4c71"
        },
        {
          "entrypoint": "0x4343743dBc46F67D3340b45286D8cdC13c8575DE",
          "implementationReviewed": "0x9c9001E0ff0D8C5c535252E883B7D0Ca2BE68Eef"
        },
        {
          "entrypoint": "0x102809fE582ecaa527bB316DCc4E99fc35FBAbb9",
          "implementationReviewed": "0x1044958261F0a3DFf363313FC94f7eA69aC935A1"
        },
        {
          "entrypoint": "0x81C1001e1621d05bE250814123CC81BBb244Cb07",
          "implementationReviewed": "0x9c778410221841A35e0EEa0e82E27ccE78Ee3C27"
        },
        {
          "entrypoint": "0x312717E67b9a12402fB8d2DB031aC9C84665a04e",
          "implementationReviewed": "0x4A878c581C9542ebC467d1Ce5CB86C3Cf25603ab"
        }
      ]
    },
    "0x9062a576D3e6Cf6999e99e405608063033c4CFF6": {
      "asset": "0xbEeFc011e94f43b8B7b455eBaB290C7Ab4E216f1",
      "name": "csUSDL-MORPHOv1.1",
      "summary": "safe",
      "review": "./MarketRateTransformerRateProviders.md",
      "warnings": [""],
      "factory": "0xeC2C6184761ab7fE061130B4A7e3Da89c72F8395",
      "upgradeableComponents": [
        {
          "entrypoint": "0x7751E2F4b8ae93EF6B79d86419d42FE3295A4559",
          "implementationReviewed": "0x2954c85e7e2b841d0e9a9fdcc09dac1274057d71"
        },
        {
          "entrypoint": "0xbdC7c08592Ee4aa51D06C27Ee23D5087D65aDbcD",
          "implementationReviewed": "0x752d55d62a94658eac08eae42deda902b69b0e76"
        }
      ]
    },
    "0xD231564648C94542C01e9a528c9cAa033bbf274C": {
      "asset": "0x1e6ffa4e9F63d10B8820A3ab52566Af881Dab53c",
      "name": "Gauntlet wETH Ecosystem v1.1",
      "summary": "safe",
      "review": "./MorphoERC4626RateProviders.md",
      "warnings": ["eoaUpgradeable"],
      "factory": "0xFC541f8d8c5e907E236C8931F0Df9F58e0C259Ec",
      "upgradeableComponents": [
        {
          "entrypoint": "0x1e6ffa4e9F63d10B8820A3ab52566Af881Dab53c",
          "implementationReviewed": "0x1e6ffa4e9F63d10B8820A3ab52566Af881Dab53c"
        }
      ]
    },
    "0x3BD4B2174498b3Aa01be0acFa0F775472b2dC30b": {
      "asset": "0x701907283a57FF77E255C3f1aAD790466B8CE4ef",
      "name": "IndexCoop mhyETH v1.1",
      "summary": "safe",
      "review": "./MorphoERC4626RateProviders.md",
      "warnings": ["eoaUpgradeable"],
      "factory": "0xFC541f8d8c5e907E236C8931F0Df9F58e0C259Ec",
      "upgradeableComponents": [
        {
          "entrypoint": "0x701907283a57FF77E255C3f1aAD790466B8CE4ef",
          "implementationReviewed": "0x701907283a57FF77E255C3f1aAD790466B8CE4ef"
        }
      ]
    },
    "0x09000d689fb2b210c65d9f8adc620f6f2d7d6836": {
      "asset": "0x7a4EffD87C2f3C55CA251080b1343b605f327E3a",
      "name": "VaultRateOracle",
      "summary": "safe",
      "review": "./MellowRateProviders.md",
      "warnings": ["donation"],
      "factory": "",
      "upgradeableComponents": [
        {
          "entrypoint": "0x7a4EffD87C2f3C55CA251080b1343b605f327E3a",
          "implementationReviewed": "0xaf108ae0AD8700ac41346aCb620e828c03BB8848"
        }
      ]
    },
    "0x14BD1e9b30007510c2aFE3a7a8053A6DE5605d35": {
      "asset": "0x6acD0a165fD70A84b6b50d955ff3628700bAAf4b",
      "name": "AaveMarketRateTransformer",
      "summary": "safe",
      "review": "./MarketRateTransformerRateProviders.md",
      "warnings": [""],
      "factory": "0x4E185b1502Fea7a06B63fDdA6de38F92C9528566",
      "upgradeableComponents": []
    },
    "0xdd8AEBC13B3DFaF85e3B512d26681987aD2c43b2": {
      "asset": "0xb51EDdDD8c47856D81C8681EA71404Cec93E92c6",
      "name": "ERC4626RateProvider",
      "summary": "safe",
      "review": "./statATokenv2RateProvider.md",
      "warnings": [""],
      "factory": "0xFC541f8d8c5e907E236C8931F0Df9F58e0C259Ec",
      "upgradeableComponents": [
        {
          "entrypoint": "0xb51EDdDD8c47856D81C8681EA71404Cec93E92c6",
          "implementationReviewed": "0x487c2C53c0866F0A73ae317bD1A28F63ADcD9aD1"
        },
        {
          "entrypoint": "0x87870Bca3F3fD6335C3F4ce8392D69350B4fA4E2",
          "implementationReviewed": "0xeF434E4573b90b6ECd4a00f4888381e4D0CC5Ccd"
        }
      ]
    },
    "0x1f037c849CF2448d67A120543EA4ec3CE5A95FcA": {
      "asset": "0x3976d71e7DdFBaB9bD120Ec281B7d35fa0F28528",
      "name": "ERC4626RateProvider",
      "summary": "safe",
      "review": "./LoopRateProvider.md",
      "warnings": ["donation"],
      "factory": "0xFC541f8d8c5e907E236C8931F0Df9F58e0C259Ec",
      "upgradeableComponents": []
    },
    "0xb42Ecf39FC9251f2B2F094e02e6cE4557f364436": {
      "asset": "0xA1b60d96e5C50dA627095B9381dc5a46AF1a9a42",
      "name": "Steakhouse USDQ Rate Provider",
      "summary": "safe",
      "review": "./MorphoERC4626RateProviders.md",
      "warnings": [],
      "factory": "0xFC541f8d8c5e907E236C8931F0Df9F58e0C259Ec",
      "upgradeableComponents": [
        {
          "entrypoint": "0xc83e27f270cce0A3A3A29521173a83F402c1768b",
          "implementationReviewed": "0xbae166f5e8b4b6735341446b1405fa779a92d7c7"
        }
      ]
    },
    "0xc6465F11D8Db8DAcB5c94729c4F2b3Bd725a2392": {
      "asset": "0x30881Baa943777f92DC934d53D3bFdF33382cab3",
      "name": "Steakhouse USDR Rate Provider",
      "summary": "safe",
      "review": "./MorphoERC4626RateProviders.md",
      "warnings": [],
      "factory": "0xFC541f8d8c5e907E236C8931F0Df9F58e0C259Ec",
      "upgradeableComponents": [
        {
          "entrypoint": "0x7B43E3875440B44613DC3bC08E7763e6Da63C8f8",
          "implementationReviewed": "0x8b98bcd9b1f8ae112fb2b58b45c3bc9a75cc4d0e"
        }
      ]
    },
    "0x23B315083e80804A696b26093974c61eBC78CC9a": {
      "asset": "0x097FFEDb80d4b2Ca6105a07a4D90eB739C45A666",
      "name": "Steakhouse USDT-Lite Rate Provider",
      "summary": "safe",
      "review": "./MorphoERC4626RateProviders.md",
      "warnings": [],
      "factory": "0xFC541f8d8c5e907E236C8931F0Df9F58e0C259Ec",
      "upgradeableComponents": []
    },
    "0x9CB622FC4757386dc8e79d1cC66FC912dD4bBf57": {
      "asset": "0x5E362eb2c0706Bd1d134689eC75176018385430B",
      "name": "VaultRateOracle",
      "summary": "safe",
      "review": "./MellowRateProviders.md",
      "warnings": ["donation"],
      "factory": "",
      "upgradeableComponents": [
        {
          "entrypoint": "0x5E362eb2c0706Bd1d134689eC75176018385430B",
          "implementationReviewed": "0xe2D2E90122cb203CF1565a37ef90a256843A825A"
        }
      ]
    },
    "0xa65ffBa1CD05414df3fD24Bf5dc319B47450Fbf4": {
      "asset": "0x1CE7D9942ff78c328A4181b9F3826fEE6D845A97",
      "name": "YieldFi yUSD Rate Provider",
      "summary": "safe",
      "review": "./yUSDRateProvider.md",
      "warnings": [""],
      "factory": "",
      "upgradeableComponents": [
        {
          "entrypoint": "0x1CE7D9942ff78c328A4181b9F3826fEE6D845A97",
          "implementationReviewed": "0x79E243f6504615497c1374Ea0B6365Dd1Ef82C8d"
        },
        {
          "entrypoint": "0x9305a0cc13293b69deE0B9d281D21144b029BdFf",
          "implementationReviewed": "0xf2De8048f002b70202D05249810E72914651Aa26"
        },
        {
          "entrypoint": "0xf4eF3ba63593dfD0967577B2bb3C9ba51D78427b",
          "implementationReviewed": "0xa52BC229C750b35C10d54F23aD3cb6E8155df01a"
        }
      ]
    },
    "0x3ba1a97D96F53611C4b2A788A5aa65c840d94c54": {
      "asset": "0x8E0789d39db454DBE9f4a77aCEF6dc7c69f6D552",
      "name": "CombinedRateProvider",
      "summary": "safe",
      "review": "./InceptionLRTRateProvider_2.md",
      "warnings": [""],
      "factory": "",
      "upgradeableComponents": [
        {
          "entrypoint": "0xFd73Be536503B5Aa80Bf99D1Fd65b1306c69B191",
          "implementationReviewed": "0x2356d46D89e056F222185ef101165e88073941Bd"
        }
      ]
    },
    "0x829de46686cd24edfcd28763a70034b3b9b4d7cd": {
      "asset": "0x99999999999999Cc837C997B882957daFdCb1Af9",
      "name": "WusdnBalancerAdaptor",
      "summary": "safe",
      "review": "./SmardexRateProvider.md",
      "warnings": [],
      "factory": "",
      "upgradeableComponents": [
        {
          "entrypoint": "0x656cB8C6d154Aad29d8771384089be5B5141f01a",
          "implementationReviewed": "0x271df5517a4DaacB7caB988Aa64D23dEbda4c498"
        }
      ]
    },
    "0x7Aee5f039da2891BF02414bc6ADA1B53c0C3902a": {
      "asset": "0xD11c452fc99cF405034ee446803b6F6c1F6d5ED8",
      "name": "tETH / ETH CombinedRateProvider",
      "summary": "safe",
      "review": "./CombinedRateProvider.md",
      "warnings": [""],
      "factory": "",
      "upgradeableComponents": [
        {
          "entrypoint": "0xD11c452fc99cF405034ee446803b6F6c1F6d5ED8",
          "implementationReviewed": "0xD1A622566F277AA76c3C47A30469432AAec95E38"
        }
      ]
    },
    "0x8fC43e76874CaE40939eDeB90E5683258B63c508": {
      "asset": "0x90551c1795392094FE6D29B758EcCD233cFAa260",
      "name": "fluid weth rate provider",
      "summary": "safe",
      "review": "./FluidRateProviders.md",
      "warnings": [""],
      "factory": "0xFC541f8d8c5e907E236C8931F0Df9F58e0C259Ec",
      "upgradeableComponents": []
    },
    "0x73a9fc5173d211F0D264Af4E816cb44F61E5f4a2": {
      "asset": "0x2411802D8BEA09be0aF8fD8D08314a63e706b29C",
      "name": "Fluid wstETH rate provider",
      "summary": "safe",
      "review": "./FluidRateProviders.md",
      "warnings": [""],
      "factory": "0xFC541f8d8c5e907E236C8931F0Df9F58e0C259Ec",
      "upgradeableComponents": []
    },
    "0x05E956cb3407b1B22F4ed8568F3C28644Da28B85": {
      "asset": "0xad55aebc9b8c03fc43cd9f62260391c13c23e7c0",
      "name": "cUSDO OpenEden Rate Provider",
      "summary": "safe",
      "review": "./cUSDOOpenEdenRateProvider.md",
      "warnings": ["donation", "eoaUpgradeable"],
      "factory": "",
      "upgradeableComponents": [
        {
          "entrypoint": "0xad55aebc9b8c03fc43cd9f62260391c13c23e7c0",
          "implementationReviewed": "0x7a3e55e2c23ab6adc12accf1075b91c174ee0102"
        }
      ]
    },
    "0xA4c27E4Aa764312fD958345Ed683c6eeC4581A10": {
      "asset": "0x7788A3538C5fc7F9c7C8A74EAC4c898fC8d87d92",
      "name": "sUSDXRateProvider",
      "summary": "safe",
      "review": "./sUSDXRateProvider.md",
      "warnings": [],
      "factory": "",
      "upgradeableComponents": []
    },
    "0x8Be2e3D4b85d05cac2dBbAC6c42798fb342aef45": {
      "asset": "0x2411802D8BEA09be0aF8fD8D08314a63e706b29C",
      "name": "fwstETH / wstETH MarketRateTransformerRateProvider",
      "summary": "safe",
      "review": "./MarketRateTransformerRateProviders.md",
      "warnings": [""],
      "factory": "",
      "upgradeableComponents": []
    },
    "0x7C40E25A57BC93ef7Ee3506F111D3E108f7Ae0a8": {
      "asset": "0xBFB53910C935E837C74e6C4EF584557352d20fDe",
      "name": "StakingLPUsdcRateProvider.md",
      "summary": "safe",
      "review": "./StakingLPUsdcRateProviderReview.md",
      "warnings": [],
      "factory": "",
      "upgradeableComponents": []
    },
    "0xe843ba80bd133fc1a8c0ce2e9e2962b9499cbeb4": {
      "asset": "0x1abaea1f7c830bd89acc67ec4af516284b1bc33c",
      "name": "EURO Rate Provider",
      "summary": "safe",
      "review": "./ChainLinkRateProvider.md",
      "warnings": ["chainlink"],
      "factory": "",
      "upgradeableComponents": []
    },
    "0x4017F109CF5583D68A6E213CC65f609Cd12791E6": {
      "asset": "0x4956b52aE2fF65D74CA2d61207523288e4528f96",
      "name": "Resolv Liquidity Provider Token Rate Provider",
      "summary": "safe",
      "review": "./ResolvLiquidityProviderTokenRateProvider.md",
      "warnings": [],
      "factory": "",
      "upgradeableComponents": [
        {
          "entrypoint": "0xadb2c15fde49d1a4294740acb650de94184e66b2",
          "implementationReviewed": "0x4e35e7b1e03a37e40b0f1a4ee27813fe2d474ecb"
        },
        {
          "entrypoint": "0xae2364579d6cb4bbd6695846c1d595ca9af3574d",
          "implementationReviewed": "0x5e90b0a657643c08a45cbd6a06337b37c98e1aa1"
        }
      ]
    },
    "0x50a6dBB52D271b68D17b018a5b60f0d0EB711e67": {
      "asset": "0xDBDC1Ef57537E34680B898E1FEBD3D68c7389bCB",
      "name": "StakedinfiniFiUSDRateProvider.md",
      "summary": "safe",
      "review": "./StakedinfiniFiUSDRateProviderReview1949.md",
      "warnings": [],
      "factory": "",
      "upgradeableComponents": []
    }
  },
  "fantom": {
    "0x629d4c27057915e59dd94bca8d48c6d80735b521": {
      "asset": "0xd7028092c830b5c8fce061af2e593413ebbc1fc1",
      "name": "sFTMx Rateprovider",
      "summary": "safe",
      "review": "./LegacyReview.md",
      "warnings": ["legacy"],
      "factory": "",
      "upgradeableComponents": [
        {
          "entrypoint": "0x513D27c94C0D81eeD9DC2a88b4531a69993187cF",
          "implementationReviewed": "0x513D27c94C0D81eeD9DC2a88b4531a69993187cF"
        }
      ]
    }
  },
  "fraxtal": {
    "0x3893E8e1584fF73188034D37Fc6B7d41A255E570": {
      "asset": "0xfc00000000000000000000000000000000000008",
      "name": "ChainlinkRateProvider",
      "summary": "safe",
      "review": "./FraxtalPriceFeedProvider.md",
      "warnings": [],
      "factory": "0x3f170631ed9821Ca51A59D996aB095162438DC10",
      "upgradeableComponents": [
        {
          "entrypoint": "0x1B680F4385f24420D264D78cab7C58365ED3F1FF",
          "implementationReviewed": "0x1B680F4385f24420D264D78cab7C58365ED3F1FF"
        }
      ]
    },
    "0x95eedc9d10B6964a579948Fd717D34F45E15C0C6": {
      "asset": "0x09eadcbaa812a4c076c3a6cde765dc4a22e0d775",
      "name": "ChainlinkRateProvider",
      "summary": "safe",
      "review": "./FraxtalPriceFeedProvider.md",
      "warnings": [],
      "factory": "0x3f170631ed9821Ca51A59D996aB095162438DC10",
      "upgradeableComponents": [
        {
          "entrypoint": "0xfdE8C36F32Bf32e73A1bdeb4ef3E17709674a838",
          "implementationReviewed": "0xfdE8C36F32Bf32e73A1bdeb4ef3E17709674a838"
        }
      ]
    },
    "0x761efEF0347E23e2e75907A6e2df0Bbc6d3A3F38": {
      "asset": "0xfc00000000000000000000000000000000000005",
      "name": "ChainlinkRateProvider",
      "summary": "safe",
      "review": "./FraxtalPriceFeedProvider.md",
      "warnings": [],
      "factory": "0x3f170631ed9821Ca51A59D996aB095162438DC10",
      "upgradeableComponents": [
        {
          "entrypoint": "0xEE095b7d9191603126Da584a1179BB403a027c3A",
          "implementationReviewed": "0xEE095b7d9191603126Da584a1179BB403a027c3A"
        }
      ]
    },
    "0x99D033888aCe9d8E01F793Cf85AE7d4EA56494F9": {
      "asset": "0x211cc4dd073734da055fbf44a2b4667d5e5fe5d2",
      "name": "ChainlinkRateProvider",
      "summary": "safe",
      "review": "./FraxtalPriceFeedProvider.md",
      "warnings": [],
      "factory": "0x3f170631ed9821Ca51A59D996aB095162438DC10",
      "upgradeableComponents": [
        {
          "entrypoint": "0xd295936C8Bb465ADd1eC756a51698127CB4F4910",
          "implementationReviewed": "0xd295936C8Bb465ADd1eC756a51698127CB4F4910"
        }
      ]
    },
    "0x08e12d1a6d0F47518f05b009Bb4A24113D82f33d": {
      "asset": "0x748e54072189Ec8540cD58A078404ebFDc2aACeA",
      "name": "Api3AggregatorAdaptor",
      "summary": "safe",
      "review": "./API3RateProvider.md",
      "warnings": [],
      "factory": "",
      "upgradeableComponents": []
    }
  },
  "gnosis": {
    "0x89C80A4540A00b5270347E02e2E144c71da2EceD": {
      "asset": "0xaf204776c7245bF4147c2612BF6e5972Ee483701",
      "name": "ERC4626RateProvider",
      "summary": "safe",
      "review": "./SavingsDAIRateProviderGnosis.md",
      "warnings": ["donation", "only18decimals"],
      "factory": "",
      "upgradeableComponents": []
    },
    "0xff315299C4d3FB984b67e31F028724b6a9aEb077": {
      "asset": "0x004626A008B1aCdC4c74ab51644093b155e59A23",
      "name": "ERC4626RateProvider",
      "summary": "safe",
      "review": "./stAgEurRateProvider.md",
      "warnings": ["donation", "only18decimals"],
      "factory": "",
      "upgradeableComponents": [
        {
          "entrypoint": "0x004626A008B1aCdC4c74ab51644093b155e59A23",
          "implementationReviewed": "0x6C04c39B9E73aC91106D12F828e2E29Fd8ef1024"
        },
        {
          "entrypoint": "0x4b1E2c2762667331Bc91648052F646d1b0d35984",
          "implementationReviewed": "0x59153e939c5b4721543251ff3049Ea04c755373B"
        }
      ]
    },
    "0x09f9611FE9d24c6A518f656E925e3628A2ECDE3b": {
      "asset": "0x6C76971f98945AE98dD7d4DFcA8711ebea946eA6",
      "name": "wstETH Rate Provider",
      "summary": "safe",
      "review": "./ChainLinkRateProvider.md",
      "warnings": ["chainlink"],
      "factory": "",
      "upgradeableComponents": []
    },
    "0xE7511f6e5C593007eA8A7F52af4B066333765e03": {
      "asset": "0xcB444e90D8198415266c6a2724b7900fb12FC56E",
      "name": "EURe Rate Provider",
      "summary": "safe",
      "review": "./ChainLinkRateProvider.md",
      "warnings": ["chainlink"],
      "factory": "",
      "upgradeableComponents": []
    },
    "0x821aFE819450A359E29a5209C48f2Fa3321C8AD2": {
      "asset": "0x270bA1f35D8b87510D24F693fcCc0da02e6E4EeB",
      "name": "ERC4626RateProvider",
      "summary": "safe",
      "review": "./statATokenLMRateProvider.md",
      "warnings": [],
      "factory": "",
      "upgradeableComponents": [
        {
          "entrypoint": "0x270bA1f35D8b87510D24F693fcCc0da02e6E4EeB",
          "implementationReviewed": "0x8be473dCfA93132658821E67CbEB684ec8Ea2E74"
        },
        {
          "entrypoint": "0xb50201558B00496A145fE76f7424749556E326D8",
          "implementationReviewed": "0x5b522140fabeB6b6232336295581e63902e9b4ad"
        }
      ]
    },
    "0xdc90e2680094314CEaB45CE15100F6e02cEB7ceD": {
      "asset": "0xc791240d1f2def5938e2031364ff4ed887133c3d",
      "name": "TollgateChronicleRateProvider",
      "summary": "safe",
      "review": "./TollgateChronicleRateProvider.md",
      "warnings": [],
      "factory": "",
      "upgradeableComponents": []
    },
    "0x92320D3C8Fd6BE59b22eB0eEe330901Fe4617f33": {
      "asset": "0x5Cb9073902F2035222B9749F8fB0c9BFe5527108",
      "name": "TollgateChronicleRateProvider",
      "summary": "safe",
      "review": "./TollgateChronicleRateProvider.md",
      "warnings": [],
      "factory": "",
      "upgradeableComponents": []
    },
    "0x9B1b13afA6a57e54C03AD0428a4766C39707D272": {
      "asset": "0xF490c80aAE5f2616d3e3BDa2483E30C4CB21d1A0",
      "name": "PriceFeed",
      "summary": "safe",
      "review": "./StakewiseOsTokenRateProviders.md",
      "warnings": [],
      "factory": "",
      "upgradeableComponents": []
    },
    "0x5F62fd24941B585b91EB059E0ea1a7e729357511": {
      "asset": "0xf0E7eC247b918311afa054E0AEdb99d74c31b809",
      "name": "ERC4626RateProvider",
      "summary": "safe",
      "review": "./statATokenLMRateProvider.md",
      "warnings": [],
      "factory": "0x15e86be6084c6a5a8c17732d398dfbc2ec574cec",
      "upgradeableComponents": []
    },
    "0xCCfE43E5853C87225948317379ffD910039f6A14": {
      "asset": "0xFECB3F7c54E2CAAE9dC6Ac9060A822D47E053760",
      "name": "BlraSdaiRateProvider",
      "summary": "safe",
      "review": "./BlraSdaiRateProvider.md",
      "warnings": ["donation"],
      "factory": "",
      "upgradeableComponents": []
    },
    "0x0008A59C1d2E5922790C929ea432ed02D4D3323A": {
      "asset": "0x57f664882F762FA37903FC864e2B633D384B411A",
      "name": "ERC4626RateProvider",
      "summary": "safe",
      "review": "./statATokenv2RateProvider.md",
      "warnings": [],
      "factory": "",
      "upgradeableComponents": [
        {
          "entrypoint": "0x57f664882F762FA37903FC864e2B633D384B411A",
          "implementationReviewed": "0x7CB7fdeEB5E71f322F8E39Be67959C32a6A3aAA3"
        },
        {
          "entrypoint": "0xb50201558B00496A145fE76f7424749556E326D8",
          "implementationReviewed": "0xF2C312BfAF4CF0429DB4DA15a0cf5F770Ea3E770"
        }
      ]
    },
    "0xbbb4966335677Ea24F7B86DC19a423412390e1fb": {
      "asset": "0x7c16F0185A26Db0AE7a9377f23BC18ea7ce5d644",
      "name": "ERC4626RateProvider",
      "summary": "safe",
      "review": "./statATokenv2RateProvider.md",
      "warnings": [],
      "factory": "",
      "upgradeableComponents": [
        {
          "entrypoint": "0x7c16F0185A26Db0AE7a9377f23BC18ea7ce5d644",
          "implementationReviewed": "0x7CB7fdeEB5E71f322F8E39Be67959C32a6A3aAA3"
        },
        {
          "entrypoint": "0xb50201558B00496A145fE76f7424749556E326D8",
          "implementationReviewed": "0xF2C312BfAF4CF0429DB4DA15a0cf5F770Ea3E770"
        }
      ]
    },
    "0x1529f6Af353E180867F257820843425B49B1b478": {
      "asset": "0x51350d88c1bd32Cc6A79368c9Fb70373Fb71F375",
      "name": "ERC4626RateProvider",
      "summary": "safe",
      "review": "./statATokenv2RateProvider.md",
      "warnings": [],
      "factory": "",
      "upgradeableComponents": [
        {
          "entrypoint": "0x51350d88c1bd32Cc6A79368c9Fb70373Fb71F375",
          "implementationReviewed": "0x7CB7fdeEB5E71f322F8E39Be67959C32a6A3aAA3"
        },
        {
          "entrypoint": "0xb50201558B00496A145fE76f7424749556E326D8",
          "implementationReviewed": "0xF2C312BfAF4CF0429DB4DA15a0cf5F770Ea3E770"
        }
      ]
    },
    "0x30EAcEC6BD250589043De026e45dc9A158C65a1F": {
      "asset": "0x773CDA0CADe2A3d86E6D4e30699d40bB95174ff2",
      "name": "ERC4626RateProvider",
      "summary": "safe",
      "review": "./MarketRateTransformerRateProviders.md",
      "warnings": [""],
      "factory": "0x03362f847b4fabc12e1ce98b6b59f94401e4588e",
      "upgradeableComponents": [
        {
          "entrypoint": "0x773CDA0CADe2A3d86E6D4e30699d40bB95174ff2",
          "implementationReviewed": "0x7CB7fdeEB5E71f322F8E39Be67959C32a6A3aAA3"
        },
        {
          "entrypoint": "0xb50201558B00496A145fE76f7424749556E326D8",
          "implementationReviewed": "0xF2C312BfAF4CF0429DB4DA15a0cf5F770Ea3E770"
        }
      ]
    },
    "0x1E28a0450865274873bd5485A1E13A90F5f59CbD": {
      "asset": "0x1e2c4fb7ede391d116e6b41cd0608260e8801d59",
      "name": "ConstantRateProvider",
      "summary": "safe",
      "review": "./ConstantRateProvider.md",
      "warnings": [],
      "factory": "",
      "upgradeableComponents": []
    },
    "0x79FE0750bE76913E83a0f0EB60ba1Ab7FA6FdA5D": {
      "asset": "0x417bc5b940475203A18C2f320a5ba470D6c5E463",
      "name": "Aave EURE ERC4626RateProviderer",
      "summary": "safe",
      "review": "./statATokenv2RateProvider.md",
      "warnings": [],
      "factory": "",
      "upgradeableComponents": [
        {
          "entrypoint": "0x417bc5b940475203A18C2f320a5ba470D6c5E463",
          "implementationReviewed": "0x7CB7fdeEB5E71f322F8E39Be67959C32a6A3aAA3"
        },
        {
          "entrypoint": "0xb50201558B00496A145fE76f7424749556E326D8",
          "implementationReviewed": "0xF2C312BfAF4CF0429DB4DA15a0cf5F770Ea3E770"
        }
      ]
    },
    "0xdDDF909076B641C51f22ACD4b134C54adad51e68": {
      "asset": "0x417bc5b940475203A18C2f320a5ba470D6c5E463",
      "name": "EURe Chainlink + Aave Rate Proivder",
      "summary": "safe",
      "review": "./CombinedRateProvider.md",
      "warnings": [],
      "factory": "",
      "upgradeableComponents": [
        {
          "entrypoint": "0x417bc5b940475203A18C2f320a5ba470D6c5E463",
          "implementationReviewed": "0x7CB7fdeEB5E71f322F8E39Be67959C32a6A3aAA3"
        },
        {
          "entrypoint": "0xb50201558B00496A145fE76f7424749556E326D8",
          "implementationReviewed": "0xF2C312BfAF4CF0429DB4DA15a0cf5F770Ea3E770"
        }
      ]
    }
  },
  "mode": {
    "0x054Ca7F10D555A0A34E35E6d95af9569468E40c0": {
      "asset": "0x2416092f143378750bb29b79eD961ab195CcEea5",
      "name": "Api3AggregatorAdaptor",
      "summary": "safe",
      "review": "./ezETHRateProviderMode.md",
      "warnings": [],
      "factory": "",
      "upgradeableComponents": []
    },
    "0x97e0E416dA48a0592E6ea8ac0dfD26D410Ba5C22": {
      "asset": "0x3f51c6c5927b88cdec4b61e2787f9bd0f5249138",
      "name": "Api3AggregatorAdaptor",
      "summary": "safe",
      "review": "./API3RateProvider.md",
      "warnings": [],
      "factory": "",
      "upgradeableComponents": []
    },
    "0xE91237236Bab7b39CA5CEE86F339a18C6C91F25c": {
      "asset": "0x98f96A4B34D03a2E6f225B28b8f8Cb1279562d81",
      "name": "Api3AggregatorAdaptor",
      "summary": "safe",
      "review": "./API3RateProvider.md",
      "warnings": [],
      "factory": "",
      "upgradeableComponents": []
    },
    "0x6Ad582604472DAdB4Af7B955388cAc6aDD6D511B": {
      "asset": "0x5A7a183B6B44Dc4EC2E3d2eF43F98C5152b1d76d",
      "name": "Api3AggregatorAdaptor",
      "summary": "safe",
      "review": "./API3RateProvider.md",
      "warnings": [],
      "factory": "",
      "upgradeableComponents": []
    },
    "0xac8fae65008cbb22a27103160452418aa3c84128": {
      "asset": "0x0022228a2cc5E7eF0274A7Baa600d44da5aB5776",
      "name": "ERC4626RateProvider",
      "summary": "safe",
      "review": "./AngleStakedUSDARateProvider.md",
      "warnings": [],
      "factory": "0x0767bECE12a327A1eD896c48E843AE53a0c313E9",
      "upgradeableComponents": [
        {
          "entrypoint": "0xA61BeB4A3d02decb01039e378237032B351125B4",
          "implementationReviewed": "0x5adDc89785D75C86aB939E9e15bfBBb7Fc086A87"
        }
      ]
    },
    "0xFE1862BdCAf17ADf2D83eEb0Da98dAE04492F4f7": {
      "asset": "0x90993Ac1734b023dEEc548b87B11F5d2dcD3818E",
      "name": "ChainlinkRateProvider",
      "summary": "safe",
      "review": "./wUSDMRateProviderPyth.md",
      "warnings": [],
      "factory": "",
      "upgradeableComponents": [
        {
          "entrypoint": "0xA2aa501b19aff244D90cc15a4Cf739D2725B5729",
          "implementationReviewed": "0xEbe57e8045F2F230872523bbff7374986E45C486"
        }
      ]
    },
    "0xFAD2f1b6B24d475BAA79DfA625073981bCD82A0e": {
      "asset": "0x80137510979822322193FC997d400D5A6C747bf7",
      "name": "ChainlinkRateProvider",
      "summary": "safe",
      "review": "./PythAggregatorRateProvider.md",
      "warnings": [],
      "factory": "",
      "upgradeableComponents": [
        {
          "entrypoint": "0xA2aa501b19aff244D90cc15a4Cf739D2725B5729",
          "implementationReviewed": "0xEbe57e8045F2F230872523bbff7374986E45C486"
        }
      ]
    }
  },
  "optimism": {
    "0x210ABdFD989f3eE5C08614a8f4e096Cf8408f5DF": {
      "asset": "0x5A7a183B6B44Dc4EC2E3d2eF43F98C5152b1d76d",
      "name": "inETH Rate Provider",
      "summary": "safe",
      "review": "./ChainLinkRateProvider.md",
      "warnings": ["chainlink"],
      "factory": "0x83E443EF4f9963C77bd860f94500075556668cb8",
      "upgradeableComponents": []
    },
    "0xC092E0a4f5a2AdF3CF91E27cf4B7d7917D12CA2B": {
      "asset": "0xd08C3F25862077056cb1b710937576Af899a4959",
      "name": "instETH Rate Provider",
      "summary": "safe",
      "review": "./ChainLinkRateProvider.md",
      "warnings": ["chainlink"],
      "factory": "0x83E443EF4f9963C77bd860f94500075556668cb8",
      "upgradeableComponents": []
    },
    "0xe561451322a5efC51E6f8ffa558C7482c892Bc1A": {
      "asset": "0xA348700745D249c3b49D2c2AcAC9A5AE8155F826",
      "name": "WrappedUsdPlusRateProvider",
      "summary": "safe",
      "review": "./WrappedUsdPlusRateProvider.md",
      "warnings": [],
      "factory": "",
      "upgradeableComponents": [
        {
          "entrypoint": "0xA348700745D249c3b49D2c2AcAC9A5AE8155F826",
          "implementationReviewed": "0x52A8F84672B9778632F98478B4DCfa2Efb7E3247"
        },
        {
          "entrypoint": "0x73cb180bf0521828d8849bc8CF2B920918e23032",
          "implementationReviewed": "0xB79DD08EA68A908A97220C76d19A6aA9cBDE4376"
        },
        {
          "entrypoint": "0xe80772Eaf6e2E18B651F160Bc9158b2A5caFCA65",
          "implementationReviewed": "0xcf02cf91b5ec8230d6bd26c48a8b762ce6081c0f"
        },
        {
          "entrypoint": "0xBf3FCee0E856c2aa89dc022f00D6D8159A80F011",
          "implementationReviewed": "0x98ae7F3fD47100b174014dCD143Eb43AD7acd79A"
        }
      ]
    },
    "0xBCEBb4dcdEc1c12bf7eB31bd26bc9C3b8F55C966": {
      "asset": "0x3eE6107d9C93955acBb3f39871D32B02F82B78AB",
      "name": "StErnRateProvider",
      "summary": "safe",
      "review": "./stERNRateProvider.md",
      "warnings": ["donation"],
      "factory": "",
      "upgradeableComponents": [
        {
          "entrypoint": "0xFBD08A6869D3e4EC8A21895c1e269f4b980813f0",
          "implementationReviewed": "0xfA097bD1E57d720C2f884C3DFF0B5FCE23A2B09e"
        },
        {
          "entrypoint": "0x3eE6107d9C93955acBb3f39871D32B02F82B78AB",
          "implementationReviewed": "0x3eE6107d9C93955acBb3f39871D32B02F82B78AB"
        }
      ]
    },
    "0xff368E106EA8782FaB6B2D4AD69739a60C66400E": {
      "asset": "0xB88a5Ac00917a02d82c7cd6CEBd73E2852d43574",
      "name": "BalancerAMM",
      "summary": "safe",
      "review": "./sweepRateProvider.md",
      "warnings": [],
      "factory": "",
      "upgradeableComponents": [
        {
          "entrypoint": "0xB88a5Ac00917a02d82c7cd6CEBd73E2852d43574",
          "implementationReviewed": "0x8adEa764cabd2C61E51cEb6937Fd026fA39d8E64"
        }
      ]
    },
    "0xdFa8d2b3c146b8a10B5d63CA0306AEa84B602cfb": {
      "asset": "0x4DD03dfD36548C840B563745e3FBeC320F37BA7e",
      "name": "ERC4626RateProvider",
      "summary": "safe",
      "review": "./statATokenLMRateProvider.md",
      "warnings": [],
      "factory": "",
      "upgradeableComponents": [
        {
          "entrypoint": "0x4DD03dfD36548C840B563745e3FBeC320F37BA7e",
          "implementationReviewed": "0xD792a3779D3C80bAEe8CF3304D6aEAc74bC432BE"
        },
        {
          "entrypoint": "0x794a61358D6845594F94dc1DB02A252b5b4814aD",
          "implementationReviewed": "0x03e8C5Cd5E194659b16456bb43Dd5D38886FE541"
        }
      ]
    },
    "0x3f921Ebabab0703BC06d1828D09a245e8390c263": {
      "asset": "0x035c93db04E5aAea54E6cd0261C492a3e0638b37",
      "name": "ERC4626RateProvider",
      "summary": "safe",
      "review": "./statATokenLMRateProvider.md",
      "warnings": [],
      "factory": "",
      "upgradeableComponents": [
        {
          "entrypoint": "0x035c93db04E5aAea54E6cd0261C492a3e0638b37",
          "implementationReviewed": "0xD792a3779D3C80bAEe8CF3304D6aEAc74bC432BE"
        },
        {
          "entrypoint": "0x794a61358D6845594F94dc1DB02A252b5b4814aD",
          "implementationReviewed": "0x03e8C5Cd5E194659b16456bb43Dd5D38886FE541"
        }
      ]
    },
    "0x15ACEE5F73b36762Ab1a6b7C98787b8148447898": {
      "asset": "0x2218a117083f5B482B0bB821d27056Ba9c04b1D3",
      "name": "DSRBalancerRateProviderAdapter",
      "summary": "safe",
      "review": "./DSRRateProvider.md",
      "warnings": [],
      "factory": "",
      "upgradeableComponents": []
    },
    "0x9aa3cd420f830E049e2b223D0b07D8c809C94d15": {
      "asset": "0x1F32b1c2345538c0c6f582fCB022739c4A194Ebb",
      "name": "wstETH Rate Provider",
      "summary": "safe",
      "review": "./ChainLinkRateProvider.md",
      "warnings": ["chainlink"],
      "factory": "0x83E443EF4f9963C77bd860f94500075556668cb8",
      "upgradeableComponents": []
    },
    "0xf752dd899F87a91370C1C8ac1488Aef6be687505": {
      "asset": "0x3ec3849c33291a9ef4c5db86de593eb4a37fde45",
      "name": "sfrxETH Rate Provider",
      "summary": "safe",
      "review": "./ChainLinkRateProvider.md",
      "warnings": ["chainlink"],
      "factory": "0x83E443EF4f9963C77bd860f94500075556668cb8",
      "upgradeableComponents": []
    },
    "0xDe3B7eC86B67B05D312ac8FD935B6F59836F2c41": {
      "asset": "0x2Dd1B4D4548aCCeA497050619965f91f78b3b532",
      "name": "sFRAX Rate Provider",
      "summary": "safe",
      "review": "./ChainLinkRateProvider.md",
      "warnings": ["chainlink"],
      "factory": "0x83E443EF4f9963C77bd860f94500075556668cb8",
      "upgradeableComponents": []
    },
    "0x7E13b8b95d887c2326C25e71815F33Ea10A2674e": {
      "asset": "0x2Dd1B4D4548aCCeA497050619965f91f78b3b532",
      "name": "sFRAX Rate Provider Duplicate",
      "summary": "safe",
      "review": "./ChainLinkRateProvider.md",
      "warnings": ["chainlink"],
      "factory": "0x83E443EF4f9963C77bd860f94500075556668cb8",
      "upgradeableComponents": []
    },
    "0x658843BB859B7b85cEAb5cF77167e3F0a78dFE7f": {
      "asset": "0x9Bcef72be871e61ED4fBbc7630889beE758eb81D",
      "name": "rETH RocketPool Rate Provider",
      "summary": "safe",
      "review": "./LegacyReview.md",
      "warnings": ["legacy"],
      "factory": "",
      "upgradeableComponents": []
    },
    "0x97b323fc033323B66159402bcDb9D7B9DC604235": {
      "asset": "0xe05A08226c49b636ACf99c40Da8DC6aF83CE5bB3",
      "name": "ankrETH Staking Rate Provider",
      "summary": "safe",
      "review": "./LegacyReview.md",
      "warnings": ["legacy"],
      "factory": "",
      "upgradeableComponents": []
    },
    "0xef42D000a3e85C4e71C57e2C6A1E600e86f5a91B": {
      "asset": "0x5A7fACB970D094B6C7FF1df0eA68D99E6e73CBFF",
      "name": "weETH Rate Provider",
      "summary": "safe",
      "review": "./ChainLinkRateProvider.md",
      "warnings": ["chainlink"],
      "factory": "0x83E443EF4f9963C77bd860f94500075556668cb8",
      "upgradeableComponents": []
    },
    "0x1373A61449C26CC3F48C1B4c547322eDAa36eB12": {
      "asset": "0x4186BFC76E2E237523CBC30FD220FE055156b41F",
      "name": "RSETHRateReceiver",
      "summary": "safe",
      "review": "./rsETHRateProviderOptimism.md",
      "warnings": [],
      "factory": "",
      "upgradeableComponents": [
        {
          "entrypoint": "0x1373A61449C26CC3F48C1B4c547322eDAa36eB12",
          "implementationReviewed": "0x1373A61449C26CC3F48C1B4c547322eDAa36eB12"
        }
      ]
    },
    "0x52cdf016439Cf36b1c7655740BAa8216977F6487": {
      "asset": "0x57F5E098CaD7A3D1Eed53991D4d66C45C9AF7812",
      "name": "ERC4626RateProvider",
      "summary": "safe",
      "review": "./wUSDMRateProvider.md",
      "warnings": ["eoaUpgradeable"],
      "factory": "0x02a569eea6f85736E2D63C59E60d27d075E75c33",
      "upgradeableComponents": []
    },
    "0x0643b504c2fa33b7f98a99b92138d94d372998de": {
      "asset": "0x61b620FAd391b53A2D0973b10a3Ed69558d5c66E",
      "name": "WrappedAaveOptimism DAIRateProvider.md",
      "summary": "safe",
      "review": "./WrappedAaveOptimism DAIRateProviderReview30e0.md",
      "warnings": [],
      "factory": "",
      "upgradeableComponents": [
        {
          "entrypoint": "0x61b620fad391b53a2d0973b10a3ed69558d5c66e",
          "implementationReviewed": "0x88d2fd5b62bbf2038e2246d9b9ad24f823306fcb"
        },
        {
          "entrypoint": "0x794a61358d6845594f94dc1db02a252b5b4814ad",
          "implementationReviewed": "0x7f775bb7af2e7e09d5dc9506c95516159a5ca0d0"
        }
      ]
    },
    "0x35B6B84cE756769338a7b9665c178Be001a1137C": {
      "asset": "0x464b808c2C7E04b07e860fDF7a91870620246148",
      "name": "WrappedAaveOptimism WETHRateProvider.md",
      "summary": "safe",
      "review": "./WrappedAaveOptimism WETHRateProviderReview034f.md",
      "warnings": [],
      "factory": "",
      "upgradeableComponents": [
        {
          "entrypoint": "0x464b808c2c7e04b07e860fdf7a91870620246148",
          "implementationReviewed": "0x88d2fd5b62bbf2038e2246d9b9ad24f823306fcb"
        },
        {
          "entrypoint": "0x794a61358d6845594f94dc1db02a252b5b4814ad",
          "implementationReviewed": "0x7f775bb7af2e7e09d5dc9506c95516159a5ca0d0"
        }
      ]
    },
    "0x56AF1076b9baCe64A9CaCf366270d727BF874212": {
      "asset": "0x927CfF131fD5B43FC992D071929b2c095d6E4b70",
      "name": "WrappedAaveOptimism USDTRateProvider.md",
      "summary": "safe",
      "review": "./WrappedAaveOptimism USDTRateProviderReview78b1.md",
      "warnings": [],
      "factory": "",
      "upgradeableComponents": [
        {
          "entrypoint": "0x927cff131fd5b43fc992d071929b2c095d6e4b70",
          "implementationReviewed": "0x88d2fd5b62bbf2038e2246d9b9ad24f823306fcb"
        },
        {
          "entrypoint": "0x794a61358d6845594f94dc1db02a252b5b4814ad",
          "implementationReviewed": "0x7f775bb7af2e7e09d5dc9506c95516159a5ca0d0"
        }
      ]
    },
    "0x52b6b1d3a52d0d294e41328b56b3b6323ce3f99d": {
      "asset": "0xEA9020a9e04C557478daD749A1aaD242b443042C",
      "name": "WrappedAaveOptimism WBTCRateProvider.md",
      "summary": "safe",
      "review": "./WrappedAaveOptimism WBTCRateProviderReview2eaa.md",
      "warnings": [],
      "factory": "",
      "upgradeableComponents": [
        {
          "entrypoint": "0xea9020a9e04c557478dad749a1aad242b443042c",
          "implementationReviewed": "0x88d2fd5b62bbf2038e2246d9b9ad24f823306fcb"
        },
        {
          "entrypoint": "0x794a61358d6845594f94dc1db02a252b5b4814ad",
          "implementationReviewed": "0x7f775bb7af2e7e09d5dc9506c95516159a5ca0d0"
        }
      ]
    },
    "0xf6655d9F5C2060eF4836A067e61A78891F8fEB03": {
      "asset": "0xbaF95bB30CDab3d5b7a11B67EDeF5631bD62be86",
      "name": "WrappedAaveOptimism wstETHRateProvider.md",
      "summary": "safe",
      "review": "./WrappedAaveOptimism wstETHRateProviderReview70e0.md",
      "warnings": [],
      "factory": "",
      "upgradeableComponents": [
        {
          "entrypoint": "0xbaf95bb30cdab3d5b7a11b67edef5631bd62be86",
          "implementationReviewed": "0x88d2fd5b62bbf2038e2246d9b9ad24f823306fcb"
        },
        {
          "entrypoint": "0x794a61358d6845594f94dc1db02a252b5b4814ad",
          "implementationReviewed": "0x7f775bb7af2e7e09d5dc9506c95516159a5ca0d0"
        }
      ]
    },
    "0x2124372fb3f106a9753edf1c248eb1fd3fc72833": {
      "asset": "0x41B334E9F2C0ED1f30fD7c351874a6071C53a78E",
      "name": "WrappedAaveOptimism USDCnRateProvider.md",
      "summary": "safe",
      "review": "./WrappedAaveOptimism USDCnRateProviderReviewb89f.md",
      "warnings": [],
      "factory": "",
      "upgradeableComponents": [
        {
          "entrypoint": "0x794a61358d6845594f94dc1db02a252b5b4814ad",
          "implementationReviewed": "0x7f775bb7af2e7e09d5dc9506c95516159a5ca0d0"
        },
        {
          "entrypoint": "0x41b334e9f2c0ed1f30fd7c351874a6071c53a78e",
          "implementationReviewed": "0x88d2fd5b62bbf2038e2246d9b9ad24f823306fcb"
        }
      ]
    },
    "0x538fae4c3f76ccfe7cd4741fa669539cf31a7938": {
      "asset": "0x712Ef4D78f43ecAfa106ea003704a908C99D7f11",
      "name": "WrappedAaveOptimism OPRateProvider.md",
      "summary": "safe",
      "review": "./WrappedAaveOptimism OPRateProviderReview985f.md",
      "warnings": [],
      "factory": "",
      "upgradeableComponents": [
        {
          "entrypoint": "0x712ef4d78f43ecafa106ea003704a908c99d7f11",
          "implementationReviewed": "0x88d2fd5b62bbf2038e2246d9b9ad24f823306fcb"
        },
        {
          "entrypoint": "0x794a61358d6845594f94dc1db02a252b5b4814ad",
          "implementationReviewed": "0x7f775bb7af2e7e09d5dc9506c95516159a5ca0d0"
        }
      ]
    },
    "0x1210697804380213844445f6e8a40593d8775b3d": {
      "asset": "0x0B590eF479c8e03825Ae779839aCb4583aCc15FD",
      "name": "WrappedAaveOptimism USDCRateProvider.md",
      "summary": "safe",
      "review": "./WrappedAaveOptimism USDCRateProviderReview880a.md",
      "warnings": [],
      "factory": "",
      "upgradeableComponents": [
        {
          "entrypoint": "0x0b590ef479c8e03825ae779839acb4583acc15fd",
          "implementationReviewed": "0x88d2fd5b62bbf2038e2246d9b9ad24f823306fcb"
        },
        {
          "entrypoint": "0x794a61358d6845594f94dc1db02a252b5b4814ad",
          "implementationReviewed": "0x7f775bb7af2e7e09d5dc9506c95516159a5ca0d0"
        }
      ]
    },
    "0x49b6bf1a81f25250c58f234a9e3ef5d88c7e0a2e": {
      "asset": "0xC438643b0eee8a314eEC53eb8A1Ee6467C88fc24",
      "name": "WrappedAaveOptimism LINKRateProvider.md",
      "summary": "safe",
      "review": "./WrappedAaveOptimism LINKRateProviderReview0258.md",
      "warnings": [],
      "factory": "",
      "upgradeableComponents": [
        {
          "entrypoint": "0xc438643b0eee8a314eec53eb8a1ee6467c88fc24",
          "implementationReviewed": "0x88d2fd5b62bbf2038e2246d9b9ad24f823306fcb"
        },
        {
          "entrypoint": "0x794a61358d6845594f94dc1db02a252b5b4814ad",
          "implementationReviewed": "0x7f775bb7af2e7e09d5dc9506c95516159a5ca0d0"
        }
      ]
    },
    "0xfde55e81434f05db33329b0896e60a989fa3ea65": {
      "asset": "0x527604E4D87A7562ec653dbe2878D0DCAB7f1972",
      "name": "WrappedAaveOptimism AAVERateProvider.md",
      "summary": "safe",
      "review": "./WrappedAaveOptimism AAVERateProviderReview5293.md",
      "warnings": [],
      "factory": "",
      "upgradeableComponents": [
        {
          "entrypoint": "0x527604e4d87a7562ec653dbe2878d0dcab7f1972",
          "implementationReviewed": "0x88d2fd5b62bbf2038e2246d9b9ad24f823306fcb"
        },
        {
          "entrypoint": "0x794a61358d6845594f94dc1db02a252b5b4814ad",
          "implementationReviewed": "0x7f775bb7af2e7e09d5dc9506c95516159a5ca0d0"
        }
      ]
    },
    "0x0e5dbd9cf65558e5709877dd1cec1e6acf233e05": {
      "asset": "0x0ec63A55a688E5Ba26afe8d9250114505E8b60a0",
      "name": "WrappedAaveOptimism SUSDRateProvider.md",
      "summary": "safe",
      "review": "./WrappedAaveOptimism SUSDRateProviderReview9da0.md",
      "warnings": [],
      "factory": "",
      "upgradeableComponents": [
        {
          "entrypoint": "0x0ec63a55a688e5ba26afe8d9250114505e8b60a0",
          "implementationReviewed": "0x88d2fd5b62bbf2038e2246d9b9ad24f823306fcb"
        },
        {
          "entrypoint": "0x794a61358d6845594f94dc1db02a252b5b4814ad",
          "implementationReviewed": "0x7f775bb7af2e7e09d5dc9506c95516159a5ca0d0"
        }
      ]
    },
    "0x477b39f88dc5dda8b525060d4b4aed582f22add3": {
      "asset": "0x413093E03d6aeE4F2F7e48D4b88881bf4932b249",
      "name": "WrappedAaveOptimism LUSDRateProvider.md",
      "summary": "safe",
      "review": "./WrappedAaveOptimism LUSDRateProviderReview1c70.md",
      "warnings": [],
      "factory": "",
      "upgradeableComponents": [
        {
          "entrypoint": "0x794a61358d6845594f94dc1db02a252b5b4814ad",
          "implementationReviewed": "0x7f775bb7af2e7e09d5dc9506c95516159a5ca0d0"
        },
        {
          "entrypoint": "0x413093e03d6aee4f2f7e48d4b88881bf4932b249",
          "implementationReviewed": "0x88d2fd5b62bbf2038e2246d9b9ad24f823306fcb"
        }
      ]
    },
    "0xdd4cac23a178d221d4ea159b9ce0697cae05081b": {
      "asset": "0x8e6a81b9d541A0CeA090818B62C4B2DE7f2A2Cf7",
      "name": "WrappedAaveOptimism rETHRateProvider.md",
      "summary": "safe",
      "review": "./WrappedAaveOptimism rETHRateProviderReview0735.md",
      "warnings": [],
      "factory": "",
      "upgradeableComponents": [
        {
          "entrypoint": "0x794a61358d6845594f94dc1db02a252b5b4814ad",
          "implementationReviewed": "0x7f775bb7af2e7e09d5dc9506c95516159a5ca0d0"
        },
        {
          "entrypoint": "0x8e6a81b9d541a0cea090818b62c4b2de7f2a2cf7",
          "implementationReviewed": "0x88d2fd5b62bbf2038e2246d9b9ad24f823306fcb"
        }
      ]
    },
    "0x91151ba698253e24c23a754d94f94049a17e8084": {
      "asset": "0x5bff88ca1442c2496f7e475e9e7786383bc070c0",
      "name": "StakedFraxUSDRateProvider.md",
      "summary": "safe",
      "review": "./StakedFraxUSDRateProviderReview280f.md",
      "warnings": [],
      "factory": "",
      "upgradeableComponents": [
        {
          "entrypoint": "0x5ae63168fb60705dae8e726b5715079fc0715b81",
          "implementationReviewed": "0x263d5be22e9a16e7a9c0da1649e540cf053f7563"
        }
      ]
    }
  },
  "polygon": {
    "0x76D8B79Fb9afD4dA89913458C90B6C09676628E2": {
      "asset": "0x01d1a890D40d890d59795aFCce22F5AdbB511A3a",
      "name": "RateProvider",
      "summary": "safe",
      "review": "./RateProvider_wFRK.md",
      "warnings": ["donation"],
      "factory": "",
      "upgradeableComponents": [
        {
          "entrypoint": "0x2cb7285733A30BB08303B917A7a519C88146C6Eb",
          "implementationReviewed": "0xEdb20e3cD8C7c149Ea57fe470fb9685c4b1B8703"
        },
        {
          "entrypoint": "0x4dBA794671B891D2Ee2E3E7eA9E993026219941C",
          "implementationReviewed": "0x7714fcFe0d9C4726F6C1E3B1275C2951B9B54F65"
        },
        {
          "entrypoint": "0x0aC2E3Cd1E9b2DA91972d2363e76B5A0cE514e73",
          "implementationReviewed": "0x41d4D26F70951a2134DC862ea6248fFBE2a516bb"
        },
        {
          "entrypoint": "0x173EB1d561CcEFd8e83a3741483a8Bd76dF827Ef",
          "implementationReviewed": "0x72e923047245D2B58D87f311a2b5b487620EE60A"
        }
      ]
    },
    "0x7d10050F608c8EFFf118eDd1416D82a0EF2d7531": {
      "asset": "0x2dCa80061632f3F87c9cA28364d1d0c30cD79a19",
      "name": "ERC4626RateProvider",
      "summary": "safe",
      "review": "./statATokenLMRateProvider.md",
      "warnings": [""],
      "factory": "",
      "upgradeableComponents": [
        {
          "entrypoint": "0x2dCa80061632f3F87c9cA28364d1d0c30cD79a19",
          "implementationReviewed": "0x6a7192c55e9298874e49675a63d5ebb11ed99a66"
        },
        {
          "entrypoint": "0x794a61358D6845594F94dc1DB02A252b5b4814aD",
          "implementationReviewed": "0x1ed647b250e5b6d71dc7b25806f44c33f5658f71"
        }
      ]
    },
    "0x9977a61a6aa950044d4dcD8aA0cAb76F84ea5aCd": {
      "asset": "0x87A1fdc4C726c459f597282be639a045062c0E46",
      "name": "ERC4626RateProvider",
      "summary": "safe",
      "review": "./statATokenLMRateProvider.md",
      "warnings": [""],
      "factory": "",
      "upgradeableComponents": [
        {
          "entrypoint": "0x87A1fdc4C726c459f597282be639a045062c0E46",
          "implementationReviewed": "0x6a7192c55e9298874e49675a63d5ebb11ed99a66"
        },
        {
          "entrypoint": "0x794a61358D6845594F94dc1DB02A252b5b4814aD",
          "implementationReviewed": "0x1ed647b250e5b6d71dc7b25806f44c33f5658f71"
        }
      ]
    },
    "0x8c1944E305c590FaDAf0aDe4f737f5f95a4971B6": {
      "asset": "0x03b54A6e9a984069379fae1a4fC4dBAE93B3bCCD",
      "name": "wstETH / ETH Rate Provider",
      "summary": "unsafe",
      "review": "./ChainLinkRateProvider.md",
      "warnings": ["chainlink"],
      "factory": "0xa3b370092aeb56770B23315252aB5E16DAcBF62B",
      "upgradeableComponents": []
    },
    "0x693A9Aca2f7b699BBd3d55d980Ac8a5D7a66868B": {
      "asset": "0x03b54A6e9a984069379fae1a4fC4dBAE93B3bCCD",
      "name": "wstETH Rate Provider Duplicate",
      "summary": "safe",
      "review": "./ChainLinkRateProvider.md",
      "warnings": ["chainlink"],
      "factory": "0xa3b370092aeb56770B23315252aB5E16DAcBF62B",
      "upgradeableComponents": []
    },
    "0xeE652bbF72689AA59F0B8F981c9c90e2A8Af8d8f": {
      "asset": "0xfa68FB4628DFF1028CFEc22b4162FCcd0d45efb6",
      "name": "MaticX Rate Provider",
      "summary": "safe",
      "review": "./LegacyReview.md",
      "warnings": ["legacy"],
      "factory": "",
      "upgradeableComponents": []
    },
    "0xdEd6C522d803E35f65318a9a4d7333a22d582199": {
      "asset": "0x3A58a54C066FdC0f2D55FC9C89F0415C92eBf3C4",
      "name": "stMATIC Rate Provider",
      "summary": "safe",
      "review": "./LegacyReview.md",
      "warnings": ["legacy"],
      "factory": "",
      "upgradeableComponents": []
    },
    "0x87393BE8ac323F2E63520A6184e5A8A9CC9fC051": {
      "asset": "0xFcBB00dF1d663eeE58123946A30AB2138bF9eb2A",
      "name": "csMATIC Clay Stack Tunnel Rate Provider",
      "summary": "safe",
      "review": "./LegacyReview.md",
      "warnings": ["legacy"],
      "factory": "",
      "upgradeableComponents": []
    },
    "0x737b6ea575AD54e0c4F45c7A36Ad8c0e730aAD74": {
      "asset": "0xAF0D9D65fC54de245cdA37af3d18cbEc860A4D4b",
      "name": "wUSDR Rate Provider",
      "summary": "safe",
      "review": "./LegacyReview.md",
      "warnings": ["legacy"],
      "factory": "",
      "upgradeableComponents": []
    },
    "0x4b697C8c3220FcBdd02DFFa46db5a896ae7a0843": {
      "asset": "0xf33687811f3ad0cd6b48dd4b39f9f977bd7165a2",
      "name": "TruMaticRateProvider",
      "summary": "safe",
      "review": "./TruMaticRateProvider.md",
      "warnings": ["donation"],
      "factory": "",
      "upgradeableComponents": [
        {
          "entrypoint": "0x4b697C8c3220FcBdd02DFFa46db5a896ae7a0843",
          "implementationReviewed": "0x6e8135b003F288aA4009D948e9646588861C5575"
        },
        {
          "entrypoint": "0xA43A7c62D56dF036C187E1966c03E2799d8987ed",
          "implementationReviewed": "0x2a9fD373Ed3Ce392bb5ad8Ee146CFAB66c9fAEae"
        },
        {
          "entrypoint": "0xeA077b10A0eD33e4F68Edb2655C18FDA38F84712",
          "implementationReviewed": "0xf98864DA30a5bd657B13e70A57f5718aBf7BAB31"
        },
        {
          "entrypoint": "0x5e3Ef299fDDf15eAa0432E6e66473ace8c13D908",
          "implementationReviewed": "0xbA9Ac3C9983a3e967f0f387c75cCbD38Ad484963"
        }
      ]
    }
  },
  "zkevm": {
    "0xFC8d81A01deD207aD3DEB4FE91437CAe52deD0b5": {
      "asset": "0x12D8CE035c5DE3Ce39B1fDD4C1d5a745EAbA3b8C",
      "name": "AnkrETHRateProvider",
      "summary": "safe",
      "review": "./AnkrETHRateProvider.md",
      "warnings": [],
      "factory": "",
      "upgradeableComponents": [
        {
          "entrypoint": "0x12D8CE035c5DE3Ce39B1fDD4C1d5a745EAbA3b8C",
          "implementationReviewed": "0x8d98D8ec0D930078a083C7be54430D2093d3D4aB"
        },
        {
          "entrypoint": "0xEf3C162450E1d08804493aA27BE60CDAa054050F",
          "implementationReviewed": "0xd00b967296B6d8Ec266E4BA64594f892D03A4d0a"
        }
      ]
    },
    "0x4186BFC76E2E237523CBC30FD220FE055156b41F": {
      "asset": "0x8C7D118B5c47a5BCBD47cc51789558B98dAD17c5",
      "name": "RSETHRateReceiver",
      "summary": "safe",
      "review": "./rsEthRateProviderPolygonZKEVM.md",
      "warnings": ["donation"],
      "factory": "",
      "upgradeableComponents": [
        {
          "entrypoint": "0x4186BFC76E2E237523CBC30FD220FE055156b41F",
          "implementationReviewed": "0x4186BFC76E2E237523CBC30FD220FE055156b41F"
        }
      ]
    },
    "0x60b39BEC6AF8206d1E6E8DFC63ceA214A506D6c3": {
      "asset": "0xb23C20EFcE6e24Acca0Cef9B7B7aA196b84EC942",
      "name": "rETH Rate Receiver",
      "summary": "safe",
      "review": "./LegacyReview.md",
      "warnings": ["legacy"],
      "factory": "",
      "upgradeableComponents": []
    },
    "0x00346D2Fd4B2Dc3468fA38B857409BC99f832ef8": {
      "asset": "0x5D8cfF95D7A57c0BF50B30b43c7CC0D52825D4a9",
      "name": "wstETH Rate Receiver",
      "summary": "safe",
      "review": "./LegacyReview.md",
      "warnings": ["legacy"],
      "factory": "",
      "upgradeableComponents": []
    },
    "0x8c76aa5b78357e1fa104ea2bc4a219f0870251f1": {
      "asset": "0xb23C20EFcE6e24Acca0Cef9B7B7aA196b84EC942",
      "name": "rETH Rate Provider",
      "summary": "safe",
      "review": "./ChainLinkRateProvider.md",
      "warnings": ["chainlink"],
      "factory": "0x4132f7AcC9dB7A6cF7BE2Dd3A9DC8b30C7E6E6c8",
      "upgradeableComponents": []
    },
    "0x8dd590ebb702c21a41289A0a69b0C6F74bdece75": {
      "asset": "0x5D8cfF95D7A57c0BF50B30b43c7CC0D52825D4a9",
      "name": "wstETH Rate Provider",
      "summary": "safe",
      "review": "./ChainLinkRateProvider.md",
      "warnings": ["chainlink"],
      "factory": "0x4132f7AcC9dB7A6cF7BE2Dd3A9DC8b30C7E6E6c8",
      "upgradeableComponents": []
    }
  },
  "sepolia": {
    "0xB1B171A07463654cc1fE3df4eC05f754E41f0A65": {
      "asset": "0x978206fAe13faF5a8d293FB614326B237684B750",
      "name": "waUSDT Rate Provider",
      "summary": "safe",
      "review": "./StatATokenTestnetRateProvider.md",
      "warnings": [],
      "factory": "",
      "upgradeableComponents": []
    },
    "0x22db61f3a8d81d3d427a157fdae8c7eb5b5fd373": {
      "asset": "0xDE46e43F46ff74A23a65EBb0580cbe3dFE684a17",
      "name": "waDAI Rate Provider",
      "summary": "safe",
      "review": "./StatATokenTestnetRateProvider.md",
      "warnings": [],
      "factory": "",
      "upgradeableComponents": []
    },
    "0x34101091673238545De8a846621823D9993c3085": {
      "asset": "0x8A88124522dbBF1E56352ba3DE1d9F78C143751e",
      "name": "waUSDC Rate Provider",
      "summary": "safe",
      "review": "./StatATokenTestnetRateProvider.md",
      "warnings": [],
      "factory": "",
      "upgradeableComponents": []
    }
  },
  "sonic": {
    "0xe5da20f15420ad15de0fa650600afc998bbe3955": {
      "asset": "0xE5DA20F15420aD15DE0fa650600aFc998bbE3955",
      "name": "stS Rateprovider",
      "summary": "safe",
      "review": "./StakedSonicRateprovider.md",
      "warnings": [],
      "factory": "",
      "upgradeableComponents": [
        {
          "entrypoint": "0xe5da20f15420ad15de0fa650600afc998bbe3955",
          "implementationReviewed": "0xd5f7fc8ba92756a34693baa386edcc8dd5b3f141"
        }
      ]
    },
    "0x00de97829d01815346e58372be55aefd84ca2457": {
      "asset": "0xa28d4dbcc90c849e3249d642f356d85296a12954",
      "name": "Avalon waSolvBTC.bbn Rateprovider",
      "summary": "safe",
      "review": "./statATokenLMRateProviderAvalon.md",
      "warnings": [""],
      "factory": "0x00de97829d01815346e58372be55aefd84ca2457",
      "upgradeableComponents": [
        {
          "entrypoint": "0xA28d4dbcC90C849e3249D642f356D85296a12954",
          "implementationReviewed": "0x29c26d85ba819659d084a592b97607a5337de030"
        }
      ]
    },
    "0xa6c292d06251da638be3b58f1473e03d99c26ff0": {
      "asset": "0xd31e89ffb929b38ba60d1c7dbeb68c7712eaab0a",
      "name": "Avalon waSolvBTC Rateprovider",
      "summary": "safe",
      "review": "./statATokenLMRateProviderAvalon.md",
      "warnings": [""],
      "factory": "0x00de97829d01815346e58372be55aefd84ca2457",
      "upgradeableComponents": [
        {
          "entrypoint": "0xD31E89Ffb929b38bA60D1c7dBeB68c7712EAAb0a",
          "implementationReviewed": "0xb9fa01cbd690dfd5be3d8d667c54bbdd9e41e57d"
        }
      ]
    },
    "0x5fded3206608d3f33175a8865576431906cdb43b": {
      "asset": "0x7870ddFd5ACA4E977B2287e9A212bcbe8FC4135a",
      "name": "Beefy Silo USDC-20 Rateprovider",
      "summary": "safe",
      "review": "./BeefyUsdcSiloRateprovider.md",
      "warnings": [""],
      "factory": "0x00de97829d01815346e58372be55aefd84ca2457",
      "upgradeableComponents": []
    },
    "0x78557d8a83fe7c6d9f9983d00e5c0e08cc3335e6": {
      "asset": "0x52Fc9E0a68b6a4C9b57b9D1d99fB71449A99DCd8",
      "name": "Silo SolvBTC.bbn-13 Rateprovider",
      "summary": "safe",
      "review": "./SiloWrappedRateprovider.md",
      "warnings": [""],
      "factory": "0x00de97829d01815346e58372be55aefd84ca2457",
      "upgradeableComponents": []
    },
    "0x9d2d4351c1b3718d7a65ef21f54c86c665964670": {
      "asset": "0x87178fe8698C7eDa8aA207083C3d66aEa569aB98",
      "name": "Silo SolvBTC-13 Rateprovider",
      "summary": "safe",
      "review": "./SiloWrappedRateprovider.md",
      "warnings": [""],
      "factory": "0x00de97829d01815346e58372be55aefd84ca2457",
      "upgradeableComponents": []
    },
    "0x5f26085ad72aa51ed443d84c1f08bbaa7dd5425e": {
      "asset": "0xdA14A41DbdA731F03A94cb722191639DD22b35b2",
      "name": "Silo frxUSD-37 Rateprovider",
      "summary": "safe",
      "review": "./SiloWrappedRateprovider.md",
      "warnings": [""],
      "factory": "0x00de97829d01815346e58372be55aefd84ca2457",
      "upgradeableComponents": []
    },
    "0x4f9ca3eb1f6ff09d3cc947d9020a9ba7bef55523": {
      "asset": "0x219656F33c58488D09d518BaDF50AA8CdCAcA2Aa",
      "name": "Silo wETH-26 Rateprovider",
      "summary": "safe",
      "review": "./SiloWrappedRateprovider.md",
      "warnings": [""],
      "factory": "0x00de97829d01815346e58372be55aefd84ca2457",
      "upgradeableComponents": []
    },
    "0xf9fe8c5009b1015363e4452e0ac1d45d3924b986": {
      "asset": "0x0A94e18bdbCcD048198806d7FF28A1B1D2590724",
      "name": "Silo scBTC-32 Rateprovider",
      "summary": "safe",
      "review": "./SiloWrappedRateprovider.md",
      "warnings": [""],
      "factory": "0x00de97829d01815346e58372be55aefd84ca2457",
      "upgradeableComponents": []
    },
    "0xe508a70deef702d5cd1df120bf6936540c9a6b2d": {
      "asset": "0x42CE2234fd5a26bF161477a996961c4d01F466a3",
      "name": "Silo USDC-33 Rateprovider",
      "summary": "safe",
      "review": "./SiloWrappedRateprovider.md",
      "warnings": [""],
      "factory": "0x00de97829d01815346e58372be55aefd84ca2457",
      "upgradeableComponents": []
    },
    "0xfbcee1fcaa2db776b4b575a8da3e8c93ea5eef53": {
      "asset": "0x9F0dF7799f6FDAd409300080cfF680f5A23df4b1",
      "name": "Wrapped Origin Sonic Rateprovider",
      "summary": "safe",
      "review": "./woSonicRateprovider.md",
      "warnings": [""],
      "factory": "0x00de97829d01815346e58372be55aefd84ca2457",
      "upgradeableComponents": [
        {
          "entrypoint": "0x9F0dF7799f6FDAd409300080cfF680f5A23df4b1",
          "implementationReviewed": "0xb9fa01cbd690dfd5be3d8d667c54bbdd9e41e57d"
        }
      ]
    },
    "0x2d087c0999223997b77cc33be5e7e8ec79396cea": {
      "asset": "0x0C4E186Eae8aCAA7F7de1315D5AD174BE39Ec987",
      "name": "Wrapped Angles Sonic Rateprovider",
      "summary": "safe",
      "review": "./wanSonicRateprovider.md",
      "warnings": [""],
      "factory": "0x00de97829d01815346e58372be55aefd84ca2457",
      "upgradeableComponents": [
        {
          "entrypoint": "0xfA85Fe5A8F5560e9039C04f2b0a90dE1415aBD70",
          "implementationReviewed": "0xba3bb17d19e556900e42e7c1e9e89dc6d3207a64"
        }
      ]
    },
    "0xECDfaa456a01c9804Fc8D11955CF4B54E0eA2Bd7": {
      "asset": "0x50c42deacd8fc9773493ed674b675be577f2634b",
      "name": "ConstantRateProvider",
      "summary": "safe",
      "review": "./ConstantRateProvider.md",
      "warnings": [],
      "factory": "",
      "upgradeableComponents": []
    },
    "0xEc722f8e430273EaC92017A0D7d7B272D043f747": {
      "asset": "0xbb30e76d9bb2cc9631f7fc5eb8e87b5aff32bfbd",
      "name": "ConstantRateProvider",
      "summary": "safe",
      "review": "./ConstantRateProvider.md",
      "warnings": [],
      "factory": "",
      "upgradeableComponents": []
    },
    "0x635d8b3870ade127eb7ffc21753883f8f30e1051": {
      "asset": "0xbb30e76d9bb2cc9631f7fc5eb8e87b5aff32bfbd",
      "name": "ConstantRateProvider",
      "summary": "safe",
      "review": "./ConstantRateProvider.md",
      "warnings": [],
      "factory": "",
      "upgradeableComponents": []
    },
    "0x180eC5fe23a2331b8180775c712EAB5f7a138c46": {
      "asset": "0x1e2c4fb7ede391d116e6b41cd0608260e8801d59",
      "name": "ConstantRateProvider",
      "summary": "safe",
      "review": "./ConstantRateProvider.md",
      "warnings": [],
      "factory": "",
      "upgradeableComponents": []
    },
    "0xb86e2517caab8e7aecc7472f29c0cbdaaf28e5e5": {
      "asset": "0x016C306e103FbF48EC24810D078C65aD13c5f11B",
      "name": "Silo wS-25 Rateprovider",
      "summary": "safe",
      "review": "./SiloWrappedRateprovider.md",
      "warnings": [""],
      "factory": "0x00de97829d01815346e58372be55aefd84ca2457",
      "upgradeableComponents": []
    },
    "0x59c9262da57918557780e6010d15c01b59971c42": {
      "asset": "0x6c49B18333A1135e9A376560c07E6D1Fd0350EaF",
      "name": "Silo wS-28 Rateprovider",
      "summary": "safe",
      "review": "./SiloWrappedRateprovider.md",
      "warnings": [""],
      "factory": "0x00de97829d01815346e58372be55aefd84ca2457",
      "upgradeableComponents": []
    },
    "0x71453d205b1437f7f3057ce480cdb7a02c1568a0": {
      "asset": "0x5954ce6671d97D24B782920ddCdBB4b1E63aB2De",
      "name": "Silo USDC-23 Rateprovider",
      "summary": "safe",
      "review": "./SiloWrappedRateprovider.md",
      "warnings": [""],
      "factory": "0x00de97829d01815346e58372be55aefd84ca2457",
      "upgradeableComponents": []
    },
    "0x4A3eA10da3c422d31485585096CD00fB5e9F1019": {
      "asset": "0xe6605932e4a686534D19005BB9dB0FBA1F101272",
      "name": "Silo scUSD-46 Rateprovider",
      "summary": "safe",
      "review": "./SiloWrappedRateprovider.md",
      "warnings": [""],
      "factory": "0x00de97829d01815346e58372be55aefd84ca2457",
      "upgradeableComponents": []
    },
    "0x55613bbc6c383f3e73d48aaaa1bac14aae302771": {
      "asset": "0x24c74B30d1a4261608E84Bf5a618693032681DAc",
      "name": "Silo scETH-47 Rateprovider",
      "summary": "safe",
      "review": "./SiloWrappedRateprovider.md",
      "warnings": [""],
      "factory": "0x00de97829d01815346e58372be55aefd84ca2457",
      "upgradeableComponents": []
    },
    "0xeab98cbe0c92721fd1c38cad0deebaf575a08239": {
      "asset": "0x08C320A84a59c6f533e0DcA655cf497594BCa1F9",
      "name": "Silo wETH-35 Rateprovider",
      "summary": "safe",
      "review": "./SiloWrappedRateprovider.md",
      "warnings": [""],
      "factory": "0x00de97829d01815346e58372be55aefd84ca2457",
      "upgradeableComponents": []
    },
    "0xe6a932e53d759ff491c3f56c4e63609140d7c044": {
      "asset": "0x11Ba70c0EBAB7946Ac84F0E6d79162b0cBb2693f",
      "name": "Silo USDC-36 Rateprovider",
      "summary": "safe",
      "review": "./SiloWrappedRateprovider.md",
      "warnings": [""],
      "factory": "0x00de97829d01815346e58372be55aefd84ca2457",
      "upgradeableComponents": []
    },
    "0x2446b93ec86be9225d07379ee5dba6b0aa632c55": {
      "asset": "0x6646248971427B80ce531bdD793e2Eb859347E55",
      "name": "Wrapped Aave Sonic USDC.e",
      "summary": "safe",
      "review": "./statATokenv2RateProvider.md",
      "warnings": [""],
      "factory": "0x00de97829d01815346e58372be55aefd84ca2457",
      "upgradeableComponents": []
    },
    "0x25b5e53e3dfca480047b6e53f637ebe44abadd59": {
      "asset": "0x18B7B8695165290f2767BC63c36D3dFEa4C0F9bB",
      "name": "Wrapped Aave Sonic wS",
      "summary": "safe",
      "review": "./statATokenv2RateProvider.md",
      "warnings": [""],
      "factory": "0x00de97829d01815346e58372be55aefd84ca2457",
      "upgradeableComponents": []
    },
    "0xf05afb759f1bc07756329d7080987d5ccc2a26e7": {
      "asset": "0xeB5e9B0ae5bb60274786C747A1A2A798c11271E0",
      "name": "Wrapped Aave Sonic WETH",
      "summary": "safe",
      "review": "./statATokenv2RateProvider.md",
      "warnings": [""],
      "factory": "0x00de97829d01815346e58372be55aefd84ca2457",
      "upgradeableComponents": []
    },
    "0x6d73714c4b10c7585ba40cd5a92125e7db112eed": {
      "asset": "0xdB1E39faC2EeeEdB49198735B12a8e598a84510c",
      "name": "Wrapped Vicuna stS",
      "summary": "safe",
      "review": "./VicunaWrapperRateprovider.md",
      "warnings": [""],
      "factory": "0x00de97829d01815346e58372be55aefd84ca2457",
      "upgradeableComponents": [
        {
          "entrypoint": "0xFB56Cd34244985222068ae1C384ecE4215528D04",
          "implementationReviewed": "0x2bc3d3cccafdb70f68e52d5033f955d9cb7e8d97"
        }
      ]
    },
    "0x39db3b2fa46e0c219d44aa28e2ed15eb7b386f5a": {
      "asset": "0x6C2dadFfAB1714485aD87d1926f4c26E29a957b6",
      "name": "Wrapped Vicuna wS",
      "summary": "safe",
      "review": "./VicunaWrapperRateprovider.md",
      "warnings": [""],
      "factory": "0x00de97829d01815346e58372be55aefd84ca2457",
      "upgradeableComponents": [
        {
          "entrypoint": "0x9e07EF144325DAe02ff92910aDd1FE91581D4798",
          "implementationReviewed": "0x2bc3d3cccafdb70f68e52d5033f955d9cb7e8d97"
        }
      ]
    },
    "0x1cede7f2f659e27d5f03e9cf8dcf3acca103b042": {
      "asset": "0x711a93a8bD6803aF0a6122F2dE18c1a6AB7CB29C",
      "name": "Wrapped Vicuna scUSD",
      "summary": "safe",
      "review": "./VicunaWrapperRateprovider.md",
      "warnings": [""],
      "factory": "0x00de97829d01815346e58372be55aefd84ca2457",
      "upgradeableComponents": [
        {
          "entrypoint": "0xfb2e5Fd5de4E0757062363dfA44dF2e3654A35A5",
          "implementationReviewed": "0xe16b8f78b11a78dbe3863e483808cce6d704d52a"
        }
      ]
    },
    "0xd63cf9c8432f2347b53a450d724963696af80b0d": {
      "asset": "0xd7c9f62622dB85545731F0E4e5D4556aC8a19832",
      "name": "Wrapped Vicuna USDT",
      "summary": "safe",
      "review": "./VicunaWrapperRateprovider.md",
      "warnings": [""],
      "factory": "0x00de97829d01815346e58372be55aefd84ca2457",
      "upgradeableComponents": [
        {
          "entrypoint": "0x11054544BEbab950B3B2F88fBb73B10550d4FF5c",
          "implementationReviewed": "0xe16b8f78b11a78dbe3863e483808cce6d704d52a"
        }
      ]
    },
    "0xc9b913a047285fbb9b7d7a417f68ec0fb45f272a": {
      "asset": "0xef23FdCbd9b36Ed99A6C51CaA83Af549c36601CF",
      "name": "Wrapped Vicuna sUSDC.etS",
      "summary": "safe",
      "review": "./VicunaWrapperRateprovider.md",
      "warnings": [""],
      "factory": "0x00de97829d01815346e58372be55aefd84ca2457",
      "upgradeableComponents": [
        {
          "entrypoint": "0x0127C186D905Ddaf323e76c4f6AB41cDD66619e5",
          "implementationReviewed": "0xe16b8f78b11a78dbe3863e483808cce6d704d52a"
        }
      ]
    },
    "0xadc94c7b7b333e3e2de317edcc4173a6ffa5b20f": {
      "asset": "0x9fb76f7ce5FCeAA2C42887ff441D46095E494206",
      "name": "Wrapped stkscUSD",
      "summary": "safe",
      "review": "./RingsStakedRateprovider.md",
      "warnings": [""],
      "factory": "0x00de97829d01815346e58372be55aefd84ca2457",
      "upgradeableComponents": []
    },
    "0xf2a6aa2b5285b5381ccd5a81bc3ea27af1b27ffa": {
      "asset": "0xE8a41c62BB4d5863C6eadC96792cFE90A1f37C47",
      "name": "Wrapped stkscETH",
      "summary": "safe",
      "review": "./RingsStakedRateprovider.md",
      "warnings": [""],
      "factory": "0x00de97829d01815346e58372be55aefd84ca2457",
      "upgradeableComponents": []
    },
    "0xad597fce59dbbd13bcd5bcc1a6fd654acfa92eff": {
      "asset": "0x90a804D316A06E00755444D56b9eF52e5C4F4D73",
      "name": "Euler Vault eWS-5 Rateprovider",
      "summary": "safe",
      "review": "./EulerWrappedRateprovider.md",
      "warnings": [""],
      "factory": "0x00de97829d01815346e58372be55aefd84ca2457",
      "upgradeableComponents": [
        {
          "entrypoint": "0x90a804D316A06E00755444D56b9eF52e5C4F4D73",
          "implementationReviewed": "0x11f95aaa59f1ad89576c61e3c9cd24df1fdcf46f"
        }
      ]
    },
    "0x871A101Dcf22fE4fE37be7B654098c801CBA1c88": {
      "asset": "0x871A101Dcf22fE4fE37be7B654098c801CBA1c88",
      "name": "Beefy-Escrowed Sonic Rateprovider",
      "summary": "safe",
      "review": "./BeefyEscrowedSonic.md",
      "warnings": [""],
      "factory": "",
      "upgradeableComponents": [
        {
          "entrypoint": "0x871A101Dcf22fE4fE37be7B654098c801CBA1c88",
          "implementationReviewed": "0xad997cd8484e15e2b7db8d5ae68dd87a5e47dd6b"
        }
      ]
    },
    "0x0ff8189d1f1ab65b63bcd003c036d0fea79004da": {
      "asset": "0x6832F3090867449c058e1e3088E552E12AB18F9E",
      "name": "EVKVaultestS-5RateProvider.md",
      "summary": "safe",
      "review": "./EVKVaultestS-5RateProviderReview534e.md",
      "warnings": [],
      "factory": "",
      "upgradeableComponents": [
        {
          "entrypoint": "0xe5da20f15420ad15de0fa650600afc998bbe3955",
          "implementationReviewed": "0xd5f7fc8ba92756a34693baa386edcc8dd5b3f141"
        },
        {
          "entrypoint": "0x6832f3090867449c058e1e3088e552e12ab18f9e",
          "implementationReviewed": "0x11f95aaa59f1ad89576c61e3c9cd24df1fdcf46f"
        },
        {
          "entrypoint": "0xf075cc8660b51d0b8a4474e3f47edac5fa034cfb",
          "implementationReviewed": "0x11f95aaa59f1ad89576c61e3c9cd24df1fdcf46f"
        }
      ]
    },
    "0x7481373be81ad9bff00dfb03717cf9854a4ff077": {
      "asset": "0xF6F87073cF8929C206A77b0694619DC776F89885",
      "name": "VarlamoreUSDCGrowthRateProvider.md",
      "summary": "safe",
      "review": "./VarlamoreUSDCGrowthRateProviderReviewe757.md",
      "warnings": [],
      "factory": "",
      "upgradeableComponents": []
    },
    "0x0e686cf5430a5b67d6a8d28907d8f8f7b2046128": {
      "asset": "0xDED4aC8645619334186f28B8798e07ca354CFa0e",
      "name": "VarlamoreSRateProvider.md",
      "summary": "safe",
      "review": "./VarlamoreSRateProviderReviewd14f.md",
      "warnings": [],
      "factory": "",
      "upgradeableComponents": [
        {
          "entrypoint": "0xded4ac8645619334186f28b8798e07ca354cfa0e",
          "implementationReviewed": "0x9ef543f9bd71476de1b225f744907bdc764bf937"
        }
      ]
    },
    "0x9fac714bfdd10090cafb49d002cfa82e83362ef5": {
      "asset": "0xb6A23cB29e512Df41876B28D7A848BD831f9c5Ba",
      "name": "VarlamorescUSDRateProvider.md",
      "summary": "safe",
      "review": "./VarlamorescUSDRateProviderReview54f5.md",
      "warnings": [],
      "factory": "",
      "upgradeableComponents": []
    },
    "0xd802379b61aa58aaf1c845211599a307b5086c27": {
      "asset": "0x6202B9f02E30E5e1c62Cc01E4305450E5d83b926",
      "name": "StakedStreamUSDRateProvider.md",
      "summary": "safe",
      "review": "./StakedStreamUSDRateProviderReviewb0dc.md",
      "warnings": [],
      "factory": "",
      "upgradeableComponents": [
        {
          "entrypoint": "0x90bd4a5ef184f41f6083fcc25cb6c3494aef6e02",
          "implementationReviewed": "0xbb0813e63d927a4cd399844c3d95087bd9ec42db"
        }
      ]
    }
  }
}<|MERGE_RESOLUTION|>--- conflicted
+++ resolved
@@ -1590,28 +1590,34 @@
         }
       ]
     },
-<<<<<<< HEAD
     "0x2e40AcBBB710e04BeE940560Af0B0932018b67Ec": {
       "asset": "0x589A7339C6d0c8777E7429F57f2f95c069c37288",
       "name": "WrappedExtraFiX Base USDCRateProvider.md",
       "summary": "safe",
       "review": "./WrappedExtraFiX Base USDCRateProviderReviewc321.md",
-=======
+      "warnings": [],
+      "factory": "",
+      "upgradeableComponents": [
+        {
+          "entrypoint": "0x589a7339c6d0c8777e7429f57f2f95c069c37288",
+          "implementationReviewed": "0x67a30aa0584fe9cc08b4dcee77e8a9bc89bfdf69"
+        },
+        {
+          "entrypoint": "0x09b11746dfd1b5a8325e30943f8b3d5000922e03",
+          "implementationReviewed": "0x77b0e1b55915169abe2353e354749dc901ebb086"
+        }
+      ]
+    },
     "0x9caC674EADA0cfA8Fd6DD3ab4498E77E421A5a0B": {
       "asset": "0x98eFe85735F253a0ed0Be8e2915ff39f9e4AfF0F",
       "name": "WrappedExtraXBase USRRateProvider.md",
       "summary": "safe",
       "review": "./WrappedExtraXBase USRRateProviderReview6fec.md",
->>>>>>> 34d75f1f
-      "warnings": [],
-      "factory": "",
-      "upgradeableComponents": [
-        {
-<<<<<<< HEAD
-          "entrypoint": "0x589a7339c6d0c8777e7429f57f2f95c069c37288",
-=======
+      "warnings": [],
+      "factory": "",
+      "upgradeableComponents": [
+        {
           "entrypoint": "0x98efe85735f253a0ed0be8e2915ff39f9e4aff0f",
->>>>>>> 34d75f1f
           "implementationReviewed": "0x67a30aa0584fe9cc08b4dcee77e8a9bc89bfdf69"
         },
         {
