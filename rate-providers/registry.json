{
  "arbitrum": {
    "0xFC8d81A01deD207aD3DEB4FE91437CAe52deD0b5": {
      "asset": "0xe05A08226c49b636ACf99c40Da8DC6aF83CE5bB3",
      "name": "AnkrETHRateProvider",
      "summary": "safe",
      "review": "./AnkrETHRateProvider.md",
      "warnings": [],
      "factory": "",
      "upgradeableComponents": [
        {
          "entrypoint": "0xe05A08226c49b636ACf99c40Da8DC6aF83CE5bB3",
          "implementationReviewed": "0x4d8798836b630025C5c98FEbd10a90B3D7596777"
        },
        {
          "entrypoint": "0xCb0006B31e6b403fEeEC257A8ABeE0817bEd7eBa",
          "implementationReviewed": "0xd00b967296B6d8Ec266E4BA64594f892D03A4d0a"
        }
      ]
    },
    "0xD438f19b1Dd47EbECc5f904d8Fd44583CbFB7c85": {
      "asset": "0xae48b7C8e096896E32D53F10d0Bf89f82ec7b987",
      "name": "BalancerRateProvider",
      "summary": "safe",
      "review": "./BalancerRateProvider_USDF.md",
      "warnings": [],
      "factory": "",
      "upgradeableComponents": [
        {
          "entrypoint": "0x80e1a981285181686a3951B05dEd454734892a09",
          "implementationReviewed": "0x038C8535269E4AdC083Ba90388f15788174d7da7"
        }
      ]
    },
    "0x2bA447d4B823338435057571bF70907F8224BB47": {
      "asset": "0xB86fb1047A955C0186c77ff6263819b37B32440D",
      "name": "WrappedUsdPlusRateProvider",
      "summary": "safe",
      "review": "./WrappedUsdPlusRateProvider.md",
      "warnings": [],
      "factory": "",
      "upgradeableComponents": [
        {
          "entrypoint": "0xB86fb1047A955C0186c77ff6263819b37B32440D",
          "implementationReviewed": "0xA7E51DF47dcd98F729a80b1C931aAC2b5194f4A0"
        },
        {
          "entrypoint": "0xe80772Eaf6e2E18B651F160Bc9158b2A5caFCA65",
          "implementationReviewed": "0x159f28F598b5C5340D6A902D34eB373D30499660"
        },
        {
          "entrypoint": "0x73cb180bf0521828d8849bc8CF2B920918e23032",
          "implementationReviewed": "0x763018d8B4c27a6Fb320CD588e2Bc355D0d3049E"
        },
        {
          "entrypoint": "0xa44dF8A8581C2cb536234E6640112fFf932ED2c4",
          "implementationReviewed": "0x45523bC29D4bCec386f548bDc295DB28483c56E8"
        }
      ]
    },
    "0x6dbF2155B0636cb3fD5359FCcEFB8a2c02B6cb51": {
      "asset": "0x6dbF2155B0636cb3fD5359FCcEFB8a2c02B6cb51",
      "name": "PlsRdntTokenV2",
      "summary": "safe",
      "review": "./PlsRdntTokenV2.md",
      "warnings": ["donation"],
      "factory": "",
      "upgradeableComponents": [
        {
          "entrypoint": "0x6dbF2155B0636cb3fD5359FCcEFB8a2c02B6cb51",
          "implementationReviewed": "0xF7eB1efc5A3fD02399aC82aa983962280324F9b7"
        }
      ]
    },
    "0xd4e96ef8eee8678dbff4d535e033ed1a4f7605b7": {
      "asset": "0xEC70Dcb4A1EFa46b8F2D97C310C9c4790ba5ffA8",
      "name": "RocketBalancerRateProvider",
      "summary": "safe",
      "review": "./rETHRateProvider.md",
      "warnings": ["donation"],
      "factory": "",
      "upgradeableComponents": [
        {
          "entrypoint": "0x1d8f8f00cfa6758d7bE78336684788Fb0ee0Fa46",
          "implementationReviewed": "0x1d8f8f00cfa6758d7bE78336684788Fb0ee0Fa46"
        }
      ]
    },
    "0xa73ec45fe405b5bfcdc0bf4cbc9014bb32a01cd2": {
      "asset": "0xEC70Dcb4A1EFa46b8F2D97C310C9c4790ba5ffA8",
      "name": "RocketBalancerRateProvider OLD",
      "summary": "unsafe",
      "review": "./rETHRateProvider.md",
      "warnings": ["donation"],
      "factory": "",
      "upgradeableComponents": []
    },
    "0x3bB6861c0Be6673809D55b9D346b6774B634a9D7": {
      "asset": "0xB88a5Ac00917a02d82c7cd6CEBd73E2852d43574",
      "name": "BalancerAMM",
      "summary": "safe",
      "review": "./sweepRateProvider.md",
      "warnings": [],
      "factory": "",
      "upgradeableComponents": [
        {
          "entrypoint": "0xB88a5Ac00917a02d82c7cd6CEBd73E2852d43574",
          "implementationReviewed": "0x19E4F40584824029Fc100c60A74BF41b43EC4976"
        }
      ]
    },
    "0xf7c5c26B574063e7b098ed74fAd6779e65E3F836": {
      "asset": "0x5979D7b546E38E414F7E9822514be443A4800529",
      "name": "ChainlinkRateProvider",
      "summary": "safe",
      "review": "./wstethRateProvider.md",
      "warnings": [],
      "factory": "",
      "upgradeableComponents": []
    },
    "0xf25484650484DE3d554fB0b7125e7696efA4ab99": {
      "asset": "0x2416092f143378750bb29b79eD961ab195CcEea5",
      "name": "xRenzoDeposit",
      "summary": "safe",
      "review": "./ezETHRateProviderArbitrum.md",
      "warnings": [],
      "factory": "",
      "upgradeableComponents": [
        {
          "entrypoint": "0x0e60fd361fF5b90088e1782e6b21A7D177d462C5",
          "implementationReviewed": "0x3E5c63644E683549055b9Be8653de26E0B4CD36E"
        },
        {
          "entrypoint": "0xc1036D6bBa2FE24c65823110B348Ee80D3386ACd",
          "implementationReviewed": "0x5665F1F7ED2dcaD5Dc4CC9B41CA90Bae9DEE1a3A"
        },
        {
          "entrypoint": "0x387dBc0fB00b26fb085aa658527D5BE98302c84C",
          "implementationReviewed": "0x9284cEFf248315377e782df0666EE9832E119508"
        }
      ]
    },
    "0x87cD462A781c0ca843EAB131Bf368328848bB6fD": {
      "asset": "0x7CFaDFD5645B50bE87d546f42699d863648251ad",
      "name": "ERC4626RateProvider",
      "summary": "safe",
      "review": "./statATokenLMRateProvider.md",
      "warnings": [],
      "factory": "",
      "upgradeableComponents": [
        {
          "entrypoint": "0x7CFaDFD5645B50bE87d546f42699d863648251ad",
          "implementationReviewed": "0x4c0633bf70fb2bb984a9eec5d9052bdea451c70a"
        },
        {
          "entrypoint": "0x794a61358D6845594F94dc1DB02A252b5b4814aD",
          "implementationReviewed": "0x03e8c5cd5e194659b16456bb43dd5d38886fe541"
        }
      ]
    },
    "0x48942B49B5bB6f3E1d43c204a3F40a4c5F696ef6": {
      "asset": "0xb165a74407fE1e519d6bCbDeC1Ed3202B35a4140",
      "name": "ERC4626RateProvider",
      "summary": "safe",
      "review": "./statATokenLMRateProvider.md",
      "warnings": [],
      "factory": "",
      "upgradeableComponents": [
        {
          "entrypoint": "0xb165a74407fE1e519d6bCbDeC1Ed3202B35a4140",
          "implementationReviewed": "0x4c0633bf70fb2bb984a9eec5d9052bdea451c70a"
        },
        {
          "entrypoint": "0x794a61358D6845594F94dc1DB02A252b5b4814aD",
          "implementationReviewed": "0x03e8c5cd5e194659b16456bb43dd5d38886fe541"
        }
      ]
    },
    "0x3A236F67Fce401D87D7215695235e201966576E4": {
      "asset": "0x211Cc4DD073734dA055fbF44a2b4667d5E5fE5d2",
      "name": "MergedAdapterWithoutRoundsSusdeRateProviderV1",
      "summary": "safe",
      "review": "./sUSDERateProvider.md",
      "warnings": [],
      "factory": "",
      "upgradeableComponents": [
        {
          "entrypoint": "0x3A236F67Fce401D87D7215695235e201966576E4",
          "implementationReviewed": "0x0e2d75D760b12ac1F2aE84CD2FF9fD13Cb632942"
        }
      ]
    },
    "0x8aa73EC870DC4a0af6b471937682a8FC3b8A21f8": {
      "asset": "0x83e1d2310Ade410676B1733d16e89f91822FD5c3",
      "name": "StakePoolRate",
      "summary": "safe",
      "review": "./jitoSOLRateProvider.md",
      "warnings": [],
      "factory": "",
      "upgradeableComponents": [
        {
          "entrypoint": "0xa5f208e072434bC67592E4C49C1B991BA79BCA46",
          "implementationReviewed": "0x621199f6beB2ba6fbD962E8A52A320EA4F6D4aA3"
        }
      ]
    },
    "0xd983d5560129475bFC210332422FAdCb4EcD09B0": {
      "asset": "0x1DEBd73E752bEaF79865Fd6446b0c970EaE7732f",
      "name": "cbETH Rate Provider",
      "summary": "safe",
      "review": "./ChainLinkRateProvider.md",
      "warnings": ["chainlink"],
      "factory": "0x5DbAd78818D4c8958EfF2d5b95b28385A22113Cd",
      "upgradeableComponents": []
    },
    "0x2237a270E87F81A30a1980422185f806e4549346": {
      "asset": "0x95aB45875cFFdba1E5f451B950bC2E42c0053f39",
      "name": "sfrxETH Rate Provider",
      "summary": "safe",
      "review": "./ChainLinkRateProvider.md",
      "warnings": ["chainlink"],
      "factory": "0x5DbAd78818D4c8958EfF2d5b95b28385A22113Cd",
      "upgradeableComponents": []
    },
    "0x320CFa1a78d37a13C5D1cA5aA51563fF6Bb0f686": {
      "asset": "0xe3b3FE7bcA19cA77Ad877A5Bebab186bEcfAD906",
      "name": "sFRAX Rate Provider",
      "summary": "safe",
      "review": "./ChainLinkRateProvider.md",
      "warnings": ["chainlink"],
      "factory": "0x5DbAd78818D4c8958EfF2d5b95b28385A22113Cd",
      "upgradeableComponents": []
    },
    "0x155a25c8C3a9353d47BCDBc3650E19d1aEa13E54": {
      "asset": "0xe3b3FE7bcA19cA77Ad877A5Bebab186bEcfAD906",
      "name": "sFRAX Rate Provider Duplicate",
      "summary": "safe",
      "review": "./ChainLinkRateProvider.md",
      "warnings": ["chainlink"],
      "factory": "0x5DbAd78818D4c8958EfF2d5b95b28385A22113Cd",
      "upgradeableComponents": []
    },
    "0x8581953084FfdDBB82fC63f30f11bDb0E7300284": {
      "asset": "0xED65C5085a18Fa160Af0313E60dcc7905E944Dc7",
      "name": "ETHx Rate Provider",
      "summary": "safe",
      "review": "./ChainLinkRateProvider.md",
      "warnings": ["chainlink"],
      "factory": "0x5DbAd78818D4c8958EfF2d5b95b28385A22113Cd",
      "upgradeableComponents": []
    },
    "0xefa422c31fc71a636c2c630d226dba4cced1073a": {
      "asset": "0xd8724322f44e5c58d7a815f542036fb17dbbf839",
      "name": "woETH Rate Provider",
      "summary": "safe",
      "review": "./ChainLinkRateProvider.md",
      "warnings": ["chainlink"],
      "factory": "0x5DbAd78818D4c8958EfF2d5b95b28385A22113Cd",
      "upgradeableComponents": []
    },
    "0xCd9e3fb32c8F258555b8292531112bBb5B87E2F4": {
      "asset": "0x35751007a407ca6feffe80b3cb397736d2cf4dbe",
      "name": "weETH Rate Provider",
      "summary": "safe",
      "review": "./ChainLinkRateProvider.md",
      "warnings": ["chainlink"],
      "factory": "0x5DbAd78818D4c8958EfF2d5b95b28385A22113Cd",
      "upgradeableComponents": []
    },
    "0xBA74737A078C05500dD98C970909e4A3b90c35C6": {
      "asset": "0xf7d4e7273E5015C96728A6b02f31C505eE184603",
      "name": "PriceFeed",
      "summary": "safe",
      "review": "./StakewiseRateProviderArbitrum.md",
      "warnings": [],
      "factory": "",
      "upgradeableComponents": [
        {
          "entrypoint": "0xBA74737A078C05500dD98C970909e4A3b90c35C6",
          "implementationReviewed": "0xBA74737A078C05500dD98C970909e4A3b90c35C6"
        }
      ]
    },
    "0x3222d3De5A9a3aB884751828903044CC4ADC627e": {
      "asset": "0x4186BFC76E2E237523CBC30FD220FE055156b41F",
      "name": "RsETHRateProvider",
      "summary": "safe",
      "review": "./rsETHRateProviderArbitrum.md",
      "warnings": ["donation"],
      "factory": "",
      "upgradeableComponents": [
        {
          "entrypoint": "0x349A73444b1a310BAe67ef67973022020d70020d",
          "implementationReviewed": "0x8B9991f89Fc31600DCE064566ccE28dC174Fb8E4"
        },
        {
          "entrypoint": "0x947Cb49334e6571ccBFEF1f1f1178d8469D65ec7",
          "implementationReviewed": "0xc5cD38d47D0c2BD7Fe18c64a50c512063DC29700"
        },
        {
          "entrypoint": "0xA1290d69c65A6Fe4DF752f95823fae25cB99e5A7",
          "implementationReviewed": "0x60FF20BACD9A647e4025Ed8b17CE30e40095A1d2"
        },
        {
          "entrypoint": "0x3D08ccb47ccCde84755924ED6B0642F9aB30dFd2",
          "implementationReviewed": "0x0379E85188BC416A1D43Ab04b28F38B5c63F129E"
        },
        {
          "entrypoint": "0x8546A7C8C3C537914C3De24811070334568eF427",
          "implementationReviewed": "0xD7DB9604EF925aF96CDa6B45026Be64C691C7704"
        }
      ]
    },
    "0x971b35225361535D04828F16442AAA54009efE1a": {
      "asset": "0x5A7a183B6B44Dc4EC2E3d2eF43F98C5152b1d76d",
      "name": "InceptionRatioFeed",
      "summary": "safe",
      "review": "./InceptionLRTArbitrum.md",
      "warnings": [],
      "factory": "",
      "upgradeableComponents": [
        {
          "entrypoint": "0xfE715358368416E01d3A961D3a037b7359735d5e",
          "implementationReviewed": "0xBf19Eead55a6B100667f04F8FBC5371E03E8ab2E"
        }
      ]
    },
    "0x57a5a0567187FF4A8dcC1A9bBa86155E355878F2": {
      "asset": "0xd08C3F25862077056cb1b710937576Af899a4959",
      "name": "InceptionRatioFeed",
      "summary": "safe",
      "review": "./InceptionLRTArbitrum.md",
      "warnings": [],
      "factory": "",
      "upgradeableComponents": [
        {
          "entrypoint": "0xfE715358368416E01d3A961D3a037b7359735d5e",
          "implementationReviewed": "0xBf19Eead55a6B100667f04F8FBC5371E03E8ab2E"
        }
      ]
    },
    "0x7F55E509006C9Df7594C4819Ba7ebfE6EfE4854b": {
      "asset": "0x57F5E098CaD7A3D1Eed53991D4d66C45C9AF7812",
      "name": "wUSDM",
      "summary": "safe",
      "review": "./wUSDMRateProvider.md",
      "warnings": ["eoaUpgradeable"],
      "factory": "",
      "upgradeableComponents": [
        {
          "entrypoint": "0x57F5E098CaD7A3D1Eed53991D4d66C45C9AF7812",
          "implementationReviewed": "0x0369d5De7619805238540F721a85c2C859B8da10"
        }
      ]
    },
    "0x601A3bC1A24d209A2C08D2d54eC3f3aa39c3a40A": {
      "asset": "0xd3443ee1e91aF28e5FB858Fbd0D72A63bA8046E0",
      "name": "GTokenRateProvider",
      "summary": "safe",
      "review": "./GTokenRateProvider.md",
      "warnings": [],
      "factory": "",
      "upgradeableComponents": [
        {
          "entrypoint": "0xd3443ee1e91aF28e5FB858Fbd0D72A63bA8046E0",
          "implementationReviewed": "0x9093939b9bdc5322d6e2b37b62867d744c98e874"
        }
      ]
    },
    "0xf7ec24690fBCEc489E7C9A7055C04Db5C221c397": {
      "asset": "0xbC404429558292eE2D769E57d57D6E74bbd2792d",
      "name": "ERC4626RateProvider",
      "summary": "safe",
      "review": "./sUSXRateProvider.md",
      "warnings": [],
      "factory": "0xe548a29631f9E49830bE8edc22d407b2D2915F31",
      "upgradeableComponents": [
        {
          "entrypoint": "0xbC404429558292eE2D769E57d57D6E74bbd2792d",
          "implementationReviewed": "0x339B34965bD3A61025eEA3D5FDcADf75756cc0Db"
        }
      ]
    },
    "0x177862A0242acD8b5F9cc757a963c1C8883da45E": {
      "asset": "0xD9FBA68D89178e3538e708939332c79efC540179",
      "name": "ERC4626RateProvider",
      "summary": "safe",
      "review": "./statATokenLMRateProvider.md",
      "warnings": [],
      "factory": "",
      "upgradeableComponents": [
        {
          "entrypoint": "0xD9FBA68D89178e3538e708939332c79efC540179",
          "implementationReviewed": "0x9Bf9df78b1f7c76a473588c41321B5059b62981e"
        },
        {
          "entrypoint": "0x794a61358D6845594F94dc1DB02A252b5b4814aD",
          "implementationReviewed": "0x6C6c6857e2F32fcCBDb2791597350Aa034a3ce47"
        }
      ]
    },
    "0x183Ac1bCC538aa9729350f8a9C6357a268e1Bd03": {
      "asset": "0x89AEc2023f89E26Dbb7eaa7a98fe3996f9d112A8",
      "name": "ERC4626RateProvider",
      "summary": "safe",
      "review": "./statATokenLMRateProvider.md",
      "warnings": [],
      "factory": "",
      "upgradeableComponents": [
        {
          "entrypoint": "0x89AEc2023f89E26Dbb7eaa7a98fe3996f9d112A8",
          "implementationReviewed": "0x9Bf9df78b1f7c76a473588c41321B5059b62981e"
        },
        {
          "entrypoint": "0x794a61358D6845594F94dc1DB02A252b5b4814aD",
          "implementationReviewed": "0x6C6c6857e2F32fcCBDb2791597350Aa034a3ce47"
        }
      ]
    },
    "0x3a216B01db971Bf28D171C9dA44Cc8C89867697F": {
      "asset": "0xCA5d8F8a8d49439357d3CF46Ca2e720702F132b8",
      "name": "ConstantRateProvider",
      "summary": "safe",
      "review": "./GYDConstantRateProvider.md",
      "warnings": [],
      "factory": "",
      "upgradeableComponents": []
    },
    "0x72F6Da3b4bd0Ab7028F52339Ee3B1f94fffe2dD0": {
      "asset": "0xCA5d8F8a8d49439357d3CF46Ca2e720702F132b8",
      "name": "ConstantRateProvider",
      "summary": "safe",
      "review": "./GYDConstantRateProvider.md",
      "warnings": [],
      "factory": "",
      "upgradeableComponents": []
    },
    "0x4d494eF5CB1143991F7F767567aD7f55bCfDc279": {
      "asset": "0x7751E2F4b8ae93EF6B79d86419d42FE3295A4559",
      "name": "ERC4626RateProvider",
      "summary": "safe",
      "review": "./wUSDLPaxosRateProvider.md",
      "warnings": [],
      "factory": "0xe548a29631f9e49830be8edc22d407b2d2915f31",
      "upgradeableComponents": [
        {
          "entrypoint": "0x7751E2F4b8ae93EF6B79d86419d42FE3295A4559",
          "implementationReviewed": "0x2954C85E7e2B841d0e9A9fdcC09Dac1274057D71"
        },
        {
          "entrypoint": "0x7F850b0aB1988Dd17B69aC564c1E2857949e4dEe",
          "implementationReviewed": "0xF393cf22308C3B0dE868ec125834A9F065C11CeC"
        }
      ]
    },
    "0xDA967592898c584966AAf765C1acfd09F6e1aEAA": {
      "asset": "0x7788A3538C5fc7F9c7C8A74EAC4c898fC8d87d92",
      "name": "ERC4626RateProvider",
      "summary": "safe",
      "review": "./sUSDXRateProviderReview.md",
      "warnings": [],
      "factory": "0xe548a29631f9E49830bE8edc22d407b2D2915F31",
      "upgradeableComponents": []
    }
  },
  "avalanche": {
    "0xd6Fd021662B83bb1aAbC2006583A62Ad2Efb8d4A": {
      "asset": "0x12d8ce035c5de3ce39b1fdd4c1d5a745eaba3b8c",
      "name": "AnkrETHRateProvider",
      "summary": "safe",
      "review": "./AnkrETHRateProvider.md",
      "warnings": [],
      "factory": "",
      "upgradeableComponents": [
        {
          "entrypoint": "0x12D8CE035c5DE3Ce39B1fDD4C1d5a745EAbA3b8C",
          "implementationReviewed": "0x4d8798836b630025C5c98FEbd10a90B3D7596777"
        },
        {
          "entrypoint": "0xEf3C162450E1d08804493aA27BE60CDAa054050F",
          "implementationReviewed": "0x8ff4fb91c9FFf1F57310dE52D52d033c00523F81"
        }
      ]
    },
    "0x1bB74eC551cCd9FE416C71F904D64f42079A0a7f": {
      "asset": "0xa25eaf2906fa1a3a13edac9b9657108af7b703e3",
      "name": "GGAVAXRateProvider",
      "summary": "safe",
      "review": "./GGAVAXRateProvider.md",
      "warnings": ["donation"],
      "factory": "",
      "upgradeableComponents": [
        {
          "entrypoint": "0xA25EaF2906FA1a3a13EdAc9B9657108Af7B703e3",
          "implementationReviewed": "0xf80Eb498bBfD45f5E2d123DFBdb752677757843E"
        }
      ]
    },
    "0x13a80aBe608A054059CfB54Ef08809a05Fc07b82": {
      "asset": "0xf7d9281e8e363584973f946201b82ba72c965d27",
      "name": "YyAvaxRateProvider",
      "summary": "safe",
      "review": "./YyAvaxRateProvider.md",
      "warnings": [],
      "factory": "",
      "upgradeableComponents": [
        {
          "entrypoint": "0x4fe8C658f268842445Ae8f95D4D6D8Cfd356a8C8",
          "implementationReviewed": "0x280b6475BE9A67DF23B0EF75D00c876a74Bfc4b7"
        }
      ]
    },
    "0x9693AEea2B32452e0834C860E01C33295d2164a5": {
      "asset": "0xB88a5Ac00917a02d82c7cd6CEBd73E2852d43574",
      "name": "BalancerAMM",
      "summary": "safe",
      "review": "./sweepRateProvider.md",
      "warnings": [],
      "factory": "",
      "upgradeableComponents": [
        {
          "entrypoint": "0xB88a5Ac00917a02d82c7cd6CEBd73E2852d43574",
          "implementationReviewed": "0x8A7d9967A31fe557041519c131B355176734d907"
        }
      ]
    },
    "0x5f8147f9e4fB550C5be815C8a20013171eEFB46D": {
      "asset": "0x2b2C81e08f1Af8835a78Bb2A90AE924ACE0eA4bE",
      "name": "sAVAX Rate Provider",
      "summary": "safe",
      "review": "./LegacyReview.md",
      "warnings": ["legacy"],
      "factory": "",
      "upgradeableComponents": []
    },
    "0xD70C8AaC058E6daFe3446F78091325F9E29bcee4": {
      "asset": "0xc3344870d52688874b06d844E0C36cc39FC727F6",
      "name": "ankrAVAX Rate Provider",
      "summary": "safe",
      "review": "./LegacyReview.md",
      "warnings": ["legacy"],
      "factory": "",
      "upgradeableComponents": []
    },
    "0x484ebac26a05e1feb7909243f293a4f79eef837a": {
      "asset": "0x6A02C7a974F1F13A67980C80F774eC1d2eD8f98d",
      "name": "ERC4626RateProvider",
      "summary": "safe",
      "review": "./statATokenLMRateProvider.md",
      "warnings": [],
      "factory": "",
      "upgradeableComponents": [
        {
          "entrypoint": "0x6A02C7a974F1F13A67980C80F774eC1d2eD8f98d",
          "implementationReviewed": "0xB67347196F551d1f85B7a07e64e0E47E6c9c254a"
        },
        {
          "entrypoint": "0x794a61358D6845594F94dc1DB02A252b5b4814aD",
          "implementationReviewed": "0x1f69d4700B34A1D9F92E55235df414FcC02A8306"
        }
      ]
    },
    "0x7E98951ae90fd1Fd7aF3cfe0ACA2A8a8D0FC5767": {
      "asset": "0xC509aB7bB4eDbF193b82264D499a7Fc526Cd01F4",
      "name": "ERC4626RateProvider",
      "summary": "safe",
      "review": "./statATokenLMRateProvider.md",
      "warnings": [],
      "factory": "0xfCe81cafe4b3F7e2263EFc2d907f488EBF2B238E",
      "upgradeableComponents": [
        {
          "entrypoint": "0xC509aB7bB4eDbF193b82264D499a7Fc526Cd01F4",
          "implementationReviewed": "0xB67347196F551d1f85B7a07e64e0E47E6c9c254a"
        },
        {
          "entrypoint": "0x794a61358D6845594F94dc1DB02A252b5b4814aD",
          "implementationReviewed": "0x5DFb8c777C19d3cEdcDc7398d2EeF1FB0b9b05c9"
        }
      ]
    }
  },
  "base": {
    "0xe1b1e024f4Bc01Bdde23e891E081b76a1A914ddd": {
      "asset": "0xd95ca61CE9aAF2143E81Ef5462C0c2325172E028",
      "name": "WrappedUsdPlusRateProvider",
      "summary": "safe",
      "review": "./WrappedUsdPlusRateProvider.md",
      "warnings": [],
      "factory": "",
      "upgradeableComponents": [
        {
          "entrypoint": "0xd95ca61CE9aAF2143E81Ef5462C0c2325172E028",
          "implementationReviewed": "0xE3434045a3bE5376e8d3Cf841981835996561f80"
        },
        {
          "entrypoint": "0xB79DD08EA68A908A97220C76d19A6aA9cBDE4376",
          "implementationReviewed": "0x441Df98011aD427C5692418999ba2150e6d84277"
        },
        {
          "entrypoint": "0x7cb1B38591021309C64f451859d79312d8Ca2789",
          "implementationReviewed": "0x083f016e9928a3eaa3aca0ff9f4e4ded5db3b4b7"
        },
        {
          "entrypoint": "0x8ab9012D1BfF1b62c2ad82AE0106593371e6b247",
          "implementationReviewed": "0x292F13d4BfD6f6aE0Bf8Be981bcC44eC4850e5E9"
        }
      ]
    },
    "0xeC0C14Ea7fF20F104496d960FDEBF5a0a0cC14D0": {
      "asset": "0x99aC4484e8a1dbd6A185380B3A811913Ac884D87",
      "name": "DSRBalancerRateProviderAdapter",
      "summary": "safe",
      "review": "./DSRRateProvider.md",
      "warnings": [],
      "factory": "",
      "upgradeableComponents": []
    },
    "0x4467Ab7BC794bb3929d77e826328BD378bf5392F": {
      "asset": "0x4EA71A20e655794051D1eE8b6e4A3269B13ccaCc",
      "name": "ERC4626RateProvider",
      "summary": "safe",
      "review": "./statATokenLMRateProvider.md",
      "warnings": [],
      "factory": "",
      "upgradeableComponents": [
        {
          "entrypoint": "0x4EA71A20e655794051D1eE8b6e4A3269B13ccaCc",
          "implementationReviewed": "0xF1Cd4193bbc1aD4a23E833170f49d60f3D35a621"
        },
        {
          "entrypoint": "0xA238Dd80C259a72e81d7e4664a9801593F98d1c5",
          "implementationReviewed": "0xE9547fc44C271dBddf94D8E20b46836B87DA6789"
        }
      ]
    },
    "0x3786a6CAAB433f5dfE56503207DF31DF87C5b5C1": {
      "asset": "0x2Ae3F1Ec7F1F5012CFEab0185bfc7aa3cf0DEc22",
      "name": "cbETH Rate Provider",
      "summary": "safe",
      "review": "./ChainLinkRateProvider.md",
      "warnings": ["chainlink"],
      "factory": "0x0A973B6DB16C2ded41dC91691Cc347BEb0e2442B",
      "upgradeableComponents": []
    },
    "0x5a7A419C59eAAdec8Dc00bc93ac95612e6e154Cf": {
      "asset": "0x04C0599Ae5A44757c0af6F9eC3b93da8976c150A",
      "name": "weETH Rate Provider",
      "summary": "safe",
      "review": "./ChainLinkRateProvider.md",
      "warnings": ["chainlink"],
      "factory": "0x0A973B6DB16C2ded41dC91691Cc347BEb0e2442B",
      "upgradeableComponents": []
    },
    "0x039f7205C2cBa4535C2575123Ac3D657263892c4": {
      "asset": "0xB6fe221Fe9EeF5aBa221c348bA20A1Bf5e73624c",
      "name": "rETH RocketPool Rate Provider",
      "summary": "safe",
      "review": "./LegacyReview.md",
      "warnings": ["legacy"],
      "factory": "",
      "upgradeableComponents": []
    },
    "0x5E10C2a55fB6E4C14c50C7f6B82bb28A813a4748": {
      "asset": "0x833589fcd6edb6e08f4c7c32d4f71b54bda02913",
      "name": "ConstantRateProvider",
      "summary": "safe",
      "review": "./USDCConstantRateProvider.md",
      "warnings": [],
      "factory": "",
      "upgradeableComponents": []
    },
    "0x3e89cc86307aF44A77EB29d0c4163d515D348313": {
      "asset": "0x833589fcd6edb6e08f4c7c32d4f71b54bda02913",
      "name": "ConstantRateProvider",
      "summary": "safe",
      "review": "./USDCConstantRateProvider.md",
      "warnings": [],
      "factory": "",
      "upgradeableComponents": []
    },
    "0x3fA516CEB5d068b60FDC0c68a3B793Fc43B88f15": {
      "asset": "0x833589fcd6edb6e08f4c7c32d4f71b54bda02913",
      "name": "ConstantRateProvider",
      "summary": "safe",
      "review": "./USDCConstantRateProvider.md",
      "warnings": [],
      "factory": "",
      "upgradeableComponents": []
    },
    "0x3b3dd5f913443bb5E70389F29c83F7DCA460CAe1": {
      "asset": "0xc1cba3fcea344f92d9239c08c0568f6f2f0ee452",
      "name": "wstETH Rate Provider",
      "summary": "safe",
      "review": "./ChainLinkRateProvider.md",
      "warnings": ["chainlink"],
      "factory": "0x0A973B6DB16C2ded41dC91691Cc347BEb0e2442B",
      "upgradeableComponents": []
    }
  },
  "ethereum": {
    "0x1aCB59d7c5D23C0310451bcd7bA5AE46d18c108C": {
      "asset": "0xF1617882A71467534D14EEe865922de1395c9E89",
      "name": "asETHRateProvider",
      "summary": "safe",
      "review": "./asETHRateProvider.md",
      "warnings": ["donation"],
      "factory": "0xFC541f8d8c5e907E236C8931F0Df9F58e0C259Ec",
      "upgradeableComponents": [
        {
          "entrypoint": "0xF1617882A71467534D14EEe865922de1395c9E89",
          "implementationReviewed": "0xD9F64Ee3DD6F552c1BcfC8862dbD130bc6697a66"
        },
        {
          "entrypoint": "0xFC87753Df5Ef5C368b5FBA8D4C5043b77e8C5b39",
          "implementationReviewed": "0x5f898DC62d699ecBeD578E4A9bEf46009EA8424b"
        }
      ]
    },
    "0x2c3b8c5e98A6e89AAAF21Deebf5FF9d08c4A9FF7": {
      "asset": "0xF1376bceF0f78459C0Ed0ba5ddce976F1ddF51F4",
      "name": "BalancerRateProxy",
      "summary": "safe",
      "review": "./BalancerRateProxy_uniETH.md",
      "warnings": ["donation"],
      "factory": "",
      "upgradeableComponents": [
        {
          "entrypoint": "0x4beFa2aA9c305238AA3E0b5D17eB20C045269E9d",
          "implementationReviewed": "0x9Ba573D531b45521a4409f3D3e1bC0d7dfF7C757"
        }
      ]
    },
    "0xAAE054B9b822554dd1D9d1F48f892B4585D3bbf0": {
      "asset": "0xA35b1B31Ce002FBF2058D22F30f95D405200A15b",
      "name": "ETHxRateProvider",
      "summary": "safe",
      "review": "./ETHxRateProvider.md",
      "warnings": [],
      "factory": "",
      "upgradeableComponents": [
        {
          "entrypoint": "0xcf5EA1b38380f6aF39068375516Daf40Ed70D299",
          "implementationReviewed": "0x9dceaeB1C035C1427E64E6c6fEC61F816e0d0FF5"
        }
      ]
    },
    "0xA6aeD7922366611953546014A3f9e93f058756a2": {
      "asset": "0x93ef1Ea305D11A9b2a3EbB9bB4FCc34695292E7d",
      "name": "QueenRateProvider",
      "summary": "safe",
      "review": "./QueenRateProvider.md",
      "warnings": ["donation"],
      "factory": "",
      "upgradeableComponents": []
    },
    "0x67560A970FFaB46D65cB520dD3C2fF4E684f29c2": {
      "asset": "0xC4cafEFBc3dfeA629c589728d648CB6111DB3136",
      "name": "TBYRateProvider",
      "summary": "safe",
      "review": "./TBYRateProvider.md",
      "warnings": [],
      "factory": "0x97390050B63eb56C0e39bB0D8d364333Eb3AFD12",
      "upgradeableComponents": []
    },
    "0xDceC4350d189Ea7e1DD2C9BDa63cB0e0Ae34b81F": {
      "asset": "0x8dc5BE35672D650bc8A176A4bafBfC33555D80AC",
      "name": "TBYRateProvider",
      "summary": "safe",
      "review": "./TBYRateProvider.md",
      "warnings": [],
      "factory": "0x97390050B63eb56C0e39bB0D8d364333Eb3AFD12",
      "upgradeableComponents": []
    },
    "0xc7177B6E18c1Abd725F5b75792e5F7A3bA5DBC2c": {
      "asset": "0x83F20F44975D03b1b09e64809B757c47f942BEeA",
      "name": "SavingsDAIRateProvider",
      "summary": "safe",
      "review": "./SavingsDAIRateProvider.md",
      "warnings": [],
      "factory": "",
      "upgradeableComponents": []
    },
    "0xd8689E8740C23d73136744817347fd6aC464E842": {
      "asset": "0xaF4ce7CD4F8891ecf1799878c3e9A35b8BE57E09",
      "name": "wUSDKRateProvider",
      "summary": "safe",
      "review": "./wUSDKRateProvider.md",
      "warnings": ["donation"],
      "factory": "",
      "upgradeableComponents": []
    },
    "0x4b697C8c3220FcBdd02DFFa46db5a896ae7a0843": {
      "asset": "0xf33687811f3ad0cd6b48dd4b39f9f977bd7165a2",
      "name": "TruMaticRateProvider",
      "summary": "safe",
      "review": "./TruMaticRateProvider.md",
      "warnings": ["donation"],
      "factory": "",
      "upgradeableComponents": [
        {
          "entrypoint": "0x4b697C8c3220FcBdd02DFFa46db5a896ae7a0843",
          "implementationReviewed": "0x6e8135b003F288aA4009D948e9646588861C5575"
        },
        {
          "entrypoint": "0xA43A7c62D56dF036C187E1966c03E2799d8987ed",
          "implementationReviewed": "0x2a9fD373Ed3Ce392bb5ad8Ee146CFAB66c9fAEae"
        },
        {
          "entrypoint": "0xeA077b10A0eD33e4F68Edb2655C18FDA38F84712",
          "implementationReviewed": "0xf98864DA30a5bd657B13e70A57f5718aBf7BAB31"
        },
        {
          "entrypoint": "0x5e3Ef299fDDf15eAa0432E6e66473ace8c13D908",
          "implementationReviewed": "0xbA9Ac3C9983a3e967f0f387c75cCbD38Ad484963"
        }
      ]
    },
    "0xf518f2EbeA5df8Ca2B5E9C7996a2A25e8010014b": {
      "asset": "0x24Ae2dA0f361AA4BE46b48EB19C91e02c5e4f27E",
      "name": "MevEthRateProvider",
      "summary": "safe",
      "review": "./MevEthRateProvider.md",
      "warnings": ["donation"],
      "factory": "",
      "upgradeableComponents": []
    },
    "0xCd5fE23C85820F7B72D0926FC9b05b43E359b7ee": {
      "asset": "0xCd5fE23C85820F7B72D0926FC9b05b43E359b7ee",
      "name": "WeETH",
      "summary": "safe",
      "review": "./WeETH.md",
      "warnings": [],
      "factory": "",
      "upgradeableComponents": [
        {
          "entrypoint": "0xCd5fE23C85820F7B72D0926FC9b05b43E359b7ee",
          "implementationReviewed": "0xe629ee84C1Bd9Ea9c677d2D5391919fCf5E7d5D9"
        },
        {
          "entrypoint": "0x308861A430be4cce5502d0A12724771Fc6DaF216",
          "implementationReviewed": "0x4D784Aa9eacc108ea5A326747870897f88d93860"
        },
        {
          "entrypoint": "0x35fA164735182de50811E8e2E824cFb9B6118ac2",
          "implementationReviewed": "0x1B47A665364bC15C28B05f449B53354d0CefF72f"
        },
        {
          "entrypoint": "0x3d320286E014C3e1ce99Af6d6B00f0C1D63E3000",
          "implementationReviewed": "0x047A7749AD683C2Fd8A27C7904Ca8dD128F15889"
        },
        {
          "entrypoint": "0x0EF8fa4760Db8f5Cd4d993f3e3416f30f942D705",
          "implementationReviewed": "0x9D6fC3cBaaD0ef36b2B3a4b4b311C9dd267a4aeA"
        },
        {
          "entrypoint": "0x57AaF0004C716388B21795431CD7D5f9D3Bb6a41",
          "implementationReviewed": "0x698cB4508F13Cc12aAD36D2B64413C302B781d9A"
        }
      ]
    },
    "0x8023518b2192FB5384DAdc596765B3dD1cdFe471": {
      "asset": "0xf1C9acDc66974dFB6dEcB12aA385b9cD01190E38",
      "name": "PriceFeed",
      "summary": "safe",
      "review": "./osEthRateProvider.md",
      "warnings": [],
      "factory": "",
      "upgradeableComponents": []
    },
    "0x387dBc0fB00b26fb085aa658527D5BE98302c84C": {
      "asset": "0xbf5495Efe5DB9ce00f80364C8B423567e58d2110",
      "name": "BalancerRateProvider",
      "summary": "safe",
      "review": "ezETHRateProvider.md",
      "warnings": ["donation"],
      "factory": "",
      "upgradeableComponents": [
        {
          "entrypoint": "0x387dBc0fB00b26fb085aa658527D5BE98302c84C",
          "implementationReviewed": "0x9284cEFf248315377e782df0666EE9832E119508"
        },
        {
          "entrypoint": "0xbf5495Efe5DB9ce00f80364C8B423567e58d2110",
          "implementationReviewed": "0x1e756B7bCca7B26FB9D85344B3525F5559bbacb0"
        },
        {
          "entrypoint": "0x74a09653A083691711cF8215a6ab074BB4e99ef5",
          "implementationReviewed": "0x18Ac4D26ACD4c5C4FE98C9098D2E5e1e501A042a"
        },
        {
          "entrypoint": "0x4994EFc62101A9e3F885d872514c2dC7b3235849",
          "implementationReviewed": "0x09aA40B6e0e768a04d650302e1879DCED6b7666E"
        },
        {
          "entrypoint": "0x5a12796f7e7EBbbc8a402667d266d2e65A814042",
          "implementationReviewed": "0x5a12796f7e7EBbbc8a402667d266d2e65A814042"
        },
        {
          "entrypoint": "0xbAf5f3A05BD7Af6f3a0BBA207803bf77e2657c8F",
          "implementationReviewed": "0xceEa4f26924F2CF55f59A560d6F323241728019a"
        },
        {
          "entrypoint": "0x0B1981a9Fcc24A445dE15141390d3E46DA0e425c",
          "implementationReviewed": "0xceEa4f26924F2CF55f59A560d6F323241728019a"
        }
      ]
    },
    "0x746df66bc1Bb361b9E8E2a794C299c3427976e6C": {
      "asset": "0xA1290d69c65A6Fe4DF752f95823fae25cB99e5A7",
      "name": "RsETHRateProvider",
      "summary": "safe",
      "review": "rsETHRateProvider.md",
      "warnings": ["donation"],
      "factory": "",
      "upgradeableComponents": [
        {
          "entrypoint": "0x349A73444b1a310BAe67ef67973022020d70020d",
          "implementationReviewed": "0xf1bed40dbee8fc0f324fa06322f2bbd62d11c97d"
        },
        {
          "entrypoint": "0x947Cb49334e6571ccBFEF1f1f1178d8469D65ec7",
          "implementationReviewed": "0x8d9cd771c51b7f6217e0000c1c735f05adbe6594"
        },
        {
          "entrypoint": "0xA1290d69c65A6Fe4DF752f95823fae25cB99e5A7",
          "implementationReviewed": "0x8e2fe2f55f295f3f141213789796fa79e709ef23"
        },
        {
          "entrypoint": "0x3D08ccb47ccCde84755924ED6B0642F9aB30dFd2",
          "implementationReviewed": "0x0379e85188bc416a1d43ab04b28f38b5c63f129e"
        },
        {
          "entrypoint": "0x8546A7C8C3C537914C3De24811070334568eF427",
          "implementationReviewed": "0xd7db9604ef925af96cda6b45026be64c691c7704"
        }
      ]
    },
    "0xad4bFaFAe75ECd3fED5cFad4E4E9847Cd47A1879": {
      "asset": "0x6733F0283711F225A447e759D859a70b0c0Fd2bC",
      "name": "svETHRateProvider",
      "summary": "safe",
      "review": "sveth.md",
      "warnings": ["donation"],
      "factory": "",
      "upgradeableComponents": [
        {
          "entrypoint": "0x38D64ce1Bdf1A9f24E0Ec469C9cAde61236fB4a0",
          "implementationReviewed": "0x38D64ce1Bdf1A9f24E0Ec469C9cAde61236fB4a0"
        }
      ]
    },
    "0xFAe103DC9cf190eD75350761e95403b7b8aFa6c0": {
      "asset": "0xFAe103DC9cf190eD75350761e95403b7b8aFa6c0",
      "name": "RswETH",
      "summary": "safe",
      "review": "./rswethRateProvider.md",
      "warnings": [""],
      "factory": "",
      "upgradeableComponents": [
        {
          "entrypoint": "0xFAe103DC9cf190eD75350761e95403b7b8aFa6c0",
          "implementationReviewed": "0xcD284A617b4ED7697c2E455d95049c7Fc538785c"
        },
        {
          "entrypoint": "0xd5A73c748449a45CC7D9f21c7ed3aB9eB3D2e959",
          "implementationReviewed": "0xF00E70450EB294C6fe430c842A09796D73c28977"
        },
        {
          "entrypoint": "0x796592b2092F7E150C48643dA19Dd2F28be3333F",
          "implementationReviewed": "0x527d6db79bFf473B8DD722429bDB3B0C8b855D23"
        }
      ]
    },
    "0xD02011C6C8AEE310D0aA42AA98BFE9DCa547fCc0": {
      "asset": "0xb45ad160634c528Cc3D2926d9807104FA3157305",
      "name": "ERC4626RateProvider",
      "summary": "safe",
      "review": "./sDOLARateProvider.md",
      "warnings": ["donation"],
      "factory": "",
      "upgradeableComponents": []
    },
    "0xe3E123ED9fec48a6f40A8aC7bE9afEDDAD80F146": {
      "asset": "0xB88a5Ac00917a02d82c7cd6CEBd73E2852d43574",
      "name": "BalancerAMM",
      "summary": "safe",
      "review": "./sweepRateProvider.md",
      "warnings": [],
      "factory": "",
      "upgradeableComponents": [
        {
          "entrypoint": "0xB88a5Ac00917a02d82c7cd6CEBd73E2852d43574",
          "implementationReviewed": "0xf0604A1c725F8eeb14FF082F2275AfE0B67A32D5"
        }
      ]
    },
    "0x343281Bb5029C4b698fE736D800115ac64D5De39": {
      "asset": "0x7FA768E035F956c41d6aeaa3Bd857e7E5141CAd5",
      "name": "InstETHRateProvider",
      "summary": "safe",
      "review": "./InceptionLRTRateProvider.md",
      "warnings": ["donation"],
      "factory": "",
      "upgradeableComponents": [
        {
          "entrypoint": "0x814CC6B8fd2555845541FB843f37418b05977d8d",
          "implementationReviewed": "0xbBf7fc7036B60D1E88913bD583dC5E39957F9f17"
        },
        {
          "entrypoint": "0x7FA768E035F956c41d6aeaa3Bd857e7E5141CAd5",
          "implementationReviewed": "0xBAa61A8d8BC52f5a9256612Fab498c542188A132"
        }
      ]
    },
    "0xda3E8CD08753a05Ed4103aF28c69C47e35d6D8Da": {
      "asset": "0x862c57d48becB45583AEbA3f489696D22466Ca1b",
      "name": "ERC4626RateProvider",
      "summary": "safe",
      "review": "./statATokenLMRateProvider.md",
      "warnings": [""],
      "factory": "",
      "upgradeableComponents": [
        {
          "entrypoint": "0x862c57d48becB45583AEbA3f489696D22466Ca1b",
          "implementationReviewed": "0xc026f5dd7869e0ddc44a759ea3dec6d5cd8d996b"
        },
        {
          "entrypoint": "0x87870Bca3F3fD6335C3F4ce8392D69350B4fA4E2",
          "implementationReviewed": "0x5faab9e1adbddad0a08734be8a52185fd6558e14"
        }
      ]
    },
    "0x3fc2eada4FE8ecc835E74D295b9447B4A4475bAE": {
      "asset": "0x848107491E029AFDe0AC543779c7790382f15929",
      "name": "ERC4626RateProvider",
      "summary": "safe",
      "review": "./statATokenLMRateProvider.md",
      "warnings": [""],
      "factory": "https://etherscan.io/address/0xfc541f8d8c5e907e236c8931f0df9f58e0c259ec",
      "upgradeableComponents": [
        {
          "entrypoint": "0x848107491E029AFDe0AC543779c7790382f15929",
          "implementationReviewed": "0xc026f5dd7869e0ddc44a759ea3dec6d5cd8d996b"
        },
        {
          "entrypoint": "0x87870Bca3F3fD6335C3F4ce8392D69350B4fA4E2",
          "implementationReviewed": "0x5faab9e1adbddad0a08734be8a52185fd6558e14"
        }
      ]
    },
    "0x159aa33322918C12a08d8b83a215836781C2682F": {
      "asset": "0xDBf5E36569798D1E39eE9d7B1c61A7409a74F23A",
      "name": "ERC4626RateProvider",
      "summary": "safe",
      "review": "./statATokenLMRateProvider.md",
      "warnings": [""],
      "factory": "0xFC541f8d8c5e907E236C8931F0Df9F58e0C259Ec",
      "upgradeableComponents": [
        {
          "entrypoint": "0xDBf5E36569798D1E39eE9d7B1c61A7409a74F23A",
          "implementationReviewed": "0xc026f5dd7869e0ddc44a759ea3dec6d5cd8d996b"
        },
        {
          "entrypoint": "0x87870Bca3F3fD6335C3F4ce8392D69350B4fA4E2",
          "implementationReviewed": "0x5faab9e1adbddad0a08734be8a52185fd6558e14"
        }
      ]
    },
    "0xC29783738A475112Cafe58433Dd9D19F3a406619": {
      "asset": "0xf073bAC22DAb7FaF4a3Dd6c6189a70D54110525C",
      "name": "GenEthRateProvider",
      "summary": "safe",
      "review": "./genETHRateProvider.md",
      "warnings": [],
      "factory": "",
      "upgradeableComponents": [
        {
          "entrypoint": "0xf073bAC22DAb7FaF4a3Dd6c6189a70D54110525C",
          "implementationReviewed": "0x59114182500d834b8E41A397314C97EeE96Ee9bD"
        },
        {
          "entrypoint": "0x81b98D3a51d4aC35e0ae132b0CF6b50EA1Da2603",
          "implementationReviewed": "0xe99AD80f1367ef20e81Ad72134192358670F7bf9"
        },
        {
          "entrypoint": "0x122ee24Cb3Cc1b6B987800D3B54A68FC16910Dbf",
          "implementationReviewed": "0xB7A63a69cc0e635915e65379D2794f0b687D63EC"
        }
      ]
    },
    "0x72D07D7DcA67b8A406aD1Ec34ce969c90bFEE768": {
      "asset": "0x7f39C581F595B53c5cb19bD0b3f8dA6c935E2Ca0",
      "name": "WstETHRateProvider",
      "summary": "safe",
      "review": "./wstethRateProvider.md",
      "warnings": [],
      "factory": "",
      "upgradeableComponents": []
    },
    "0x71f80e2CfAFA5EC2F0bF12f71FA7Ea57c3D0c7Af": {
      "asset": "0xD9A442856C234a39a81a089C06451EBAa4306a72",
      "name": "pufETHRateProvider",
      "summary": "safe",
      "review": "./PufEthRateProvider.md",
      "warnings": ["donation"],
      "factory": "",
      "upgradeableComponents": [
        {
          "entrypoint": "0x71f80e2CfAFA5EC2F0bF12f71FA7Ea57c3D0c7Af",
          "implementationReviewed": "0x1025aAa9ceB206303984Af4cc831B8A792c363d0"
        },
        {
          "entrypoint": "0xD9A442856C234a39a81a089C06451EBAa4306a72",
          "implementationReviewed": "0x39Ca0a6438B6050ea2aC909Ba65920c7451305C1"
        }
      ]
    },
    "0xB3351000db2A9a3638d6bbf1c229BEFeb98377DB": {
      "asset": "0x32bd822d615A3658A68b6fDD30c2fcb2C996D678",
      "name": "MswETHRateProvider",
      "summary": "safe",
      "review": "./MagpieMswETHRateProvider.md",
      "warnings": [],
      "factory": "",
      "upgradeableComponents": [
        {
          "entrypoint": "0x32bd822d615A3658A68b6fDD30c2fcb2C996D678",
          "implementationReviewed": "0x19513d54df2e0e8432f6053f08e10907a2165d4e"
        },
        {
          "entrypoint": "0x20b70E4A1883b81429533FeD944d7957121c7CAB",
          "implementationReviewed": "0x90790a124c8a598651beb56243e92679bd012761"
        },
        {
          "entrypoint": "0x9daA893D4Dfb96F46eA879f08ca46f39DaC07767",
          "implementationReviewed": "0xfd2145b374cd9f6cc3bcde92b08e0018adc743d0"
        }
      ]
    },
    "0xCC701e2D472dFa2857Bf9AE24c263DAa39fD2C61": {
      "asset": "0x49446A0874197839D15395B908328a74ccc96Bc0",
      "name": "./MagpieMstETHRateProvider.md",
      "summary": "safe",
      "review": "./MagpieMstETHRateProvider.md",
      "warnings": [],
      "factory": "",
      "upgradeableComponents": [
        {
          "entrypoint": "0x49446A0874197839D15395B908328a74ccc96Bc0",
          "implementationReviewed": "0x50e0D2241f45DBfE071B6A05b798B028a39BF0bd"
        },
        {
          "entrypoint": "0x20b70E4A1883b81429533FeD944d7957121c7CAB",
          "implementationReviewed": "0x90790a124c8a598651beb56243e92679bd012761"
        },
        {
          "entrypoint": "0x9daA893D4Dfb96F46eA879f08ca46f39DaC07767",
          "implementationReviewed": "0xfd2145b374cd9f6cc3bcde92b08e0018adc743d0"
        }
      ]
    },
    "0x3A244e6B3cfed21593a5E5B347B593C0B48C7dA1": {
      "asset": "0x9D39A5DE30e57443BfF2A8307A4256c8797A3497",
      "name": "EthenaBalancerRateProvider",
      "summary": "safe",
      "review": "./sUSDERateProviderMainnet.md",
      "warnings": ["donation"],
      "factory": "",
      "upgradeableComponents": []
    },
    "0x033E20068Db853Fa6C077F38faa4670423FC55fF": {
      "asset": "0xA663B02CF0a4b149d2aD41910CB81e23e1c41c32",
      "name": "ERC4626RateProvider",
      "summary": "safe",
      "review": "./sFRAXRateProvider.md",
      "warnings": ["donation"],
      "factory": "",
      "upgradeableComponents": []
    },
    "0x8bC73134A736437da780570308d3b37b67174ddb": {
      "asset": "0xfa2629B9cF3998D52726994E0FcdB750224D8B9D",
      "name": "InankrETHRateProvider",
      "summary": "safe",
      "review": "./InceptionLRTRateProvider.md",
      "warnings": ["donation"],
      "factory": "",
      "upgradeableComponents": [
        {
          "entrypoint": "0x36B429439AB227fAB170A4dFb3321741c8815e55",
          "implementationReviewed": "0x540529f2CF6B0CE1cd39c65815487AfD54B61c2f"
        },
        {
          "entrypoint": "0xfa2629B9cF3998D52726994E0FcdB750224D8B9D",
          "implementationReviewed": "0xf0b06794b6B068f728481b4F44C9AD0bE42fB8aB"
        }
      ]
    },
    "0x1a8F81c256aee9C640e14bB0453ce247ea0DFE6F": {
      "asset": "0xae78736Cd615f374D3085123A210448E74Fc6393",
      "name": "RocketBalancerRETHRateProvider",
      "summary": "safe",
      "review": "./LegacyReview.md",
      "warnings": ["legacy"],
      "factory": "",
      "upgradeableComponents": []
    },
    "0x302013E7936a39c358d07A3Df55dc94EC417E3a1": {
      "asset": "0xac3E018457B222d93114458476f3E3416Abbe38F",
      "name": "sfrxETH ERC4626RateProvider",
      "summary": "safe",
      "review": "./LegacyReview.md",
      "warnings": ["legacy"],
      "factory": "",
      "upgradeableComponents": []
    },
    "0x00F8e64a8651E3479A0B20F46b1D462Fe29D6aBc": {
      "asset": "0xE95A203B1a91a908F9B9CE46459d101078c2c3cb",
      "name": "AnkrETHRateProvider",
      "summary": "safe",
      "review": "./LegacyReview.md",
      "warnings": ["legacy"],
      "factory": "",
      "upgradeableComponents": []
    },
    "0x7311E4BB8a72e7B300c5B8BDE4de6CdaA822a5b1": {
      "asset": "0xBe9895146f7AF43049ca1c1AE358B0541Ea49704",
      "name": "CbEthRateProvider",
      "summary": "safe",
      "review": "./LegacyReview.md",
      "warnings": ["legacy"],
      "factory": "",
      "upgradeableComponents": []
    },
    "0x3D40f9dd83bd404fA4047c15da494E58C3c1f1ac": {
      "asset": "0x9559Aaa82d9649C7A7b220E7c461d2E74c9a3593",
      "name": "Stafi RETHRateProvider",
      "summary": "safe",
      "review": "./LegacyReview.md",
      "warnings": ["legacy"],
      "factory": "",
      "upgradeableComponents": []
    },
    "0x3556F710c165090AAE9f98Eb62F5b04ADeF7Eaea": {
      "asset": "0x198d7387Fa97A73F05b8578CdEFf8F2A1f34Cd1F",
      "name": "wjAuraRateProvider",
      "summary": "safe",
      "review": "./LegacyReview.md",
      "warnings": ["legacy"],
      "factory": "",
      "upgradeableComponents": []
    },
    "0xf951E335afb289353dc249e82926178EaC7DEd78": {
      "asset": "0xf951E335afb289353dc249e82926178EaC7DEd78",
      "name": "swETH Rate Provider TransparentUpgradeableProxy",
      "summary": "safe",
      "review": "./LegacyReview.md",
      "warnings": ["legacy"],
      "factory": "",
      "upgradeableComponents": []
    },
    "0xdE76434352633349f119bcE523d092743fEF20E9": {
      "asset": "0xa2E3356610840701BDf5611a53974510Ae27E2e1",
      "name": "wBETH BinanceBeaconEthRateProvider",
      "summary": "safe",
      "review": "./LegacyReview.md",
      "warnings": ["legacy"],
      "factory": "",
      "upgradeableComponents": []
    },
    "0x12589A727aeFAc3fbE5025F890f1CB97c269BEc2": {
      "asset": "0x4Bc3263Eb5bb2Ef7Ad9aB6FB68be80E43b43801F",
      "name": "Bitfrost vETHRateProvider",
      "summary": "safe",
      "review": "./LegacyReview.md",
      "warnings": ["legacy"],
      "factory": "",
      "upgradeableComponents": []
    },
    "0x5F0A29e479744DcA0D3d912f87F1a6E3237A55D3": {
      "asset": "0x0Ae38f7E10A43B5b2fB064B42a2f4514cbA909ef",
      "name": "unshETHRateProvider",
      "summary": "safe",
      "review": "./LegacyReview.md",
      "warnings": ["legacy"],
      "factory": "",
      "upgradeableComponents": []
    },
    "0xd2C59781F1Db84080A0592CE83Fe265642A4a8Eb": {
      "asset": "0x80ac24aA929eaF5013f6436cdA2a7ba190f5Cc0b",
      "name": "SyrupRateProvider",
      "summary": "safe",
      "review": "./SyrupRateProvider.md",
      "warnings": ["donation"],
      "factory": "",
      "upgradeableComponents": [
        {
          "entrypoint": "0x0055c00ba4Dec5ed545A5419C4d430daDa8cb1CE",
          "implementationReviewed": "0x0055c00ba4Dec5ed545A5419C4d430daDa8cb1CE"
        },
        {
          "entrypoint": "0x804a6F5F667170F545Bf14e5DDB48C70B788390C",
          "implementationReviewed": "0x5A64417823E8382a7e8957E4411873FE758E73a8"
        },
        {
          "entrypoint": "0x6ACEb4cAbA81Fa6a8065059f3A944fb066A10fAc",
          "implementationReviewed": "0xbAD003DA1e107f537Ae2f687f5FE7a7aFFe9B241"
        },
        {
          "entrypoint": "0x4A1c3F0D9aD0b3f9dA085bEBfc22dEA54263371b",
          "implementationReviewed": "0x5b97c9dcce2693844b90cea40ba1fd15bf99eb01"
        }
      ]
    },
    "0x3f032432f239d86D36ccF01Fb0c86399a33BD004": {
      "asset": "0xfe18aE03741a5b84e39C295Ac9C856eD7991C38e",
      "name": "CDCETHBalancerRateProvider",
      "summary": "safe",
      "review": "./cdcEthRateProvider.md",
      "warnings": ["eoaUpgradeable"],
      "factory": "",
      "upgradeableComponents": []
    },
    "0x20EDB9299Ae83D9f22bE16279a4A2B422F34d020": {
      "asset": "0xBEEF69Ac7870777598A04B2bd4771c71212E6aBc",
      "name": "VaultRateOracle",
      "summary": "safe",
      "review": "./MellowRateProviders.md",
      "warnings": [],
      "factory": "",
      "upgradeableComponents": [
        {
          "entrypoint": "0xBEEF69Ac7870777598A04B2bd4771c71212E6aBc",
          "implementationReviewed": "0xaf108ae0AD8700ac41346aCb620e828c03BB8848"
        }
      ]
    },
    "0x9D09c1E832102A23215e27E85B37b139aEe95Ff4": {
      "asset": "0x84631c0d0081FDe56DeB72F6DE77abBbF6A9f93a",
      "name": "VaultRateOracle",
      "summary": "safe",
      "review": "./MellowRateProviders.md",
      "warnings": [],
      "factory": "",
      "upgradeableComponents": [
        {
          "entrypoint": "0x84631c0d0081FDe56DeB72F6DE77abBbF6A9f93a",
          "implementationReviewed": "0xaf108ae0AD8700ac41346aCb620e828c03BB8848"
        }
      ]
    },
    "0x6984F8E8ce474B69A2F32bE7dEc4d003d644B4B7": {
      "asset": "0x7a4EffD87C2f3C55CA251080b1343b605f327E3a",
      "name": "VaultRateOracle",
      "summary": "safe",
      "review": "./MellowRateProviders.md",
      "warnings": [],
      "factory": "",
      "upgradeableComponents": [
        {
          "entrypoint": "0x7a4EffD87C2f3C55CA251080b1343b605f327E3a",
          "implementationReviewed": "0xaf108ae0AD8700ac41346aCb620e828c03BB8848"
        }
      ]
    },
    "0x3A2228C7B3Bc3A32AEa9338d0A890A5EbD7bc977": {
      "asset": "0x5fD13359Ba15A84B76f7F87568309040176167cd",
      "name": "VaultRateOracle",
      "summary": "safe",
      "review": "./MellowRateProviders.md",
      "warnings": [],
      "factory": "",
      "upgradeableComponents": [
        {
          "entrypoint": "0x5fD13359Ba15A84B76f7F87568309040176167cd",
          "implementationReviewed": "0xaf108ae0AD8700ac41346aCb620e828c03BB8848"
        }
      ]
    },
    "0x34406A8Ee75B5af34F8920D1960AC6a5B33A47b6": {
      "asset": "0x8c9532a60E0E7C6BbD2B2c1303F63aCE1c3E9811",
      "name": "VaultRateOracle",
      "summary": "safe",
      "review": "./MellowRateProviders.md",
      "warnings": ["donation"],
      "factory": "",
      "upgradeableComponents": [
        {
          "entrypoint": "0x8c9532a60E0E7C6BbD2B2c1303F63aCE1c3E9811",
          "implementationReviewed": "0xaf108ae0AD8700ac41346aCb620e828c03BB8848"
        },
        {
          "entrypoint": "0x9C49a829F1D726679cB505439BbF3ed018A7e9c6",
          "implementationReviewed": "0x9C49a829F1D726679cB505439BbF3ed018A7e9c6"
        }
      ]
    },
    "0x2A2f1b8c02Dafc5359B8E0e8BFc138400CB6d3a1": {
      "asset": "0x49cd586dd9BA227Be9654C735A659a1dB08232a9",
      "name": "VaultRateOracle",
      "summary": "safe",
      "review": "./MellowRateProviders.md",
      "warnings": ["donation"],
      "factory": "",
      "upgradeableComponents": [
        {
          "entrypoint": "0x49cd586dd9BA227Be9654C735A659a1dB08232a9",
          "implementationReviewed": "0xaf108ae0AD8700ac41346aCb620e828c03BB8848"
        },
        {
          "entrypoint": "0x9C49a829F1D726679cB505439BbF3ed018A7e9c6",
          "implementationReviewed": "0x9C49a829F1D726679cB505439BbF3ed018A7e9c6"
        }
      ]
    },
    "0xEd29fBe335A0602Bf100825b533B12133FE523A3": {
      "asset": "0x68749665FF8D2d112Fa859AA293F07A622782F38",
      "name": "XAUt Tether Gold Rate Provider",
      "summary": "safe",
      "review": "./ChainLinkRateProvider.md",
      "warnings": ["chainlink"],
      "factory": "0x1311Fbc9F60359639174c1e7cC2032DbDb5Cc4d1",
      "upgradeableComponents": []
    },
    "0xc497F11326c3DE5086710EDa43354697b32c1541": {
      "asset": "0xbC404429558292eE2D769E57d57D6E74bbd2792d",
      "name": "ERC4626RateProvider",
      "summary": "safe",
      "review": "./sUSXRateProvider.md",
      "warnings": [],
      "factory": "0xFC541f8d8c5e907E236C8931F0Df9F58e0C259Ec",
      "upgradeableComponents": [
        {
          "entrypoint": "0xbC404429558292eE2D769E57d57D6E74bbd2792d",
          "implementationReviewed": "0xC80aD49191113d31fe52427c01A197106ef5EB5b"
        }
      ]
    },
    "0xF0207Ffa0b793E009DF9Df62fEE95B8FC6c93EcF": {
      "asset": "0x09db87A538BD693E9d08544577d5cCfAA6373A48",
      "name": "ynViewer",
      "summary": "safe",
      "review": "./YieldNestRateProvider.md",
      "warnings": [],
      "factory": "",
      "upgradeableComponents": [
        {
          "entrypoint": "0xF0207Ffa0b793E009DF9Df62fEE95B8FC6c93EcF",
          "implementationReviewed": "0x0365a6eF790e05EEe386B57326e5Ceaf5B10899e"
        },
        {
          "entrypoint": "0x09db87A538BD693E9d08544577d5cCfAA6373A48",
          "implementationReviewed": "0x14dc3d915107dca9ed39e29e14fbdfe4358a1346"
        },
        {
          "entrypoint": "0x8C33A1d6d062dB7b51f79702355771d44359cD7d",
          "implementationReviewed": "0xabd3a755e4eef24f862c268d21fd5235904cc811"
        },
        {
          "entrypoint": "0x144dA5E59228E9C558B8F692Dde6c48f890D0d96",
          "implementationReviewed": "0xF8A37F34a427611C4c54F82bF43230FA041d237B"
        }
      ]
    },
    "0x414aB7081D3C2d0BA75703A465744DF99c9f9B22": {
      "asset": "0x5C5b196aBE0d54485975D1Ec29617D42D9198326",
      "name": "ERC4626RateProvider",
      "summary": "safe",
      "review": "./sdeUSDRateProvider.md",
      "warnings": ["donation"],
      "factory": "0xFC541f8d8c5e907E236C8931F0Df9F58e0C259Ec",
      "upgradeableComponents": [
        {
          "entrypoint": "0x5C5b196aBE0d54485975D1Ec29617D42D9198326",
          "implementationReviewed": "0x2DA7E2D2C22338874A421BFbb76278f0a64Df746"
        }
      ]
    },
    "0x748d749c6Cd0cCA8f53F66A3A0D75a91E2978d65": {
      "asset": "0x583019fF0f430721aDa9cfb4fac8F06cA104d0B4",
      "name": "styETHRateProvider",
      "summary": "safe",
      "review": "./st-yETHRateProvider.md",
      "warnings": ["donation"],
      "factory": "",
      "upgradeableComponents": []
    },
    "0x47657094e3AF11c47d5eF4D3598A1536B394EEc4": {
      "asset": "0x47657094e3AF11c47d5eF4D3598A1536B394EEc4",
      "name": "UltraLRT",
      "summary": "safe",
      "review": "./AffineLiquidRestakingRateProvider.md",
      "warnings": ["donation"],
      "factory": "",
      "upgradeableComponents": [
        {
          "entrypoint": "0x47657094e3AF11c47d5eF4D3598A1536B394EEc4",
          "implementationReviewed": "0x0b75F2B048CA8517f6476316F872903920DCC8ef"
        }
      ]
    },
    "0x0D53bc2BA508dFdf47084d511F13Bb2eb3f8317B": {
      "asset": "0x0D53bc2BA508dFdf47084d511F13Bb2eb3f8317B",
      "name": "UltraLRT",
      "summary": "safe",
      "review": "./AffineLiquidRestakingRateProvider.md",
      "warnings": ["donation"],
      "factory": "",
      "upgradeableComponents": [
        {
          "entrypoint": "0x0D53bc2BA508dFdf47084d511F13Bb2eb3f8317B",
          "implementationReviewed": "0x0b75F2B048CA8517f6476316F872903920DCC8ef"
        }
      ]
    },
    "0x1a9DBa2dC3E82F53d040701F97DC0438d26A4320": {
      "asset": "0x5E362eb2c0706Bd1d134689eC75176018385430B",
      "name": "VaultRateOracle",
      "summary": "safe",
      "review": "./MellowRateProviders.md",
      "warnings": ["donation"],
      "factory": "",
      "upgradeableComponents": [
        {
          "entrypoint": "0x5E362eb2c0706Bd1d134689eC75176018385430B",
          "implementationReviewed": "0xe2D2E90122cb203CF1565a37ef90a256843A825A"
        }
      ]
    },
    "0x479306411084bD75b8Ce9Dd488e64f212b8336b2": {
      "asset": "0xdF217EFD8f3ecb5E837aedF203C28c1f06854017",
      "name": "ERC4626RateProvider",
      "summary": "safe",
      "review": "./stBTCRateProvider.md",
      "warnings": ["donation"],
      "factory": "0xFC541f8d8c5e907E236C8931F0Df9F58e0C259Ec",
      "upgradeableComponents": [
        {
          "entrypoint": "0xdF217EFD8f3ecb5E837aedF203C28c1f06854017",
          "implementationReviewed": "0xef96b93db617f3db5b2cf2df9aa50bd7f5cb22c4"
        },
        {
          "entrypoint": "0xAB13B8eecf5AA2460841d75da5d5D861fD5B8A39",
          "implementationReviewed": "0xd7097af27b14e204564c057c636022fae346fe60"
        }
      ]
    },
    "0xD43F5a722e8e7355D790adda4642f392Dfb820a1": {
      "asset": "0xe07f9d810a48ab5c3c914ba3ca53af14e4491e8a",
      "name": "ConstantRateProvider",
      "summary": "safe",
      "review": "./GYDConstantRateProvider.md",
      "warnings": [],
      "factory": "",
      "upgradeableComponents": []
    },
    "0xd4580a56e715F14Ed9d340Ff30147d66230d44Ba": {
      "asset": "0x6dC3ce9C57b20131347FDc9089D740DAf6eB34c5",
      "name": "ERC4626RateProvider",
      "summary": "safe",
      "review": "./TokemakRateProvider.md",
      "warnings": [],
      "factory": "",
      "upgradeableComponents": []
    },
    "0x4E4C0ea425bacc68cD2Acbf1cdaa234bE9Dd8742": {
      "asset": "0xF0a949B935e367A94cDFe0F2A54892C2BC7b2131",
      "name": "PriceFeed",
      "summary": "safe",
      "review": "./AffineLiquidRestakingRateProviders.md",
      "warnings": [],
      "factory": "",
      "upgradeableComponents": [
        {
          "entrypoint": "0x4E4C0ea425bacc68cD2Acbf1cdaa234bE9Dd8742",
          "implementationReviewed": "0x8022d3b6928cBA328899C8fD29734655aDafb0f4"
        },
        {
          "entrypoint": "0xF0a949B935e367A94cDFe0F2A54892C2BC7b2131",
          "implementationReviewed": "0xCee23c4724D70Ad9F327Cc86947f690494c15D48"
        }
      ]
    },
    "0x3e47F17725628Fde5330C2310B799545ef40C93e": {
      "asset": "0xcbC632833687DacDcc7DfaC96F6c5989381f4B47",
      "name": "PriceFeed",
      "summary": "safe",
      "review": "./AffineLiquidRestakingRateProviders.md",
      "warnings": [],
      "factory": "",
      "upgradeableComponents": [
        {
          "entrypoint": "0x3e47F17725628Fde5330C2310B799545ef40C93e",
          "implementationReviewed": "0x8022d3b6928cba328899c8fd29734655adafb0f4"
        },
        {
          "entrypoint": "0xcbC632833687DacDcc7DfaC96F6c5989381f4B47",
          "implementationReviewed": "0xcee23c4724d70ad9f327cc86947f690494c15d48"
        }
      ]
    },
    "0xd4fcde9bb1d746Dd7e5463b01Dd819EE06aF25db": {
      "asset": "0xd4fcde9bb1d746Dd7e5463b01Dd819EE06aF25db",
      "name": "EzRVault",
      "summary": "safe",
      "review": "./ezEigenRateProvider.md",
      "warnings": ["eoaUpgradeable"],
      "factory": "",
      "upgradeableComponents": [
        {
          "entrypoint": "0xD1e6626310fD54Eceb5b9a51dA2eC329D6D4B68A",
          "implementationReviewed": "0xd9Db270c1B5E3Bd161E8c8503c55cEABeE709552"
        },
        {
          "entrypoint": "0xaCB55C530Acdb2849e6d4f36992Cd8c9D50ED8F7",
          "implementationReviewed": "0x27e7a3A81741B9fcc5Ad7edCBf9F8a72a5c00428"
        },
        {
          "entrypoint": "0x858646372CC42E1A627fcE94aa7A7033e7CF075A",
          "implementationReviewed": "0x70f44C13944d49a236E3cD7a94f48f5daB6C619b"
        }
      ]
    },
    "0x388BeD0F17Ad5752EBC5b4034226D4c5D33bAA9e": {
      "asset": "0x270B7748CdF8243bFe68FaCE7230ef0fCE695389",
      "name": "hTokenOracleBalancerAdaptor",
      "summary": "safe",
      "review": "./HinkalEthRateProvider.md",
      "warnings": [""],
      "factory": "",
      "upgradeableComponents": [
        {
          "entrypoint": "0x270B7748CdF8243bFe68FaCE7230ef0fCE695389",
          "implementationReviewed": "0x270B7748CdF8243bFe68FaCE7230ef0fCE695389"
        }
      ]
    },
    "0x7C53f86d9a6B01821F916802A7606E9255DfE4e2": {
      "asset": "0xD11c452fc99cF405034ee446803b6F6c1F6d5ED8",
      "name": "ERC4626RateProvider",
      "summary": "safe",
      "review": "./TreehouseRateProvider.md",
      "warnings": [""],
      "factory": "",
      "upgradeableComponents": [
        {
          "entrypoint": "0xD11c452fc99cF405034ee446803b6F6c1F6d5ED8",
          "implementationReviewed": "0xD1A622566F277AA76c3C47A30469432AAec95E38"
        }
      ]
    },
    "0xEE246a8a09a055e60b4EF38DEF201e10bcf82644": {
      "asset": "0xf02C96DbbB92DC0325AD52B3f9F2b951f972bf00",
      "name": "krETHRateProvider",
      "summary": "safe",
      "review": "./KernelRateProviders.md",
      "warnings": [""],
      "factory": "",
      "upgradeableComponents": [
        {
          "entrypoint": "0xf02C96DbbB92DC0325AD52B3f9F2b951f972bf00",
          "implementationReviewed": "0xf02C96DbbB92DC0325AD52B3f9F2b951f972bf00"
        }
      ]
    },
    "0x094C9b71ad7b6C09fe592F2aE10dFb1dc2B73623": {
      "asset": "0x513D27c94C0D81eeD9DC2a88b4531a69993187cF",
      "name": "ksETHRateProvider",
      "summary": "safe",
      "review": "./KernelRateProviders.md",
      "warnings": [""],
      "factory": "",
      "upgradeableComponents": [
        {
          "entrypoint": "0x513D27c94C0D81eeD9DC2a88b4531a69993187cF",
          "implementationReviewed": "0x513D27c94C0D81eeD9DC2a88b4531a69993187cF"
        }
      ]
    },
    "0x64C04442C4Bc85C49782525AbE92c8a6fB714b50": {
      "asset": "0x917ceE801a67f933F2e6b33fC0cD1ED2d5909D88",
      "name": "AccountantWithRateProviders",
      "summary": "safe",
      "review": "./WeETHs.md",
      "warnings": [],
      "factory": "",
      "upgradeableComponents": []
    },
    "0xBe7bE04807762Bc433911dD927fD54a385Fa91d6": {
      "asset": "0x0bfc9d54Fc184518A81162F8fB99c2eACa081202",
      "name": "ERC4626RateProvider",
      "summary": "safe",
      "review": "./statATokenv2RateProvider.md",
      "warnings": [""],
      "factory": "0xFC541f8d8c5e907E236C8931F0Df9F58e0C259Ec",
      "upgradeableComponents": [
        {
          "entrypoint": "0x0bfc9d54Fc184518A81162F8fB99c2eACa081202",
          "implementationReviewed": "0x487c2C53c0866F0A73ae317bD1A28F63ADcD9aD1"
        },
        {
          "entrypoint": "0x87870Bca3F3fD6335C3F4ce8392D69350B4fA4E2",
          "implementationReviewed": "0xeF434E4573b90b6ECd4a00f4888381e4D0CC5Ccd"
        }
      ]
    },
    "0x8f4E8439b970363648421C692dd897Fb9c0Bd1D9": {
      "asset": "0xD4fa2D31b7968E448877f69A96DE69f5de8cD23E",
      "name": "ERC4626RateProvider",
      "summary": "safe",
      "review": "./statATokenv2RateProvider.md",
      "warnings": [""],
      "factory": "0xFC541f8d8c5e907E236C8931F0Df9F58e0C259Ec",
      "upgradeableComponents": [
        {
          "entrypoint": "0xD4fa2D31b7968E448877f69A96DE69f5de8cD23E",
          "implementationReviewed": "0x487c2C53c0866F0A73ae317bD1A28F63ADcD9aD1"
        },
        {
          "entrypoint": "0x87870Bca3F3fD6335C3F4ce8392D69350B4fA4E2",
          "implementationReviewed": "0xeF434E4573b90b6ECd4a00f4888381e4D0CC5Ccd"
        }
      ]
    },
    "0xEdf63cce4bA70cbE74064b7687882E71ebB0e988": {
      "asset": "0x7Bc3485026Ac48b6cf9BaF0A377477Fff5703Af8",
      "name": "ERC4626RateProvider",
      "summary": "safe",
      "review": "./statATokenv2RateProvider.md",
      "warnings": [""],
      "factory": "0xFC541f8d8c5e907E236C8931F0Df9F58e0C259Ec",
      "upgradeableComponents": [
        {
          "entrypoint": "0x7Bc3485026Ac48b6cf9BaF0A377477Fff5703Af8",
          "implementationReviewed": "0x487c2C53c0866F0A73ae317bD1A28F63ADcD9aD1"
        },
        {
          "entrypoint": "0x87870Bca3F3fD6335C3F4ce8392D69350B4fA4E2",
          "implementationReviewed": "0xeF434E4573b90b6ECd4a00f4888381e4D0CC5Ccd"
        }
      ]
    },
    "0xf4b5D1C22F35a460b91edD7F33Cefe619E2fAaF4": {
      "asset": "0x0FE906e030a44eF24CA8c7dC7B7c53A6C4F00ce9",
      "name": "ERC4626RateProvider",
      "summary": "safe",
      "review": "./statATokenv2RateProvider.md",
      "warnings": [""],
      "factory": "0xFC541f8d8c5e907E236C8931F0Df9F58e0C259Ec",
      "upgradeableComponents": [
        {
          "entrypoint": "0x0FE906e030a44eF24CA8c7dC7B7c53A6C4F00ce9",
          "implementationReviewed": "0x487c2C53c0866F0A73ae317bD1A28F63ADcD9aD1"
        },
        {
          "entrypoint": "0x87870Bca3F3fD6335C3F4ce8392D69350B4fA4E2",
          "implementationReviewed": "0xeF434E4573b90b6ECd4a00f4888381e4D0CC5Ccd"
        }
      ]
    },
    "0xdDDF909076B641C51f22ACD4b134C54adad51e68": {
      "asset": "0x657e8C867D8B37dCC18fA4Caead9C45EB088C642",
      "name": "eBtcRateProvider",
      "summary": "safe",
      "review": "./eBTCRateProvider.md",
      "warnings": [""],
      "factory": "0x467665D4ae90e7A99c9C9AF785791058426d6eA0",
      "upgradeableComponents": []
    },
    "0xf47c506C293319B3bC517Acc371F86B87B03DD5D": {
      "asset": "0xc824A08dB624942c5E5F330d56530cD1598859fD",
      "name": "ERC4626RateProvider",
      "summary": "safe",
      "review": "./HighGrowthEthRateProvider.md",
      "warnings": ["donation", "unverified-contracts"],
      "factory": "0xFC541f8d8c5e907E236C8931F0Df9F58e0C259Ec",
      "upgradeableComponents": [
        {
          "entrypoint": "0xB185D98056419029daE7120EcBeFa0DbC12c283A",
          "implementationReviewed": "0x3151293F241bd7391f4ecAeF206607b59f424417"
        },
        {
          "entrypoint": "0xc824A08dB624942c5E5F330d56530cD1598859fD",
          "implementationReviewed": "0xed5c8c80a29e541b8781e0e729d9af597a368589"
        },
        {
          "entrypoint": "0x3D08ccb47ccCde84755924ED6B0642F9aB30dFd2",
          "implementationReviewed": "0x3f258821a5ad28391e9Bb0B69A705fdf545BCab0"
        }
      ]
    },
    "0xc81D60E39e065146c6dE186fFC5B39e4CA2189Cf": {
      "asset": "0xBEEF01735c132Ada46AA9aA4c54623cAA92A64CB",
      "name": "ERC4626RateProvider",
      "summary": "unsafe",
      "review": "./MorphoERC4626RateProviders.md",
      "warnings": ["eoaUpgradeable"],
      "factory": "0xFC541f8d8c5e907E236C8931F0Df9F58e0C259Ec",
      "upgradeableComponents": [
        {
          "entrypoint": "0xBEEF01735c132Ada46AA9aA4c54623cAA92A64CB",
          "implementationReviewed": "0xBEEF01735c132Ada46AA9aA4c54623cAA92A64CB"
        }
      ]
    },
    "0x50A72232c5370321aa78036BaDe8e9d5eB89cbAF": {
      "asset": "0xbEef047a543E45807105E51A8BBEFCc5950fcfBa",
      "name": "ERC4626RateProvider",
      "summary": "unsafe",
      "review": "./MorphoERC4626RateProviders.md",
      "warnings": ["eoaUpgradeable"],
      "factory": "0xFC541f8d8c5e907E236C8931F0Df9F58e0C259Ec",
      "upgradeableComponents": [
        {
          "entrypoint": "0xbEef047a543E45807105E51A8BBEFCc5950fcfBa",
          "implementationReviewed": "0xbEef047a543E45807105E51A8BBEFCc5950fcfBa"
        }
      ]
    },
    "0x0A25a2C62e3bA90F1e6F08666862df50cdAAB1F5": {
      "asset": "0x2371e134e3455e0593363cBF89d3b6cf53740618",
      "name": "ERC4626RateProvider",
      "summary": "unsafe",
      "review": "./MorphoERC4626RateProviders.md",
      "warnings": ["eoaUpgradeable"],
      "factory": "0xFC541f8d8c5e907E236C8931F0Df9F58e0C259Ec",
      "upgradeableComponents": [
        {
          "entrypoint": "0x2371e134e3455e0593363cBF89d3b6cf53740618",
          "implementationReviewed": "0x2371e134e3455e0593363cBF89d3b6cf53740618"
        }
      ]
    },
    "0xB0926Cfc3aC047035b11d9afB85DC782E6D9d76A": {
      "asset": "0x7204B7Dbf9412567835633B6F00C3Edc3a8D6330",
      "name": "ERC4626RateProvider",
      "summary": "safe",
      "review": "./MorphoERC4626RateProviders.md",
      "warnings": ["eoaUpgradeable"],
      "factory": "0xFC541f8d8c5e907E236C8931F0Df9F58e0C259Ec",
      "upgradeableComponents": [
        {
          "entrypoint": "0x7204B7Dbf9412567835633B6F00C3Edc3a8D6330",
          "implementationReviewed": "0x7204B7Dbf9412567835633B6F00C3Edc3a8D6330"
        }
      ]
    },
    "0x51b7F50044a2a1A9A846575Be33c00A68e0172DF": {
      "asset": "0x7751E2F4b8ae93EF6B79d86419d42FE3295A4559",
      "name": "ERC4626RateProvider",
      "summary": "safe",
      "review": "./wUSDLPaxosRateProvider.md",
      "warnings": [],
      "factory": "0xe548a29631f9e49830be8edc22d407b2d2915f31",
      "upgradeableComponents": [
        {
          "entrypoint": "0x7751E2F4b8ae93EF6B79d86419d42FE3295A4559",
          "implementationReviewed": "0x2954c85e7e2b841d0e9a9fdcc09dac1274057d71"
        },
        {
          "entrypoint": "0xbdC7c08592Ee4aa51D06C27Ee23D5087D65aDbcD",
          "implementationReviewed": "0x752d55d62a94658eac08eae42deda902b69b0e76"
        }
      ]
    },
    "0xcdAa68ce322728FE4185a60f103C194F1E2c47BC": {
      "asset": "0x775F661b0bD1739349b9A2A3EF60be277c5d2D29",
      "name": "ERC4626RateProvider",
      "summary": "safe",
      "review": "./MarketRateTransformerRateProviders.md",
      "warnings": [""],
      "factory": "0xeC2C6184761ab7fE061130B4A7e3Da89c72F8395",
      "upgradeableComponents": [
        {
          "entrypoint": "0x775F661b0bD1739349b9A2A3EF60be277c5d2D29",
          "implementationReviewed": "0x23db508559ca053eee7f21b94dac803353560b4f"
        },
        {
          "entrypoint": "0x87870Bca3F3fD6335C3F4ce8392D69350B4fA4E2",
          "implementationReviewed": "0xeF434E4573b90b6ECd4a00f4888381e4D0CC5Ccd"
        }
      ]
    },
    "0x9CC54cb63E61c7D5231c506e4206Eb459250D2A7": {
      "asset": "0xbEEFC01767ed5086f35deCb6C00e6C12bc7476C1",
      "name": "ERC4626RateProvider",
      "summary": "safe",
      "review": "./MarketRateTransformerRateProviders.md",
      "warnings": [""],
      "factory": "0xeC2C6184761ab7fE061130B4A7e3Da89c72F8395",
      "upgradeableComponents": [
        {
          "entrypoint": "0x7751E2F4b8ae93EF6B79d86419d42FE3295A4559",
          "implementationReviewed": "0x2954c85e7e2b841d0e9a9fdcc09dac1274057d71"
        },
        {
          "entrypoint": "0xbdC7c08592Ee4aa51D06C27Ee23D5087D65aDbcD",
          "implementationReviewed": "0x752d55d62a94658eac08eae42deda902b69b0e76"
        }
      ]
    },
<<<<<<< HEAD
    "0xdB44A0223604ABAD704C4bCDDAAd88b101953246": {
      "asset": "0x5F9D59db355b4A60501544637b00e94082cA575b",
      "name": "ERC4626RateProvider",
      "summary": "safe",
      "review": "./statATokenv2RateProvider.md",
      "warnings": [""],
      "factory": "0xFC541f8d8c5e907E236C8931F0Df9F58e0C259Ec",
      "upgradeableComponents": [
        {
          "entrypoint": "0x5F9D59db355b4A60501544637b00e94082cA575b",
          "implementationReviewed": "0x487c2C53c0866F0A73ae317bD1A28F63ADcD9aD1"
        },
        {
          "entrypoint": "0x87870Bca3F3fD6335C3F4ce8392D69350B4fA4E2",
          "implementationReviewed": "0xeF434E4573b90b6ECd4a00f4888381e4D0CC5Ccd"
        }
      ]
    },
    "0x851b73c4BFd5275D47FFf082F9e8B4997dCCB253": {
      "asset": "0xC71Ea051a5F82c67ADcF634c36FFE6334793D24C",
      "name": "ERC4626RateProvider",
      "summary": "safe",
      "review": "./statATokenv2RateProvider.md",
      "warnings": [""],
      "factory": "0xFC541f8d8c5e907E236C8931F0Df9F58e0C259Ec",
      "upgradeableComponents": [
        {
          "entrypoint": "0xC71Ea051a5F82c67ADcF634c36FFE6334793D24C",
          "implementationReviewed": "0x487c2C53c0866F0A73ae317bD1A28F63ADcD9aD1"
        },
        {
          "entrypoint": "0x87870Bca3F3fD6335C3F4ce8392D69350B4fA4E2",
          "implementationReviewed": "0xeF434E4573b90b6ECd4a00f4888381e4D0CC5Ccd"
=======
    "0x1DB1Afd9552eeB28e2e36597082440598B7F1320": {
      "asset": "0x1DB1Afd9552eeB28e2e36597082440598B7F1320",
      "name": "RPLVault",
      "summary": "safe",
      "review": "./GravitaRateProviders.md",
      "warnings": ["donation"],
      "factory": "",
      "upgradeableComponents": [
        {
          "entrypoint": "0xBB22d59B73D7a6F3A8a83A214BECc67Eb3b511fE",
          "implementationReviewed": "0x767b901B7Eb64133e82F6531614b66cb235E4c71"
        },
        {
          "entrypoint": "0x4343743dBc46F67D3340b45286D8cdC13c8575DE",
          "implementationReviewed": "0x9c9001E0ff0D8C5c535252E883B7D0Ca2BE68Eef"
        },
        {
          "entrypoint": "0x102809fE582ecaa527bB316DCc4E99fc35FBAbb9",
          "implementationReviewed": "0x1044958261F0a3DFf363313FC94f7eA69aC935A1"
        },
        {
          "entrypoint": "0x312717E67b9a12402fB8d2DB031aC9C84665a04e",
          "implementationReviewed": "0x4A878c581C9542ebC467d1Ce5CB86C3Cf25603ab"
        }
      ]
    },
    "0xBB22d59B73D7a6F3A8a83A214BECc67Eb3b511fE": {
      "asset": "0xBB22d59B73D7a6F3A8a83A214BECc67Eb3b511fE",
      "name": "WETHVault",
      "summary": "safe",
      "review": "./GravitaRateProviders.md",
      "warnings": ["donation", "eoaUpgradeable"],
      "factory": "",
      "upgradeableComponents": [
        {
          "entrypoint": "0xBB22d59B73D7a6F3A8a83A214BECc67Eb3b511fE",
          "implementationReviewed": "0x767b901B7Eb64133e82F6531614b66cb235E4c71"
        },
        {
          "entrypoint": "0x4343743dBc46F67D3340b45286D8cdC13c8575DE",
          "implementationReviewed": "0x9c9001E0ff0D8C5c535252E883B7D0Ca2BE68Eef"
        },
        {
          "entrypoint": "0x102809fE582ecaa527bB316DCc4E99fc35FBAbb9",
          "implementationReviewed": "0x1044958261F0a3DFf363313FC94f7eA69aC935A1"
        },
        {
          "entrypoint": "0x81C1001e1621d05bE250814123CC81BBb244Cb07",
          "implementationReviewed": "0x9c778410221841A35e0EEa0e82E27ccE78Ee3C27"
        },
        {
          "entrypoint": "0x312717E67b9a12402fB8d2DB031aC9C84665a04e",
          "implementationReviewed": "0x4A878c581C9542ebC467d1Ce5CB86C3Cf25603ab"
        }
      ]
    },
    "0x9062a576D3e6Cf6999e99e405608063033c4CFF6": {
      "asset": "0xbEeFc011e94f43b8B7b455eBaB290C7Ab4E216f1",
      "name": "csUSDL-MORPHOv1.1",
      "summary": "safe",
      "review": "./MarketRateTransformerRateProviders.md",
      "warnings": [""],
      "factory": "0xeC2C6184761ab7fE061130B4A7e3Da89c72F8395",
      "upgradeableComponents": [
        {
          "entrypoint": "0x7751E2F4b8ae93EF6B79d86419d42FE3295A4559",
          "implementationReviewed": "0x2954c85e7e2b841d0e9a9fdcc09dac1274057d71"
        },
        {
          "entrypoint": "0xbdC7c08592Ee4aa51D06C27Ee23D5087D65aDbcD",
          "implementationReviewed": "0x752d55d62a94658eac08eae42deda902b69b0e76"
>>>>>>> bbe8aff7
        }
      ]
    }
  },
  "fantom": {
    "0x629d4c27057915e59dd94bca8d48c6d80735b521": {
      "asset": "0xd7028092c830b5c8fce061af2e593413ebbc1fc1",
      "name": "sFTMx Rateprovider",
      "summary": "safe",
      "review": "./LegacyReview.md",
      "warnings": ["legacy"],
      "factory": "",
      "upgradeableComponents": [
        {
          "entrypoint": "0x513D27c94C0D81eeD9DC2a88b4531a69993187cF",
          "implementationReviewed": "0x513D27c94C0D81eeD9DC2a88b4531a69993187cF"
        }
      ]
    }
  },
  "fraxtal": {
    "0x3893E8e1584fF73188034D37Fc6B7d41A255E570": {
      "asset": "0xfc00000000000000000000000000000000000008",
      "name": "ChainlinkRateProvider",
      "summary": "safe",
      "review": "./FraxtalPriceFeedProvider.md",
      "warnings": [],
      "factory": "0x3f170631ed9821Ca51A59D996aB095162438DC10",
      "upgradeableComponents": [
        {
          "entrypoint": "0x1B680F4385f24420D264D78cab7C58365ED3F1FF",
          "implementationReviewed": "0x1B680F4385f24420D264D78cab7C58365ED3F1FF"
        }
      ]
    },
    "0x95eedc9d10B6964a579948Fd717D34F45E15C0C6": {
      "asset": "0x09eadcbaa812a4c076c3a6cde765dc4a22e0d775",
      "name": "ChainlinkRateProvider",
      "summary": "safe",
      "review": "./FraxtalPriceFeedProvider.md",
      "warnings": [],
      "factory": "0x3f170631ed9821Ca51A59D996aB095162438DC10",
      "upgradeableComponents": [
        {
          "entrypoint": "0xfdE8C36F32Bf32e73A1bdeb4ef3E17709674a838",
          "implementationReviewed": "0xfdE8C36F32Bf32e73A1bdeb4ef3E17709674a838"
        }
      ]
    },
    "0x761efEF0347E23e2e75907A6e2df0Bbc6d3A3F38": {
      "asset": "0xfc00000000000000000000000000000000000005",
      "name": "ChainlinkRateProvider",
      "summary": "safe",
      "review": "./FraxtalPriceFeedProvider.md",
      "warnings": [],
      "factory": "0x3f170631ed9821Ca51A59D996aB095162438DC10",
      "upgradeableComponents": [
        {
          "entrypoint": "0xEE095b7d9191603126Da584a1179BB403a027c3A",
          "implementationReviewed": "0xEE095b7d9191603126Da584a1179BB403a027c3A"
        }
      ]
    },
    "0x99D033888aCe9d8E01F793Cf85AE7d4EA56494F9": {
      "asset": "0x211cc4dd073734da055fbf44a2b4667d5e5fe5d2",
      "name": "ChainlinkRateProvider",
      "summary": "safe",
      "review": "./FraxtalPriceFeedProvider.md",
      "warnings": [],
      "factory": "0x3f170631ed9821Ca51A59D996aB095162438DC10",
      "upgradeableComponents": [
        {
          "entrypoint": "0xd295936C8Bb465ADd1eC756a51698127CB4F4910",
          "implementationReviewed": "0xd295936C8Bb465ADd1eC756a51698127CB4F4910"
        }
      ]
    },
    "0x08e12d1a6d0F47518f05b009Bb4A24113D82f33d": {
      "asset": "0x748e54072189Ec8540cD58A078404ebFDc2aACeA",
      "name": "Api3AggregatorAdaptor",
      "summary": "safe",
      "review": "./API3RateProvider.md",
      "warnings": [],
      "factory": "",
      "upgradeableComponents": []
    }
  },
  "gnosis": {
    "0x89C80A4540A00b5270347E02e2E144c71da2EceD": {
      "asset": "0xaf204776c7245bF4147c2612BF6e5972Ee483701",
      "name": "ERC4626RateProvider",
      "summary": "safe",
      "review": "./SavingsDAIRateProviderGnosis.md",
      "warnings": ["donation", "only18decimals"],
      "factory": "",
      "upgradeableComponents": []
    },
    "0xff315299C4d3FB984b67e31F028724b6a9aEb077": {
      "asset": "0x004626A008B1aCdC4c74ab51644093b155e59A23",
      "name": "ERC4626RateProvider",
      "summary": "safe",
      "review": "./stAgEurRateProvider.md",
      "warnings": ["donation", "only18decimals"],
      "factory": "",
      "upgradeableComponents": [
        {
          "entrypoint": "0x004626A008B1aCdC4c74ab51644093b155e59A23",
          "implementationReviewed": "0x6C04c39B9E73aC91106D12F828e2E29Fd8ef1024"
        },
        {
          "entrypoint": "0x4b1E2c2762667331Bc91648052F646d1b0d35984",
          "implementationReviewed": "0x59153e939c5b4721543251ff3049Ea04c755373B"
        }
      ]
    },
    "0x09f9611FE9d24c6A518f656E925e3628A2ECDE3b": {
      "asset": "0x6C76971f98945AE98dD7d4DFcA8711ebea946eA6",
      "name": "wstETH Rate Provider",
      "summary": "safe",
      "review": "./ChainLinkRateProvider.md",
      "warnings": ["chainlink"],
      "factory": "",
      "upgradeableComponents": []
    },
    "0xE7511f6e5C593007eA8A7F52af4B066333765e03": {
      "asset": "0xcB444e90D8198415266c6a2724b7900fb12FC56E",
      "name": "EURe Rate Provider",
      "summary": "safe",
      "review": "./ChainLinkRateProvider.md",
      "warnings": ["chainlink"],
      "factory": "",
      "upgradeableComponents": []
    },
    "0x821aFE819450A359E29a5209C48f2Fa3321C8AD2": {
      "asset": "0x270bA1f35D8b87510D24F693fcCc0da02e6E4EeB",
      "name": "ERC4626RateProvider",
      "summary": "safe",
      "review": "./statATokenLMRateProvider.md",
      "warnings": [],
      "factory": "",
      "upgradeableComponents": [
        {
          "entrypoint": "0x270bA1f35D8b87510D24F693fcCc0da02e6E4EeB",
          "implementationReviewed": "0x8be473dCfA93132658821E67CbEB684ec8Ea2E74"
        },
        {
          "entrypoint": "0xb50201558B00496A145fE76f7424749556E326D8",
          "implementationReviewed": "0x5b522140fabeB6b6232336295581e63902e9b4ad"
        }
      ]
    },
    "0xdc90e2680094314CEaB45CE15100F6e02cEB7ceD": {
      "asset": "0xc791240d1f2def5938e2031364ff4ed887133c3d",
      "name": "TollgateChronicleRateProvider",
      "summary": "safe",
      "review": "./TollgateChronicleRateProvider.md",
      "warnings": [],
      "factory": "",
      "upgradeableComponents": []
    },
    "0x92320D3C8Fd6BE59b22eB0eEe330901Fe4617f33": {
      "asset": "0x5Cb9073902F2035222B9749F8fB0c9BFe5527108",
      "name": "TollgateChronicleRateProvider",
      "summary": "safe",
      "review": "./TollgateChronicleRateProvider.md",
      "warnings": [],
      "factory": "",
      "upgradeableComponents": []
    },
    "0x9B1b13afA6a57e54C03AD0428a4766C39707D272": {
      "asset": "0xF490c80aAE5f2616d3e3BDa2483E30C4CB21d1A0",
      "name": "PriceFeed",
      "summary": "safe",
      "review": "./StakewiseOsTokenRateProviders.md",
      "warnings": [],
      "factory": "",
      "upgradeableComponents": []
    },
    "0x5F62fd24941B585b91EB059E0ea1a7e729357511": {
      "asset": "0xf0E7eC247b918311afa054E0AEdb99d74c31b809",
      "name": "ERC4626RateProvider",
      "summary": "safe",
      "review": "./statATokenLMRateProvider.md",
      "warnings": [],
      "factory": "0x15e86be6084c6a5a8c17732d398dfbc2ec574cec",
      "upgradeableComponents": []
    },
    "0xCCfE43E5853C87225948317379ffD910039f6A14": {
      "asset": "0xFECB3F7c54E2CAAE9dC6Ac9060A822D47E053760",
      "name": "BlraSdaiRateProvider",
      "summary": "safe",
      "review": "./BlraSdaiRateProvider.md",
      "warnings": ["donation"],
      "factory": "",
      "upgradeableComponents": []
    },
    "0x0008A59C1d2E5922790C929ea432ed02D4D3323A": {
      "asset": "0x57f664882F762FA37903FC864e2B633D384B411A",
      "name": "ERC4626RateProvider",
      "summary": "safe",
      "review": "./statATokenv2RateProvider.md",
      "warnings": [],
      "factory": "",
      "upgradeableComponents": [
        {
          "entrypoint": "0x57f664882F762FA37903FC864e2B633D384B411A",
          "implementationReviewed": "0x7CB7fdeEB5E71f322F8E39Be67959C32a6A3aAA3"
        },
        {
          "entrypoint": "0xb50201558B00496A145fE76f7424749556E326D8",
          "implementationReviewed": "0xF2C312BfAF4CF0429DB4DA15a0cf5F770Ea3E770"
        }
      ]
    },
    "0xbbb4966335677Ea24F7B86DC19a423412390e1fb": {
      "asset": "0x7c16F0185A26Db0AE7a9377f23BC18ea7ce5d644",
      "name": "ERC4626RateProvider",
      "summary": "safe",
      "review": "./statATokenv2RateProvider.md",
      "warnings": [],
      "factory": "",
      "upgradeableComponents": [
        {
          "entrypoint": "0x7c16F0185A26Db0AE7a9377f23BC18ea7ce5d644",
          "implementationReviewed": "0x7CB7fdeEB5E71f322F8E39Be67959C32a6A3aAA3"
        },
        {
          "entrypoint": "0xb50201558B00496A145fE76f7424749556E326D8",
          "implementationReviewed": "0xF2C312BfAF4CF0429DB4DA15a0cf5F770Ea3E770"
        }
      ]
    },
    "0x1529f6Af353E180867F257820843425B49B1b478": {
      "asset": "0x51350d88c1bd32Cc6A79368c9Fb70373Fb71F375",
      "name": "ERC4626RateProvider",
      "summary": "safe",
      "review": "./statATokenv2RateProvider.md",
      "warnings": [],
      "factory": "",
      "upgradeableComponents": [
        {
          "entrypoint": "0x51350d88c1bd32Cc6A79368c9Fb70373Fb71F375",
          "implementationReviewed": "0x7CB7fdeEB5E71f322F8E39Be67959C32a6A3aAA3"
        },
        {
          "entrypoint": "0xb50201558B00496A145fE76f7424749556E326D8",
          "implementationReviewed": "0xF2C312BfAF4CF0429DB4DA15a0cf5F770Ea3E770"
        }
      ]
    },
    "0x30EAcEC6BD250589043De026e45dc9A158C65a1F": {
      "asset": "0x773CDA0CADe2A3d86E6D4e30699d40bB95174ff2",
      "name": "ERC4626RateProvider",
      "summary": "safe",
      "review": "./MarketRateTransformerRateProviders.md",
      "warnings": [""],
      "factory": "0x03362f847b4fabc12e1ce98b6b59f94401e4588e",
      "upgradeableComponents": [
        {
          "entrypoint": "0x773CDA0CADe2A3d86E6D4e30699d40bB95174ff2",
          "implementationReviewed": "0x7CB7fdeEB5E71f322F8E39Be67959C32a6A3aAA3"
        },
        {
          "entrypoint": "0xb50201558B00496A145fE76f7424749556E326D8",
          "implementationReviewed": "0xF2C312BfAF4CF0429DB4DA15a0cf5F770Ea3E770"
        }
      ]
    }
  },
  "mode": {
    "0x054Ca7F10D555A0A34E35E6d95af9569468E40c0": {
      "asset": "0x2416092f143378750bb29b79eD961ab195CcEea5",
      "name": "Api3AggregatorAdaptor",
      "summary": "safe",
      "review": "./ezETHRateProviderMode.md",
      "warnings": [],
      "factory": "",
      "upgradeableComponents": []
    },
    "0x97e0E416dA48a0592E6ea8ac0dfD26D410Ba5C22": {
      "asset": "0x3f51c6c5927b88cdec4b61e2787f9bd0f5249138",
      "name": "Api3AggregatorAdaptor",
      "summary": "safe",
      "review": "./API3RateProvider.md",
      "warnings": [],
      "factory": "",
      "upgradeableComponents": []
    },
    "0xE91237236Bab7b39CA5CEE86F339a18C6C91F25c": {
      "asset": "0x98f96A4B34D03a2E6f225B28b8f8Cb1279562d81",
      "name": "Api3AggregatorAdaptor",
      "summary": "safe",
      "review": "./API3RateProvider.md",
      "warnings": [],
      "factory": "",
      "upgradeableComponents": []
    },
    "0x6Ad582604472DAdB4Af7B955388cAc6aDD6D511B": {
      "asset": "0x5A7a183B6B44Dc4EC2E3d2eF43F98C5152b1d76d",
      "name": "Api3AggregatorAdaptor",
      "summary": "safe",
      "review": "./API3RateProvider.md",
      "warnings": [],
      "factory": "",
      "upgradeableComponents": []
    },
    "0xac8fae65008cbb22a27103160452418aa3c84128": {
      "asset": "0x0022228a2cc5E7eF0274A7Baa600d44da5aB5776",
      "name": "ERC4626RateProvider",
      "summary": "safe",
      "review": "./AngleStakedUSDARateProvider.md",
      "warnings": [],
      "factory": "0x0767bECE12a327A1eD896c48E843AE53a0c313E9",
      "upgradeableComponents": [
        {
          "entrypoint": "0xA61BeB4A3d02decb01039e378237032B351125B4",
          "implementationReviewed": "0x5adDc89785D75C86aB939E9e15bfBBb7Fc086A87"
        }
      ]
    },
    "0xFE1862BdCAf17ADf2D83eEb0Da98dAE04492F4f7": {
      "asset": "0x90993Ac1734b023dEEc548b87B11F5d2dcD3818E",
      "name": "ChainlinkRateProvider",
      "summary": "safe",
      "review": "./wUSDMRateProviderPyth.md",
      "warnings": [],
      "factory": "",
      "upgradeableComponents": [
        {
          "entrypoint": "0xA2aa501b19aff244D90cc15a4Cf739D2725B5729",
          "implementationReviewed": "0xEbe57e8045F2F230872523bbff7374986E45C486"
        }
      ]
    },
    "0xFAD2f1b6B24d475BAA79DfA625073981bCD82A0e": {
      "asset": "0x80137510979822322193FC997d400D5A6C747bf7",
      "name": "ChainlinkRateProvider",
      "summary": "safe",
      "review": "./PythAggregatorRateProvider.md",
      "warnings": [],
      "factory": "",
      "upgradeableComponents": [
        {
          "entrypoint": "0xA2aa501b19aff244D90cc15a4Cf739D2725B5729",
          "implementationReviewed": "0xEbe57e8045F2F230872523bbff7374986E45C486"
        }
      ]
    }
  },
  "optimism": {
    "0x210ABdFD989f3eE5C08614a8f4e096Cf8408f5DF": {
      "asset": "0x5A7a183B6B44Dc4EC2E3d2eF43F98C5152b1d76d",
      "name": "inETH Rate Provider",
      "summary": "safe",
      "review": "./ChainLinkRateProvider.md",
      "warnings": ["chainlink"],
      "factory": "0x83E443EF4f9963C77bd860f94500075556668cb8",
      "upgradeableComponents": []
    },
    "0xC092E0a4f5a2AdF3CF91E27cf4B7d7917D12CA2B": {
      "asset": "0xd08C3F25862077056cb1b710937576Af899a4959",
      "name": "instETH Rate Provider",
      "summary": "safe",
      "review": "./ChainLinkRateProvider.md",
      "warnings": ["chainlink"],
      "factory": "0x83E443EF4f9963C77bd860f94500075556668cb8",
      "upgradeableComponents": []
    },
    "0xe561451322a5efC51E6f8ffa558C7482c892Bc1A": {
      "asset": "0xA348700745D249c3b49D2c2AcAC9A5AE8155F826",
      "name": "WrappedUsdPlusRateProvider",
      "summary": "safe",
      "review": "./WrappedUsdPlusRateProvider.md",
      "warnings": [],
      "factory": "",
      "upgradeableComponents": [
        {
          "entrypoint": "0xA348700745D249c3b49D2c2AcAC9A5AE8155F826",
          "implementationReviewed": "0x52A8F84672B9778632F98478B4DCfa2Efb7E3247"
        },
        {
          "entrypoint": "0x73cb180bf0521828d8849bc8CF2B920918e23032",
          "implementationReviewed": "0xB79DD08EA68A908A97220C76d19A6aA9cBDE4376"
        },
        {
          "entrypoint": "0xe80772Eaf6e2E18B651F160Bc9158b2A5caFCA65",
          "implementationReviewed": "0xcf02cf91b5ec8230d6bd26c48a8b762ce6081c0f"
        },
        {
          "entrypoint": "0xBf3FCee0E856c2aa89dc022f00D6D8159A80F011",
          "implementationReviewed": "0x98ae7F3fD47100b174014dCD143Eb43AD7acd79A"
        }
      ]
    },
    "0xBCEBb4dcdEc1c12bf7eB31bd26bc9C3b8F55C966": {
      "asset": "0x3eE6107d9C93955acBb3f39871D32B02F82B78AB",
      "name": "StErnRateProvider",
      "summary": "safe",
      "review": "./stERNRateProvider.md",
      "warnings": ["donation"],
      "factory": "",
      "upgradeableComponents": [
        {
          "entrypoint": "0xFBD08A6869D3e4EC8A21895c1e269f4b980813f0",
          "implementationReviewed": "0xfA097bD1E57d720C2f884C3DFF0B5FCE23A2B09e"
        },
        {
          "entrypoint": "0x3eE6107d9C93955acBb3f39871D32B02F82B78AB",
          "implementationReviewed": "0x3eE6107d9C93955acBb3f39871D32B02F82B78AB"
        }
      ]
    },
    "0xff368E106EA8782FaB6B2D4AD69739a60C66400E": {
      "asset": "0xB88a5Ac00917a02d82c7cd6CEBd73E2852d43574",
      "name": "BalancerAMM",
      "summary": "safe",
      "review": "./sweepRateProvider.md",
      "warnings": [],
      "factory": "",
      "upgradeableComponents": [
        {
          "entrypoint": "0xB88a5Ac00917a02d82c7cd6CEBd73E2852d43574",
          "implementationReviewed": "0x8adEa764cabd2C61E51cEb6937Fd026fA39d8E64"
        }
      ]
    },
    "0xdFa8d2b3c146b8a10B5d63CA0306AEa84B602cfb": {
      "asset": "0x4DD03dfD36548C840B563745e3FBeC320F37BA7e",
      "name": "ERC4626RateProvider",
      "summary": "safe",
      "review": "./statATokenLMRateProvider.md",
      "warnings": [],
      "factory": "",
      "upgradeableComponents": [
        {
          "entrypoint": "0x4DD03dfD36548C840B563745e3FBeC320F37BA7e",
          "implementationReviewed": "0xD792a3779D3C80bAEe8CF3304D6aEAc74bC432BE"
        },
        {
          "entrypoint": "0x794a61358D6845594F94dc1DB02A252b5b4814aD",
          "implementationReviewed": "0x03e8C5Cd5E194659b16456bb43Dd5D38886FE541"
        }
      ]
    },
    "0x3f921Ebabab0703BC06d1828D09a245e8390c263": {
      "asset": "0x035c93db04E5aAea54E6cd0261C492a3e0638b37",
      "name": "ERC4626RateProvider",
      "summary": "safe",
      "review": "./statATokenLMRateProvider.md",
      "warnings": [],
      "factory": "",
      "upgradeableComponents": [
        {
          "entrypoint": "0x035c93db04E5aAea54E6cd0261C492a3e0638b37",
          "implementationReviewed": "0xD792a3779D3C80bAEe8CF3304D6aEAc74bC432BE"
        },
        {
          "entrypoint": "0x794a61358D6845594F94dc1DB02A252b5b4814aD",
          "implementationReviewed": "0x03e8C5Cd5E194659b16456bb43Dd5D38886FE541"
        }
      ]
    },
    "0x15ACEE5F73b36762Ab1a6b7C98787b8148447898": {
      "asset": "0x2218a117083f5B482B0bB821d27056Ba9c04b1D3",
      "name": "DSRBalancerRateProviderAdapter",
      "summary": "safe",
      "review": "./DSRRateProvider.md",
      "warnings": [],
      "factory": "",
      "upgradeableComponents": []
    },
    "0x9aa3cd420f830E049e2b223D0b07D8c809C94d15": {
      "asset": "0x1F32b1c2345538c0c6f582fCB022739c4A194Ebb",
      "name": "wstETH Rate Provider",
      "summary": "safe",
      "review": "./ChainLinkRateProvider.md",
      "warnings": ["chainlink"],
      "factory": "0x83E443EF4f9963C77bd860f94500075556668cb8",
      "upgradeableComponents": []
    },
    "0xf752dd899F87a91370C1C8ac1488Aef6be687505": {
      "asset": "0x484c2D6e3cDd945a8B2DF735e079178C1036578c",
      "name": "sfrxETH Rate Provider",
      "summary": "safe",
      "review": "./ChainLinkRateProvider.md",
      "warnings": ["chainlink"],
      "factory": "0x83E443EF4f9963C77bd860f94500075556668cb8",
      "upgradeableComponents": []
    },
    "0xDe3B7eC86B67B05D312ac8FD935B6F59836F2c41": {
      "asset": "0x2Dd1B4D4548aCCeA497050619965f91f78b3b532",
      "name": "sFRAX Rate Provider",
      "summary": "safe",
      "review": "./ChainLinkRateProvider.md",
      "warnings": ["chainlink"],
      "factory": "0x83E443EF4f9963C77bd860f94500075556668cb8",
      "upgradeableComponents": []
    },
    "0x7E13b8b95d887c2326C25e71815F33Ea10A2674e": {
      "asset": "0x2Dd1B4D4548aCCeA497050619965f91f78b3b532",
      "name": "sFRAX Rate Provider Duplicate",
      "summary": "safe",
      "review": "./ChainLinkRateProvider.md",
      "warnings": ["chainlink"],
      "factory": "0x83E443EF4f9963C77bd860f94500075556668cb8",
      "upgradeableComponents": []
    },
    "0x658843BB859B7b85cEAb5cF77167e3F0a78dFE7f": {
      "asset": "0x9Bcef72be871e61ED4fBbc7630889beE758eb81D",
      "name": "rETH RocketPool Rate Provider",
      "summary": "safe",
      "review": "./LegacyReview.md",
      "warnings": ["legacy"],
      "factory": "",
      "upgradeableComponents": []
    },
    "0x97b323fc033323B66159402bcDb9D7B9DC604235": {
      "asset": "0xe05A08226c49b636ACf99c40Da8DC6aF83CE5bB3",
      "name": "ankrETH Staking Rate Provider",
      "summary": "safe",
      "review": "./LegacyReview.md",
      "warnings": ["legacy"],
      "factory": "",
      "upgradeableComponents": []
    },
    "0xef42D000a3e85C4e71C57e2C6A1E600e86f5a91B": {
      "asset": "0x5A7fACB970D094B6C7FF1df0eA68D99E6e73CBFF",
      "name": "weETH Rate Provider",
      "summary": "safe",
      "review": "./ChainLinkRateProvider.md",
      "warnings": ["chainlink"],
      "factory": "0x83E443EF4f9963C77bd860f94500075556668cb8",
      "upgradeableComponents": []
    },
    "0x1373A61449C26CC3F48C1B4c547322eDAa36eB12": {
      "asset": "0x4186BFC76E2E237523CBC30FD220FE055156b41F",
      "name": "RSETHRateReceiver",
      "summary": "safe",
      "review": "./rsETHRateProviderOptimism.md",
      "warnings": [],
      "factory": "",
      "upgradeableComponents": [
        {
          "entrypoint": "0x1373A61449C26CC3F48C1B4c547322eDAa36eB12",
          "implementationReviewed": "0x1373A61449C26CC3F48C1B4c547322eDAa36eB12"
        }
      ]
    },
    "0x52cdf016439Cf36b1c7655740BAa8216977F6487": {
      "asset": "0x57F5E098CaD7A3D1Eed53991D4d66C45C9AF7812",
      "name": "ERC4626RateProvider",
      "summary": "safe",
      "review": "./wUSDMRateProvider.md",
      "warnings": ["eoaUpgradeable"],
      "factory": "0x02a569eea6f85736E2D63C59E60d27d075E75c33",
      "upgradeableComponents": []
    }
  },
  "polygon": {
    "0x76D8B79Fb9afD4dA89913458C90B6C09676628E2": {
      "asset": "0x01d1a890D40d890d59795aFCce22F5AdbB511A3a",
      "name": "RateProvider",
      "summary": "safe",
      "review": "./RateProvider_wFRK.md",
      "warnings": ["donation"],
      "factory": "",
      "upgradeableComponents": [
        {
          "entrypoint": "0x2cb7285733A30BB08303B917A7a519C88146C6Eb",
          "implementationReviewed": "0xEdb20e3cD8C7c149Ea57fe470fb9685c4b1B8703"
        },
        {
          "entrypoint": "0x4dBA794671B891D2Ee2E3E7eA9E993026219941C",
          "implementationReviewed": "0x7714fcFe0d9C4726F6C1E3B1275C2951B9B54F65"
        },
        {
          "entrypoint": "0x0aC2E3Cd1E9b2DA91972d2363e76B5A0cE514e73",
          "implementationReviewed": "0x41d4D26F70951a2134DC862ea6248fFBE2a516bb"
        },
        {
          "entrypoint": "0x173EB1d561CcEFd8e83a3741483a8Bd76dF827Ef",
          "implementationReviewed": "0x72e923047245D2B58D87f311a2b5b487620EE60A"
        }
      ]
    },
    "0x7d10050F608c8EFFf118eDd1416D82a0EF2d7531": {
      "asset": "0x2dCa80061632f3F87c9cA28364d1d0c30cD79a19",
      "name": "ERC4626RateProvider",
      "summary": "safe",
      "review": "./statATokenLMRateProvider.md",
      "warnings": [""],
      "factory": "",
      "upgradeableComponents": [
        {
          "entrypoint": "0x2dCa80061632f3F87c9cA28364d1d0c30cD79a19",
          "implementationReviewed": "0x6a7192c55e9298874e49675a63d5ebb11ed99a66"
        },
        {
          "entrypoint": "0x794a61358D6845594F94dc1DB02A252b5b4814aD",
          "implementationReviewed": "0x1ed647b250e5b6d71dc7b25806f44c33f5658f71"
        }
      ]
    },
    "0x9977a61a6aa950044d4dcD8aA0cAb76F84ea5aCd": {
      "asset": "0x87A1fdc4C726c459f597282be639a045062c0E46",
      "name": "ERC4626RateProvider",
      "summary": "safe",
      "review": "./statATokenLMRateProvider.md",
      "warnings": [""],
      "factory": "",
      "upgradeableComponents": [
        {
          "entrypoint": "0x87A1fdc4C726c459f597282be639a045062c0E46",
          "implementationReviewed": "0x6a7192c55e9298874e49675a63d5ebb11ed99a66"
        },
        {
          "entrypoint": "0x794a61358D6845594F94dc1DB02A252b5b4814aD",
          "implementationReviewed": "0x1ed647b250e5b6d71dc7b25806f44c33f5658f71"
        }
      ]
    },
    "0x8c1944E305c590FaDAf0aDe4f737f5f95a4971B6": {
      "asset": "0x03b54A6e9a984069379fae1a4fC4dBAE93B3bCCD",
      "name": "wstETH / ETH Rate Provider",
      "summary": "unsafe",
      "review": "./ChainLinkRateProvider.md",
      "warnings": ["chainlink"],
      "factory": "0xa3b370092aeb56770B23315252aB5E16DAcBF62B",
      "upgradeableComponents": []
    },
    "0x693A9Aca2f7b699BBd3d55d980Ac8a5D7a66868B": {
      "asset": "0x03b54A6e9a984069379fae1a4fC4dBAE93B3bCCD",
      "name": "wstETH Rate Provider Duplicate",
      "summary": "safe",
      "review": "./ChainLinkRateProvider.md",
      "warnings": ["chainlink"],
      "factory": "0xa3b370092aeb56770B23315252aB5E16DAcBF62B",
      "upgradeableComponents": []
    },
    "0xeE652bbF72689AA59F0B8F981c9c90e2A8Af8d8f": {
      "asset": "0xfa68FB4628DFF1028CFEc22b4162FCcd0d45efb6",
      "name": "MaticX Rate Provider",
      "summary": "safe",
      "review": "./LegacyReview.md",
      "warnings": ["legacy"],
      "factory": "",
      "upgradeableComponents": []
    },
    "0xdEd6C522d803E35f65318a9a4d7333a22d582199": {
      "asset": "0x3A58a54C066FdC0f2D55FC9C89F0415C92eBf3C4",
      "name": "stMATIC Rate Provider",
      "summary": "safe",
      "review": "./LegacyReview.md",
      "warnings": ["legacy"],
      "factory": "",
      "upgradeableComponents": []
    },
    "0x87393BE8ac323F2E63520A6184e5A8A9CC9fC051": {
      "asset": "0xFcBB00dF1d663eeE58123946A30AB2138bF9eb2A",
      "name": "csMATIC Clay Stack Tunnel Rate Provider",
      "summary": "safe",
      "review": "./LegacyReview.md",
      "warnings": ["legacy"],
      "factory": "",
      "upgradeableComponents": []
    },
    "0x737b6ea575AD54e0c4F45c7A36Ad8c0e730aAD74": {
      "asset": "0xAF0D9D65fC54de245cdA37af3d18cbEc860A4D4b",
      "name": "wUSDR Rate Provider",
      "summary": "safe",
      "review": "./LegacyReview.md",
      "warnings": ["legacy"],
      "factory": "",
      "upgradeableComponents": []
    }
  },
  "zkevm": {
    "0xFC8d81A01deD207aD3DEB4FE91437CAe52deD0b5": {
      "asset": "0x12D8CE035c5DE3Ce39B1fDD4C1d5a745EAbA3b8C",
      "name": "AnkrETHRateProvider",
      "summary": "safe",
      "review": "./AnkrETHRateProvider.md",
      "warnings": [],
      "factory": "",
      "upgradeableComponents": [
        {
          "entrypoint": "0x12D8CE035c5DE3Ce39B1fDD4C1d5a745EAbA3b8C",
          "implementationReviewed": "0x8d98D8ec0D930078a083C7be54430D2093d3D4aB"
        },
        {
          "entrypoint": "0xEf3C162450E1d08804493aA27BE60CDAa054050F",
          "implementationReviewed": "0xd00b967296B6d8Ec266E4BA64594f892D03A4d0a"
        }
      ]
    },
    "0x4186BFC76E2E237523CBC30FD220FE055156b41F": {
      "asset": "0x8C7D118B5c47a5BCBD47cc51789558B98dAD17c5",
      "name": "RSETHRateReceiver",
      "summary": "safe",
      "review": "./rsEthRateProviderPolygonZKEVM.md",
      "warnings": ["donation"],
      "factory": "",
      "upgradeableComponents": [
        {
          "entrypoint": "0x4186BFC76E2E237523CBC30FD220FE055156b41F",
          "implementationReviewed": "0x4186BFC76E2E237523CBC30FD220FE055156b41F"
        }
      ]
    },
    "0x60b39BEC6AF8206d1E6E8DFC63ceA214A506D6c3": {
      "asset": "0xb23C20EFcE6e24Acca0Cef9B7B7aA196b84EC942",
      "name": "rETH Rate Receiver",
      "summary": "safe",
      "review": "./LegacyReview.md",
      "warnings": ["legacy"],
      "factory": "",
      "upgradeableComponents": []
    },
    "0x00346D2Fd4B2Dc3468fA38B857409BC99f832ef8": {
      "asset": "0x5D8cfF95D7A57c0BF50B30b43c7CC0D52825D4a9",
      "name": "wstETH Rate Receiver",
      "summary": "safe",
      "review": "./LegacyReview.md",
      "warnings": ["legacy"],
      "factory": "",
      "upgradeableComponents": []
    },
    "0x8c76aa5b78357e1fa104ea2bc4a219f0870251f1": {
      "asset": "0xb23C20EFcE6e24Acca0Cef9B7B7aA196b84EC942",
      "name": "rETH Rate Provider",
      "summary": "safe",
      "review": "./ChainLinkRateProvider.md",
      "warnings": ["chainlink"],
      "factory": "0x4132f7AcC9dB7A6cF7BE2Dd3A9DC8b30C7E6E6c8",
      "upgradeableComponents": []
    },
    "0x8dd590ebb702c21a41289A0a69b0C6F74bdece75": {
      "asset": "0x5D8cfF95D7A57c0BF50B30b43c7CC0D52825D4a9",
      "name": "wstETH Rate Provider",
      "summary": "safe",
      "review": "./ChainLinkRateProvider.md",
      "warnings": ["chainlink"],
      "factory": "0x4132f7AcC9dB7A6cF7BE2Dd3A9DC8b30C7E6E6c8",
      "upgradeableComponents": []
    }
  },
  "sepolia": {
    "0xB1B171A07463654cc1fE3df4eC05f754E41f0A65": {
      "asset": "0x978206fAe13faF5a8d293FB614326B237684B750",
      "name": "waUSDT Rate Provider",
      "summary": "safe",
      "review": "./StatATokenTestnetRateProvider.md",
      "warnings": [],
      "factory": "",
      "upgradeableComponents": []
    },
    "0x22db61f3a8d81d3d427a157fdae8c7eb5b5fd373": {
      "asset": "0xDE46e43F46ff74A23a65EBb0580cbe3dFE684a17",
      "name": "waDAI Rate Provider",
      "summary": "safe",
      "review": "./StatATokenTestnetRateProvider.md",
      "warnings": [],
      "factory": "",
      "upgradeableComponents": []
    },
    "0x34101091673238545De8a846621823D9993c3085": {
      "asset": "0x8A88124522dbBF1E56352ba3DE1d9F78C143751e",
      "name": "waUSDC Rate Provider",
      "summary": "safe",
      "review": "./StatATokenTestnetRateProvider.md",
      "warnings": [],
      "factory": "",
      "upgradeableComponents": []
    }
  },
  "sonic": {
    "0xe5da20f15420ad15de0fa650600afc998bbe3955": {
      "asset": "0xE5DA20F15420aD15DE0fa650600aFc998bbE3955",
      "name": "stS Rateprovider",
      "summary": "safe",
      "review": "./LegacyReview.md",
      "warnings": ["legacy"],
      "factory": "",
      "upgradeableComponents": [
        {
          "entrypoint": "0xe5da20f15420ad15de0fa650600afc998bbe3955",
          "implementationReviewed": "0xd5f7fc8ba92756a34693baa386edcc8dd5b3f141"
        }
      ]
    }
  }
}<|MERGE_RESOLUTION|>--- conflicted
+++ resolved
@@ -1898,7 +1898,6 @@
         }
       ]
     },
-<<<<<<< HEAD
     "0xdB44A0223604ABAD704C4bCDDAAd88b101953246": {
       "asset": "0x5F9D59db355b4A60501544637b00e94082cA575b",
       "name": "ERC4626RateProvider",
@@ -1932,7 +1931,9 @@
         {
           "entrypoint": "0x87870Bca3F3fD6335C3F4ce8392D69350B4fA4E2",
           "implementationReviewed": "0xeF434E4573b90b6ECd4a00f4888381e4D0CC5Ccd"
-=======
+        }
+      ]
+    },
     "0x1DB1Afd9552eeB28e2e36597082440598B7F1320": {
       "asset": "0x1DB1Afd9552eeB28e2e36597082440598B7F1320",
       "name": "RPLVault",
@@ -2004,7 +2005,6 @@
         {
           "entrypoint": "0xbdC7c08592Ee4aa51D06C27Ee23D5087D65aDbcD",
           "implementationReviewed": "0x752d55d62a94658eac08eae42deda902b69b0e76"
->>>>>>> bbe8aff7
         }
       ]
     }
