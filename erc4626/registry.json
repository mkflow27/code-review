{
  "arbitrum": {
    "0x4cE13a79f45C1Be00BdABD38B764aC28C082704E": {
      "asset": "0x82aF49447D8a07e3bd95BD0d56f35241523fBab1",
      "name": "Wrapped Aave Arbitrum WETH",
      "summary": "safe",
      "review": "./StatATokenV2Review.md",
      "warnings": [],
      "canUseBufferForSwaps": true,
      "useUnderlyingForAddRemove": true,
      "useWrappedForAddRemove": true
    },
    "0xD9E3Ef2c12de90E3b03F7b7E3964956a71920d40": {
      "asset": "0x35751007a407ca6FEFfE80b3cB397736D2cf4dbe",
      "name": "Wrapped Aave Arbitrum weETH",
      "summary": "safe",
      "review": "./StatATokenV2Review.md",
      "warnings": [],
      "canUseBufferForSwaps": true,
      "useUnderlyingForAddRemove": true,
      "useWrappedForAddRemove": true
    },
    "0x52Dc1FEeFA4f9a99221F93D79da46Ae89b8c0967": {
      "asset": "0x2f2a2543B76A4166549F7aaB2e75Bef0aefC5B0f",
      "name": "Wrapped Aave Arbitrum WBTC",
      "summary": "safe",
      "review": "./StatATokenV2Review.md",
      "warnings": [],
      "canUseBufferForSwaps": true,
      "useUnderlyingForAddRemove": true,
      "useWrappedForAddRemove": true
    },
    "0x7F6501d3B98eE91f9b9535E4b0ac710Fb0f9e0bc": {
      "asset": "0xaf88d065e77c8cC2239327C5EDb3A432268e5831",
      "name": "Wrapped Aave Arbitrum USDCn",
      "summary": "safe",
      "review": "./StatATokenV2Review.md",
      "warnings": [],
      "canUseBufferForSwaps": true,
      "useUnderlyingForAddRemove": true,
      "useWrappedForAddRemove": true
    },
    "0xe98fc055c99DECD8Da0c111B090885d5d15C774E": {
      "asset": "0x5979D7b546E38E414F7E9822514be443A4800529",
      "name": "Wrapped Aave Arbitrum wstETH",
      "summary": "safe",
      "review": "./StatATokenV2Review.md",
      "warnings": [],
      "canUseBufferForSwaps": true,
      "useUnderlyingForAddRemove": true,
      "useWrappedForAddRemove": true
    },
    "0xa6D12574eFB239FC1D2099732bd8b5dC6306897F": {
      "asset": "0xFd086bC7CD5C481DCC9C85ebE478A1C0b69FCbb9",
      "name": "Wrapped Aave Arbitrum USDT",
      "summary": "safe",
      "review": "./StatATokenV2Review.md",
      "warnings": [],
      "canUseBufferForSwaps": true,
      "useUnderlyingForAddRemove": true,
      "useWrappedForAddRemove": true
    },
    "0xEAB84053B99f2ec4433F5121A1CB1524c8c998F8": {
      "asset": "0xf97f4df75117a78c1A5a0DBb814Af92458539FB4",
      "name": "Wrapped Aave Arbitrum LINK",
      "summary": "safe",
      "review": "./StatATokenV2Review.md",
      "warnings": [],
      "canUseBufferForSwaps": true,
      "useUnderlyingForAddRemove": true,
      "useWrappedForAddRemove": true
    },
    "0xf09EDbF2655B2A56753bD60D22CeAB2AC5D04188": {
      "asset": "0x912CE59144191C1204E64559FE8253a0e49E6548",
      "name": "WWrapped Aave Arbitrum ARB",
      "summary": "safe",
      "review": "./StatATokenV2Review.md",
      "warnings": [],
      "canUseBufferForSwaps": true,
      "useUnderlyingForAddRemove": true,
      "useWrappedForAddRemove": true
    },
    "0xbB8A61425DFE172AA3a6f882aAFaBA00B32b7d59": {
      "asset": "0xEC70Dcb4A1EFa46b8F2D97C310C9c4790ba5ffA8",
      "name": "Wrapped Aave Arbitrum rETH",
      "summary": "safe",
      "review": "./StatATokenV2Review.md",
      "warnings": [],
      "canUseBufferForSwaps": true,
      "useUnderlyingForAddRemove": true,
      "useWrappedForAddRemove": true
    },
    "0xf253BD61aEd0E9D62523eA76CD6F38B4a51dA145": {
      "asset": "0xDA10009cBd5D07dd0CeCc66161FC93D7c9000da1",
      "name": "Wrapped Aave Arbitrum DAI",
      "summary": "safe",
      "review": "./StatATokenV2Review.md",
      "warnings": [],
      "canUseBufferForSwaps": true,
      "useUnderlyingForAddRemove": true,
      "useWrappedForAddRemove": true
    },
    "0xE6D5923281c89DC989D00817387292387552d5C1": {
      "asset": "0xFF970A61A04b1cA14834A43f5dE4533eBDDB5CC8",
      "name": "Wrapped Aave Arbitrum USDC",
      "summary": "safe",
      "review": "./StatATokenV2Review.md",
      "warnings": [],
      "canUseBufferForSwaps": true,
      "useUnderlyingForAddRemove": true,
      "useWrappedForAddRemove": true
    },
    "0xD089B4cb88Dacf4e27be869A00e9f7e2E3C18193": {
      "asset": "0x7dfF72693f6A4149b17e7C6314655f6A9F7c8B33",
      "name": "Wrapped Aave Arbitrum GHO",
      "summary": "safe",
      "review": "./StatATokenV2Review.md",
      "warnings": [],
      "canUseBufferForSwaps": true,
      "useUnderlyingForAddRemove": true,
      "useWrappedForAddRemove": true
    },
    "0x4ff50C17df0D1b788d021ACd85039810a1aA68A1": {
      "asset": "0x2416092f143378750bb29b79eD961ab195CcEea5",
      "name": "Wrapped Aave Arbitrum ezETH",
      "summary": "safe",
      "review": "./StatATokenV2Review.md",
      "warnings": [],
      "canUseBufferForSwaps": true,
      "useUnderlyingForAddRemove": true,
      "useWrappedForAddRemove": true
    },
    "0x45Df0656F8aDf017590009d2f1898eeca4F0a205": {
      "asset": "0x82aF49447D8a07e3bd95BD0d56f35241523fBab1",
      "name": "fluid weth",
      "summary": "safe",
      "review": "/FluidVaults.md",
      "warnings": [],
      "canUseBufferForSwaps": true,
      "useUnderlyingForAddRemove": true,
      "useWrappedForAddRemove": false
    }
  },
  "base": {
    "0xe9F2a5F9f3c846f29066d7fB3564F8E6B6b2D65b": {
      "asset": "0x833589fCD6eDb6E08f4c7C32D4f71b54bdA02913",
      "name": "Superform USDC",
      "summary": "safe",
      "review": "./SuperformSuperVaultReview.md",
      "warnings": ["buffer"],
      "canUseBufferForSwaps": false,
      "useUnderlyingForAddRemove": false,
      "useWrappedForAddRemove": true
    },
    "0x616a4E1db48e22028f6bbf20444Cd3b8e3273738": {
      "asset": "0x833589fCD6eDb6E08f4c7C32D4f71b54bdA02913",
      "name": "MetaMorpho v1.1 Seamless USDC",
      "summary": "safe",
      "review": "./MorphoVaults/V1.1-Seamless.md",
      "warnings": [],
      "canUseBufferForSwaps": true,
      "useUnderlyingForAddRemove": true,
      "useWrappedForAddRemove": true
    },
    "0x7BfA7C4f149E7415b73bdeDfe609237e29CBF34A": {
      "asset": "0x833589fCD6eDb6E08f4c7C32D4f71b54bdA02913",
      "name": "MetaMorpho v1.1 Spark USDC",
      "summary": "safe",
      "review": "./MorphoVaults/V1.1-Spark.md",
      "warnings": [],
      "canUseBufferForSwaps": true,
      "useUnderlyingForAddRemove": true,
      "useWrappedForAddRemove": true
    },
    "0x23479229e52Ab6aaD312D0B03DF9F33B46753B5e": {
      "asset": "0x833589fCD6eDb6E08f4c7C32D4f71b54bdA02913",
      "name": "MetaMorpho v1.1 Ionic USDC",
      "summary": "safe",
      "review": "./MorphoVaults/V1.1-Ionic.md",
      "warnings": [],
      "canUseBufferForSwaps": true,
      "useUnderlyingForAddRemove": true,
      "useWrappedForAddRemove": true
    },
    "0x5A32099837D89E3a794a44fb131CBbAD41f87a8C": {
      "asset": "0x4200000000000000000000000000000000000006",
      "name": "MetaMorpho v1.1 Ionic WETH",
      "summary": "safe",
      "review": "./MorphoVaults/V1.1-Ionic.md",
      "warnings": [],
      "canUseBufferForSwaps": true,
      "useUnderlyingForAddRemove": true,
      "useWrappedForAddRemove": true
    },
    "0xe298b938631f750DD409fB18227C4a23dCdaab9b": {
      "asset": "0x4200000000000000000000000000000000000006",
      "name": "Wrapped Aave Base WETH",
      "summary": "safe",
      "review": "./StatATokenV2Review.md",
      "warnings": [],
      "canUseBufferForSwaps": true,
      "useUnderlyingForAddRemove": true,
      "useWrappedForAddRemove": true
    },
    "0x6acD0a165fD70A84b6b50d955ff3628700bAAf4b": {
      "asset": "0x04C0599Ae5A44757c0af6F9eC3b93da8976c150A",
      "name": "Wrapped Aave Base weETH",
      "summary": "safe",
      "review": "./StatATokenV2Review.md",
      "warnings": [],
      "canUseBufferForSwaps": true,
      "useUnderlyingForAddRemove": true,
      "useWrappedForAddRemove": true
    },
    "0xC768c589647798a6EE01A91FdE98EF2ed046DBD6": {
      "asset": "0x833589fCD6eDb6E08f4c7C32D4f71b54bdA02913",
      "name": "Wrapped Aave Base USDC",
      "summary": "safe",
      "review": "./StatATokenV2Review.md",
      "warnings": [],
      "canUseBufferForSwaps": true,
      "useUnderlyingForAddRemove": true,
      "useWrappedForAddRemove": true
    },
    "0xFA2A03b6f4A65fB1Af64f7d935fDBf78693df9aF": {
      "asset": "0xcbB7C0000aB88B473b1f5aFd9ef808440eed33Bf",
      "name": "Wrapped Aave Base cbBTC",
      "summary": "safe",
      "review": "./StatATokenV2Review.md",
      "warnings": [],
      "canUseBufferForSwaps": true,
      "useUnderlyingForAddRemove": true,
      "useWrappedForAddRemove": true
    },
    "0x0830820D1A9aa1554364752d6D8F55C836871B74": {
      "asset": "0xc1CBa3fCea344f92D9239c08C0568f6F2F0ee452",
      "name": "Wrapped Aave Base wstETH",
      "summary": "safe",
      "review": "./StatATokenV2Review.md",
      "warnings": [],
      "canUseBufferForSwaps": true,
      "useUnderlyingForAddRemove": true,
      "useWrappedForAddRemove": true
    },
    "0x5e8B674127B321DC344c078e58BBACc3f3008962": {
      "asset": "0x2Ae3F1Ec7F1F5012CFEab0185bfc7aa3cf0DEc22",
      "name": "Wrapped Aave Base cbETH",
      "summary": "safe",
      "review": "./StatATokenV2Review.md",
      "warnings": [],
      "canUseBufferForSwaps": true,
      "useUnderlyingForAddRemove": true,
      "useWrappedForAddRemove": true
    },
    "0x74D4D1D440c9679b1013999Bd91507eAa2fff651": {
      "asset": "0xd9aAEc86B65D86f6A7B5B1b0c42FFA531710b6CA",
      "name": "Wrapped Aave Base USDbC",
      "summary": "safe",
      "review": "./StatATokenV2Review.md",
      "warnings": [],
      "canUseBufferForSwaps": true,
      "useUnderlyingForAddRemove": true,
      "useWrappedForAddRemove": true
    },
    "0xF8F10f39116716e89498c1c5E94137ADa11b2BC7": {
      "asset": "0x2416092f143378750bb29b79eD961ab195CcEea5",
      "name": "Wrapped Aave Base ezETH",
      "summary": "safe",
      "review": "./StatATokenV2Review.md",
      "warnings": [],
      "canUseBufferForSwaps": true,
      "useUnderlyingForAddRemove": true,
      "useWrappedForAddRemove": true
    },
    "0x88b1Cd4b430D95b406E382C3cDBaE54697a0286E": {
      "asset": "0x6Bb7a212910682DCFdbd5BCBb3e28FB4E8da10Ee",
      "name": "Wrapped Aave Base GHO",
      "summary": "safe",
      "review": "./StatATokenV2Review.md",
      "warnings": [],
      "canUseBufferForSwaps": true,
      "useUnderlyingForAddRemove": true,
      "useWrappedForAddRemove": true
    },
    "0x729F75Aff28c726e32403e80cef2aFb518CFbfa7": {
      "asset": "0x60a3E35Cc302bFA44Cb288Bc5a4F316Fdb1adb42",
      "name": "Wrapped Aave Base EURC",
      "summary": "safe",
      "review": "./StatATokenV2Review.md",
      "warnings": [],
      "canUseBufferForSwaps": true,
      "useUnderlyingForAddRemove": true,
      "useWrappedForAddRemove": true
    },
    "0x9272d6153133175175bc276512b2336be3931ce9": {
      "asset": "0x4200000000000000000000000000000000000006",
      "name": "fluid weth",
      "summary": "safe",
      "review": "/FluidVaults.md",
      "warnings": [],
      "canUseBufferForSwaps": true,
      "useUnderlyingForAddRemove": true,
      "useWrappedForAddRemove": false
    }
  },
  "ethereum": {
    "0xF7DE3c70F2db39a188A81052d2f3C8e3e217822a": {
      "asset": "0xA0b86991c6218b36c1d19D4a2e9Eb0cE3606eB48",
      "name": "Superform USDC",
      "summary": "safe",
      "review": "./SuperformSuperVaultReview.md",
      "warnings": ["buffer"],
      "canUseBufferForSwaps": false,
      "useUnderlyingForAddRemove": false,
      "useWrappedForAddRemove": true
    },
    "0x2371e134e3455e0593363cBF89d3b6cf53740618": {
      "asset": "0xC02aaA39b223FE8D0A0e5C4F27eAD9083C756Cc2",
      "name": "MetaMorpho Gauntlet wETH Prime",
      "summary": "unsafe",
      "review": "./MorphoVaults/V1-Incompatible-Gauntlet.md",
      "warnings": [],
      "canUseBufferForSwaps": false,
      "useUnderlyingForAddRemove": true,
      "useWrappedForAddRemove": true
    },
    "0xBEEF01735c132Ada46AA9aA4c54623cAA92A64CB": {
      "asset": "0xA0b86991c6218b36c1d19D4a2e9Eb0cE3606eB48",
      "name": "MetaMorpho Steakhouse SteakUSDC",
      "summary": "unsafe",
      "review": "./MorphoVaults/V1-incompatible-Steakhouse.md",
      "warnings": [],
      "canUseBufferForSwaps": false,
      "useUnderlyingForAddRemove": true,
      "useWrappedForAddRemove": true
    },
    "0xbEef047a543E45807105E51A8BBEFCc5950fcfBa": {
      "asset": "0xdAC17F958D2ee523a2206206994597C13D831ec7",
      "name": "MetaMorpho Steakhouse SteakUSDT",
      "summary": "unsafe",
      "review": "./MorphoVaults/V1-incompatible-Steakhouse.md",
      "warnings": [],
      "canUseBufferForSwaps": false,
      "useUnderlyingForAddRemove": true,
      "useWrappedForAddRemove": true
    },
    "0xbEEFC01767ed5086f35deCb6C00e6C12bc7476C1": {
      "asset": "0x7751E2F4b8ae93EF6B79d86419d42FE3295A4559",
      "name": "MetaMorpho Coinshift-Steakhouse csUSDL",
      "summary": "unsafe",
      "review": "./MorphoVaults/V1-incompatible-Steakhouse.md",
      "warnings": [],
      "canUseBufferForSwaps": false,
      "useUnderlyingForAddRemove": true,
      "useWrappedForAddRemove": true
    },
    "0xD4fa2D31b7968E448877f69A96DE69f5de8cD23E": {
      "asset": "0xA0b86991c6218b36c1d19D4a2e9Eb0cE3606eB48",
      "name": "Aave Ethereum USDC",
      "summary": "safe",
      "review": "./StatATokenV2Review.md",
      "warnings": [],
      "canUseBufferForSwaps": true,
      "useUnderlyingForAddRemove": true,
      "useWrappedForAddRemove": true
    },
    "0x0bfc9d54Fc184518A81162F8fB99c2eACa081202": {
      "asset": "0xC02aaA39b223FE8D0A0e5C4F27eAD9083C756Cc2",
      "name": "Wrapped Aave Ethereum WETH",
      "summary": "safe",
      "review": "./StatATokenV2Review.md",
      "warnings": [],
      "canUseBufferForSwaps": true,
      "useUnderlyingForAddRemove": true,
      "useWrappedForAddRemove": true
    },
    "0x7Bc3485026Ac48b6cf9BaF0A377477Fff5703Af8": {
      "asset": "0xdAC17F958D2ee523a2206206994597C13D831ec7",
      "name": "Wrapped Aave Ethereum USDT",
      "summary": "safe",
      "review": "./StatATokenV2Review.md",
      "warnings": [],
      "canUseBufferForSwaps": true,
      "useUnderlyingForAddRemove": true,
      "useWrappedForAddRemove": true
    },
    "0x0FE906e030a44eF24CA8c7dC7B7c53A6C4F00ce9": {
      "asset": "0xC02aaA39b223FE8D0A0e5C4F27eAD9083C756Cc2",
      "name": "Wrapped Aave Ethereum Lido WETH",
      "summary": "safe",
      "review": "./StatATokenV2Review.md",
      "warnings": [],
      "canUseBufferForSwaps": true,
      "useUnderlyingForAddRemove": true,
      "useWrappedForAddRemove": true
    },
    "0x775F661b0bD1739349b9A2A3EF60be277c5d2D29": {
      "asset": "0x7f39C581F595B53c5cb19bD0b3f8dA6c935E2Ca0",
      "name": "Wrapped Aave Ethereum Lido wstETH",
      "summary": "safe",
      "review": "./StatATokenV2Review.md",
      "warnings": [],
      "canUseBufferForSwaps": true,
      "useUnderlyingForAddRemove": true,
      "useWrappedForAddRemove": true
    },
    "0x5F9D59db355b4A60501544637b00e94082cA575b": {
      "asset": "0x4c9EDD5852cd905f086C759E8383e09bff1E68B3",
      "name": "Wrapped Aave Ethereum USDe",
      "summary": "safe",
      "review": "./StatATokenV2Review.md",
      "warnings": [],
      "canUseBufferForSwaps": true,
      "useUnderlyingForAddRemove": true,
      "useWrappedForAddRemove": true
    },
    "0xC71Ea051a5F82c67ADcF634c36FFE6334793D24C": {
      "asset": "0x40D16FC0246aD3160Ccc09B8D0D3A2cD28aE6C2f",
      "name": "Wrapped Aave Lido Ethereum GHO",
      "summary": "safe",
      "review": "./StatATokenV2Review.md",
      "warnings": [],
      "canUseBufferForSwaps": true,
      "useUnderlyingForAddRemove": true,
      "useWrappedForAddRemove": true
    },
    "0xbEeFc011e94f43b8B7b455eBaB290C7Ab4E216f1": {
      "asset": "0x7751E2F4b8ae93EF6B79d86419d42FE3295A4559",
      "name": "MetaMorpho v1.1 Coinshift-Steakhouse csUSDL",
      "summary": "safe",
      "review": "./MorphoVaults/V1.1-Steakhouse.md",
      "warnings": [],
      "canUseBufferForSwaps": true,
      "useUnderlyingForAddRemove": true,
      "useWrappedForAddRemove": true
    },
    "0x7204B7Dbf9412567835633B6F00C3Edc3a8D6330": {
      "asset": "0xA0b86991c6218b36c1d19D4a2e9Eb0cE3606eB48",
      "name": "MetaMorpho v1.1 Coinshift-Steakhouse csUSDC",
      "summary": "safe",
      "review": "./MorphoVaults/V1.1-Steakhouse.md",
      "warnings": [],
      "canUseBufferForSwaps": true,
      "useUnderlyingForAddRemove": true,
      "useWrappedForAddRemove": true
    },
    "0x1e6ffa4e9F63d10B8820A3ab52566Af881Dab53c": {
      "asset": "0xC02aaA39b223FE8D0A0e5C4F27eAD9083C756Cc2",
      "name": "MetaMorpho v1.1 Gauntlet wETH Ecosystem",
      "summary": "safe",
      "review": "./MorphoVaults/V1.1 Gauntlet.md",
      "warnings": [],
      "canUseBufferForSwaps": true,
      "useUnderlyingForAddRemove": true,
      "useWrappedForAddRemove": true
    },
    "0x701907283a57FF77E255C3f1aAD790466B8CE4ef": {
      "asset": "0xC02aaA39b223FE8D0A0e5C4F27eAD9083C756Cc2",
      "name": "MetaMorpho v1.1 IndexCoop hyETH",
      "summary": "safe",
      "review": "./MorphoVaults/V1.1 Gauntlet.md",
      "warnings": [],
      "canUseBufferForSwaps": true,
      "useUnderlyingForAddRemove": true,
      "useWrappedForAddRemove": true
    },
    "0xb51EDdDD8c47856D81C8681EA71404Cec93E92c6": {
      "asset": "0x6c3ea9036406852006290770BEdFcAbA0e23A0e8",
      "name": "Wrapped Aave Ethereum PYUSD",
      "summary": "safe",
      "review": "./StatATokenV2Review.md",
      "warnings": [],
      "canUseBufferForSwaps": true,
      "useUnderlyingForAddRemove": true,
      "useWrappedForAddRemove": true
    },
    "0xA1b60d96e5C50dA627095B9381dc5a46AF1a9a42": {
      "asset": "0xc83e27f270cce0A3A3A29521173a83F402c1768b",
      "name": "Steakhouse USDQ",
      "summary": "safe",
      "review": "./MorphoVaults/V1.1-Steakhouse.md",
      "warnings": [],
      "canUseBufferForSwaps": true,
      "useUnderlyingForAddRemove": true,
      "useWrappedForAddRemove": true
    },
    "0x30881Baa943777f92DC934d53D3bFdF33382cab3": {
      "asset": "0x7B43E3875440B44613DC3bC08E7763e6Da63C8f8",
      "name": "Steakhouse USDR",
      "summary": "safe",
      "review": "./MorphoVaults/V1.1-Steakhouse.md",
      "warnings": [],
      "canUseBufferForSwaps": true,
      "useUnderlyingForAddRemove": true,
      "useWrappedForAddRemove": true
    },
    "0x097FFEDb80d4b2Ca6105a07a4D90eB739C45A666": {
      "asset": "0xdAC17F958D2ee523a2206206994597C13D831ec7",
      "name": "Steakhouse USDT Lite",
      "summary": "safe",
      "review": "./MorphoVaults/V1.1-Steakhouse.md",
      "warnings": [],
      "canUseBufferForSwaps": true,
      "useUnderlyingForAddRemove": true,
      "useWrappedForAddRemove": true
    },
    "0x90551c1795392094FE6D29B758EcCD233cFAa260": {
      "asset": "0xC02aaA39b223FE8D0A0e5C4F27eAD9083C756Cc2",
      "name": "fluid weth",
      "summary": "safe",
      "review": "/FluidVaults.md",
      "warnings": [],
      "canUseBufferForSwaps": true,
      "useUnderlyingForAddRemove": true,
      "useWrappedForAddRemove": false
    },
    "0x2411802D8BEA09be0aF8fD8D08314a63e706b29C": {
      "asset": "0x7f39C581F595B53c5cb19bD0b3f8dA6c935E2Ca0",
      "name": "fluid wsteth",
      "summary": "safe",
      "review": "/FluidVaults.md",
      "warnings": [],
      "canUseBufferForSwaps": true,
      "useUnderlyingForAddRemove": true,
      "useWrappedForAddRemove": true
    }
  },
  "gnosis": {
    "0x773cda0cade2a3d86e6d4e30699d40bb95174ff2": {
      "asset": "0x6C76971f98945AE98dD7d4DFcA8711ebea946eA6",
      "name": "Aave Gnosis wstETH",
      "summary": "safe",
      "review": "./StatATokenV2Review.md",
      "warnings": [],
      "canUseBufferForSwaps": true,
      "useUnderlyingForAddRemove": true,
      "useWrappedForAddRemove": true
    },
    "0x7c16f0185a26db0ae7a9377f23bc18ea7ce5d644": {
      "asset": "0x9C58BAcC331c9aa871AFD802DB6379a98e80CEdb",
      "name": "Aave Gnosis GNO",
      "summary": "safe",
      "review": "./StatATokenV2Review.md",
      "warnings": [],
      "canUseBufferForSwaps": true,
      "useUnderlyingForAddRemove": true,
      "useWrappedForAddRemove": true
    },
    "0xaf204776c7245bf4147c2612bf6e5972ee483701": {
      "asset": "0xe91D153E0b41518A2Ce8Dd3D7944Fa863463a97d",
      "name": "sDAI",
      "summary": "safe",
      "review": "./sDaiReview.md",
      "warnings": ["buffer"],
      "canUseBufferForSwaps": true,
      "useUnderlyingForAddRemove": false,
      "useWrappedForAddRemove": true
    },
    "0x51350d88c1bd32cc6a79368c9fb70373fb71f375": {
      "asset": "0x2a22f9c3b484c3629090FeED35F17Ff8F88f76F0",
      "name": "Aave Gnosis USDCe",
      "summary": "safe",
      "review": "./StatATokenV2Review.md",
      "warnings": [],
      "canUseBufferForSwaps": true,
      "useUnderlyingForAddRemove": true,
      "useWrappedForAddRemove": true
    },
    "0x57f664882F762FA37903FC864e2B633D384B411A": {
      "asset": "0x6A023CCd1ff6F2045C3309768eAd9E68F978f6e1",
      "name": "Wrapped Aave Gnosis WETH",
      "summary": "safe",
      "review": "./StatATokenV2Review.md",
      "warnings": [],
      "canUseBufferForSwaps": true,
      "useUnderlyingForAddRemove": true,
      "useWrappedForAddRemove": true
    },
    "0x417bc5b940475203A18C2f320a5ba470D6c5E463": {
      "asset": "0xcB444e90D8198415266c6a2724b7900fb12FC56E",
      "name": "Wrapped Aave Gnosis EURe",
      "summary": "safe",
      "review": "./StatATokenV2Review.md",
      "warnings": [],
      "canUseBufferForSwaps": true,
      "useUnderlyingForAddRemove": true,
      "useWrappedForAddRemove": true
    }
  },
  "sonic": {
    "0xA28d4dbcC90C849e3249D642f356D85296a12954": {
      "asset": "0xCC0966D8418d412c599A6421b760a847eB169A8c",
      "name": "Static Avalon Sonic SolvBTC.bbn",
      "summary": "safe",
      "review": "./StaticATokenLMAvalonReview.md",
      "warnings": [],
      "canUseBufferForSwaps": true,
      "useUnderlyingForAddRemove": true,
      "useWrappedForAddRemove": true
    },
    "0xD31E89Ffb929b38bA60D1c7dBeB68c7712EAAb0a": {
      "asset": "0x541FD749419CA806a8bc7da8ac23D346f2dF8B77",
      "name": "Static Avalon Sonic SolvBTC",
      "summary": "safe",
      "review": "./StaticATokenLMAvalonReview.md",
      "warnings": [],
      "canUseBufferForSwaps": true,
      "useUnderlyingForAddRemove": true,
      "useWrappedForAddRemove": true
    },
    "0x7870ddFd5ACA4E977B2287e9A212bcbe8FC4135a": {
      "asset": "0x29219dd400f2Bf60E5a23d13Be72B486D4038894",
      "name": "Beefy USDC Wrapper for SiloV2",
      "summary": "safe",
      "review": "./BeefyWrapperReview.md",
      "warnings": [],
      "canUseBufferForSwaps": true,
      "useUnderlyingForAddRemove": true,
      "useWrappedForAddRemove": true
    },
    "0x52Fc9E0a68b6a4C9b57b9D1d99fB71449A99DCd8": {
      "asset": "0xCC0966D8418d412c599A6421b760a847eB169A8c",
      "name": "SiloV2 solvBTC.bbn ID 13",
      "summary": "safe",
      "review": "./SiloV2Review.md",
      "warnings": [],
      "canUseBufferForSwaps": true,
      "useUnderlyingForAddRemove": true,
      "useWrappedForAddRemove": true
    },
    "0x87178fe8698C7eDa8aA207083C3d66aEa569aB98": {
      "asset": "0x541FD749419CA806a8bc7da8ac23D346f2dF8B77",
      "name": "SiloV2 solvBTC ID 13",
      "summary": "safe",
      "review": "./SiloV2Review.md",
      "warnings": [],
      "canUseBufferForSwaps": true,
      "useUnderlyingForAddRemove": true,
      "useWrappedForAddRemove": true
    },
    "0x016C306e103FbF48EC24810D078C65aD13c5f11B": {
      "asset": "0x039e2fB66102314Ce7b64Ce5Ce3E5183bc94aD38",
      "name": "SiloV2 wS ID 25",
      "summary": "safe",
      "review": "./SiloV2Review.md",
      "warnings": [],
      "canUseBufferForSwaps": true,
      "useUnderlyingForAddRemove": true,
      "useWrappedForAddRemove": true
    },
    "0x219656F33c58488D09d518BaDF50AA8CdCAcA2Aa": {
      "asset": "0x50c42dEAcD8Fc9773493ED674b675bE577f2634b",
      "name": "SiloV2 wETH ID 26",
      "summary": "safe",
      "review": "./SiloV2Review.md",
      "warnings": [],
      "canUseBufferForSwaps": true,
      "useUnderlyingForAddRemove": true,
      "useWrappedForAddRemove": true
    },
    "0x5954ce6671d97D24B782920ddCdBB4b1E63aB2De": {
      "asset": "0x29219dd400f2Bf60E5a23d13Be72B486D4038894",
      "name": "SiloV2 USDC ID 23",
      "summary": "safe",
      "review": "./SiloV2Review.md",
      "warnings": [],
      "canUseBufferForSwaps": true,
      "useUnderlyingForAddRemove": true,
      "useWrappedForAddRemove": true
    },
    "0x6c49B18333A1135e9A376560c07E6D1Fd0350EaF": {
      "asset": "0x039e2fB66102314Ce7b64Ce5Ce3E5183bc94aD38",
      "name": "SiloV2 wS ID 28",
      "summary": "safe",
      "review": "./SiloV2Review.md",
      "warnings": [],
      "canUseBufferForSwaps": true,
      "useUnderlyingForAddRemove": true,
      "useWrappedForAddRemove": true
    },
    "0xdA14A41DbdA731F03A94cb722191639DD22b35b2": {
      "asset": "0x80Eede496655FB9047dd39d9f418d5483ED600df",
      "name": "SiloV2 frxUSD ID 37",
      "summary": "safe",
      "review": "./SiloV2Review.md",
      "warnings": [],
      "canUseBufferForSwaps": true,
      "useUnderlyingForAddRemove": true,
      "useWrappedForAddRemove": true
    },
    "0x0A94e18bdbCcD048198806d7FF28A1B1D2590724": {
      "asset": "0xBb30e76d9Bb2CC9631F7fC5Eb8e87B5Aff32bFbd",
      "name": "SiloV2 scBTC ID 32",
      "summary": "safe",
      "review": "./SiloV2Review.md",
      "warnings": [],
      "canUseBufferForSwaps": true,
      "useUnderlyingForAddRemove": true,
      "useWrappedForAddRemove": true
    },
    "0x6646248971427B80ce531bdD793e2Eb859347E55": {
      "asset": "0x29219dd400f2Bf60E5a23d13Be72B486D4038894",
      "name": "Wrapped Aave Sonic USDC.E",
      "summary": "safe",
      "review": "./StatATokenV2Review.md",
      "warnings": [],
      "canUseBufferForSwaps": true,
      "useUnderlyingForAddRemove": true,
      "useWrappedForAddRemove": true
    },
    "0x18B7B8695165290f2767BC63c36D3dFEa4C0F9bB": {
      "asset": "0x039e2fB66102314Ce7b64Ce5Ce3E5183bc94aD38",
      "name": "Wrapped Aave Sonic wS",
      "summary": "safe",
      "review": "./StatATokenV2Review.md",
      "warnings": [],
      "canUseBufferForSwaps": true,
      "useUnderlyingForAddRemove": true,
      "useWrappedForAddRemove": true
    },
    "0xeB5e9B0ae5bb60274786C747A1A2A798c11271E0": {
      "asset": "0x50c42dEAcD8Fc9773493ED674b675bE577f2634b",
      "name": "Wrapped Aave Sonic WETH",
      "summary": "safe",
      "review": "./StatATokenV2Review.md",
      "warnings": [],
      "canUseBufferForSwaps": true,
      "useUnderlyingForAddRemove": true,
      "useWrappedForAddRemove": true
    },
    "0xdB1E39faC2EeeEdB49198735B12a8e598a84510c": {
      "asset": "0xE5DA20F15420aD15DE0fa650600aFc998bbE3955",
      "name": "Wrapped Vicuna stS",
      "summary": "safe",
      "review": "./VicunaReview.md",
      "warnings": [],
      "canUseBufferForSwaps": true,
      "useUnderlyingForAddRemove": true,
      "useWrappedForAddRemove": true
    },
    "0x6C2dadFfAB1714485aD87d1926f4c26E29a957b6": {
      "asset": "0x039e2fB66102314Ce7b64Ce5Ce3E5183bc94aD38",
      "name": "Wrapped Vicuna wS",
      "summary": "safe",
      "review": "./VicunaReview.md",
      "warnings": [],
      "canUseBufferForSwaps": true,
      "useUnderlyingForAddRemove": true,
      "useWrappedForAddRemove": true
    },
    "0x711a93a8bD6803aF0a6122F2dE18c1a6AB7CB29C": {
      "asset": "0xd3DCe716f3eF535C5Ff8d041c1A41C3bd89b97aE",
      "name": "Wrapped Vicuna scUSD",
      "summary": "safe",
      "review": "./VicunaReview.md",
      "warnings": [],
      "canUseBufferForSwaps": true,
      "useUnderlyingForAddRemove": true,
      "useWrappedForAddRemove": true
    },
    "0xd7c9f62622dB85545731F0E4e5D4556aC8a19832": {
      "asset": "0x6047828dc181963ba44974801FF68e538dA5eaF9",
      "name": "Wrapped Vicuna USDT",
      "summary": "safe",
      "review": "./VicunaReview.md",
      "warnings": [],
      "canUseBufferForSwaps": true,
      "useUnderlyingForAddRemove": true,
      "useWrappedForAddRemove": true
    },
    "0xef23FdCbd9b36Ed99A6C51CaA83Af549c36601CF": {
      "asset": "0x29219dd400f2Bf60E5a23d13Be72B486D4038894",
      "name": "Wrapped Vicuna USDC.e",
      "summary": "safe",
      "review": "./VicunaReview.md",
      "warnings": [],
      "canUseBufferForSwaps": true,
      "useUnderlyingForAddRemove": true,
      "useWrappedForAddRemove": true
    }
  },
  "sepolia": {
    "0xDE46e43F46ff74A23a65EBb0580cbe3dFE684a17": {
      "asset": "0xff34b3d4aee8ddcd6f9afffb6fe49bd371b8a357",
      "name": "Static Aave Ethereum DAI",
      "summary": "safe",
      "review": "./AaveV3.md",
      "warnings": [],
      "canUseBufferForSwaps": true,
      "useUnderlyingForAddRemove": true,
      "useWrappedForAddRemove": true
    },
    "0x94a9d9ac8a22534e3faca9f4e7f2e2cf85d5e4c8": {
      "asset": "0xff34b3d4aee8ddcd6f9afffb6fe49bd371b8a357",
      "name": "Static Aave Ethereum USDT",
      "summary": "safe",
      "review": "./AaveV3.md",
      "warnings": [],
      "canUseBufferForSwaps": true,
      "useUnderlyingForAddRemove": true,
      "useWrappedForAddRemove": true
    },
    "0x978206fAe13faF5a8d293FB614326B237684B750": {
      "asset": "0xaa8e23fb1079ea71e0a56f48a2aa51851d8433d0",
      "name": "Static Aave Ethereum USDC",
      "summary": "safe",
      "review": "./AaveV3.md",
      "warnings": [],
      "canUseBufferForSwaps": true,
      "useUnderlyingForAddRemove": true,
      "useWrappedForAddRemove": true
    },
<<<<<<< HEAD
    "0x0806af1762Bdd85B167825ab1a64E31CF9497038": {
      "asset": "0x3bcE5CB273F0F148010BbEa2470e7b5df84C7812",
      "name": "EVK Vault escETH-2",
      "summary": "safe",
      "review": "./EulerVault.md",
      "warnings": [],
      "canUseBufferForSwaps": true,
      "useUnderlyingForAddRemove": true,
      "useWrappedForAddRemove": true
    },
    "0xa5cd24d9792F4F131f5976Af935A505D19c8Db2b": {
      "asset": "0x50c42dEAcD8Fc9773493ED674b675bE577f2634b",
      "name": "EVK Vault eWETH-1",
      "summary": "safe",
      "review": "./EulerVault.md",
=======
    "0x8a88124522dbbf1e56352ba3de1d9f78c143751e": {
      "asset": "0x94a9D9AC8a22534E3FaCa9F4e7F2E2cf85d5E4C8",
      "name": "Static Aave Ethereum USDC 2",
      "summary": "safe",
      "review": "./AaveV3.md",
>>>>>>> 73f42fcf
      "warnings": [],
      "canUseBufferForSwaps": true,
      "useUnderlyingForAddRemove": true,
      "useWrappedForAddRemove": true
    }
  }
}<|MERGE_RESOLUTION|>--- conflicted
+++ resolved
@@ -810,7 +810,16 @@
       "useUnderlyingForAddRemove": true,
       "useWrappedForAddRemove": true
     },
-<<<<<<< HEAD
+    "0x8a88124522dbbf1e56352ba3de1d9f78c143751e": {
+      "asset": "0x94a9D9AC8a22534E3FaCa9F4e7F2E2cf85d5E4C8",
+      "name": "Static Aave Ethereum USDC 2",
+      "summary": "safe",
+      "review": "./AaveV3.md",
+      "warnings": [],
+      "canUseBufferForSwaps": true,
+      "useUnderlyingForAddRemove": true,
+      "useWrappedForAddRemove": true
+    },
     "0x0806af1762Bdd85B167825ab1a64E31CF9497038": {
       "asset": "0x3bcE5CB273F0F148010BbEa2470e7b5df84C7812",
       "name": "EVK Vault escETH-2",
@@ -826,13 +835,6 @@
       "name": "EVK Vault eWETH-1",
       "summary": "safe",
       "review": "./EulerVault.md",
-=======
-    "0x8a88124522dbbf1e56352ba3de1d9f78c143751e": {
-      "asset": "0x94a9D9AC8a22534E3FaCa9F4e7F2E2cf85d5E4C8",
-      "name": "Static Aave Ethereum USDC 2",
-      "summary": "safe",
-      "review": "./AaveV3.md",
->>>>>>> 73f42fcf
       "warnings": [],
       "canUseBufferForSwaps": true,
       "useUnderlyingForAddRemove": true,
