--- conflicted
+++ resolved
@@ -4039,7 +4039,24 @@
         }
       ]
     },
-<<<<<<< HEAD
+    "0xadc94c7b7b333e3e2de317edcc4173a6ffa5b20f": {
+      "asset": "0x9fb76f7ce5FCeAA2C42887ff441D46095E494206",
+      "name": "Wrapped stkscUSD",
+      "summary": "safe",
+      "review": "./RingsStakedRateprovider.md",
+      "warnings": [""],
+      "factory": "0x00de97829d01815346e58372be55aefd84ca2457",
+      "upgradeableComponents": []
+    },
+    "0xf2a6aa2b5285b5381ccd5a81bc3ea27af1b27ffa": {
+      "asset": "0xE8a41c62BB4d5863C6eadC96792cFE90A1f37C47",
+      "name": "Wrapped stkscETH",
+      "summary": "safe",
+      "review": "./RingsStakedRateprovider.md",
+      "warnings": [""],
+      "factory": "0x00de97829d01815346e58372be55aefd84ca2457",
+      "upgradeableComponents": []
+    },
     "0x631c46a198d9fc553fd0790ad34972a96667feb9": {
       "asset": "0x0806af1762Bdd85B167825ab1a64E31CF9497038",
       "name": "Euler EVK Vault escETH-2 Rateprovider",
@@ -4081,25 +4098,6 @@
           "implementationReviewed": "0x11f95aaa59f1ad89576c61e3c9cd24df1fdcf46f"
         }
       ]
-=======
-    "0xadc94c7b7b333e3e2de317edcc4173a6ffa5b20f": {
-      "asset": "0x9fb76f7ce5FCeAA2C42887ff441D46095E494206",
-      "name": "Wrapped stkscUSD",
-      "summary": "safe",
-      "review": "./RingsStakedRateprovider.md",
-      "warnings": [""],
-      "factory": "0x00de97829d01815346e58372be55aefd84ca2457",
-      "upgradeableComponents": []
-    },
-    "0xf2a6aa2b5285b5381ccd5a81bc3ea27af1b27ffa": {
-      "asset": "0xE8a41c62BB4d5863C6eadC96792cFE90A1f37C47",
-      "name": "Wrapped stkscETH",
-      "summary": "safe",
-      "review": "./RingsStakedRateprovider.md",
-      "warnings": [""],
-      "factory": "0x00de97829d01815346e58372be55aefd84ca2457",
-      "upgradeableComponents": []
->>>>>>> 702fbb5f
     }
   }
 }