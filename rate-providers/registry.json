--- conflicted
+++ resolved
@@ -5306,7 +5306,6 @@
         }
       ]
     },
-<<<<<<< HEAD
     "0x95cb288041466c2e392542e21972d973686c43f2": {
       "asset": "0x0571362ba5EA9784a97605f57483f865A37dBEAA",
       "name": "GauntletuETHVaultRateProvider.md",
@@ -5315,7 +5314,7 @@
       "warnings": [],
       "factory": "",
       "upgradeableComponents": []
-=======
+    },
     "0x532dA919D3EB5606b5867A6f505969c57F3A721b": {
       "asset": "0xfD739d4e423301CE9385c1fb8850539D657C296D",
       "name": "KinetiqStakedHYPERateProvider.md",
@@ -5337,7 +5336,6 @@
           "implementationReviewed": "0xecaa7cd734668e086812bd4241d6fc0260dba513"
         }
       ]
->>>>>>> 2c1e6626
     }
   }
 }