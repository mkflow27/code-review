--- conflicted
+++ resolved
@@ -1223,24 +1223,123 @@
         }
       ]
     },
-<<<<<<< HEAD
+    "0x34406A8Ee75B5af34F8920D1960AC6a5B33A47b6": {
+      "asset": "0x8c9532a60E0E7C6BbD2B2c1303F63aCE1c3E9811",
+      "name": "VaultRateOracle",
+      "summary": "safe",
+      "review": "./MellowRateProviders.md",
+      "warnings": ["donation"],
+      "factory": "",
+      "upgradeableComponents": [
+        {
+          "entrypoint": "0x8c9532a60E0E7C6BbD2B2c1303F63aCE1c3E9811",
+          "implementationReviewed": "0xaf108ae0AD8700ac41346aCb620e828c03BB8848"
+        },
+        {
+          "entrypoint": "0x9C49a829F1D726679cB505439BbF3ed018A7e9c6",
+          "implementationReviewed": "0x9C49a829F1D726679cB505439BbF3ed018A7e9c6"
+        }
+      ]
+    },
+    "0x2A2f1b8c02Dafc5359B8E0e8BFc138400CB6d3a1": {
+      "asset": "0x49cd586dd9BA227Be9654C735A659a1dB08232a9",
+      "name": "VaultRateOracle",
+      "summary": "safe",
+      "review": "./MellowRateProviders.md",
+      "warnings": ["donation"],
+      "factory": "",
+      "upgradeableComponents": [
+        {
+          "entrypoint": "0x49cd586dd9BA227Be9654C735A659a1dB08232a9",
+          "implementationReviewed": "0xaf108ae0AD8700ac41346aCb620e828c03BB8848"
+        },
+        {
+          "entrypoint": "0x9C49a829F1D726679cB505439BbF3ed018A7e9c6",
+          "implementationReviewed": "0x9C49a829F1D726679cB505439BbF3ed018A7e9c6"
+        }
+      ]
+    },
+    "0xEd29fBe335A0602Bf100825b533B12133FE523A3": {
+      "asset": "0x68749665FF8D2d112Fa859AA293F07A622782F38",
+      "name": "XAUt Tether Gold Rate Provider",
+      "summary": "safe",
+      "review": "./ChainLinkRateProvider.md",
+      "warnings": ["chainlink"],
+      "factory": "0x1311Fbc9F60359639174c1e7cC2032DbDb5Cc4d1",
+      "upgradeableComponents": []
+    },
+    "0xc497F11326c3DE5086710EDa43354697b32c1541": {
+      "asset": "0xbC404429558292eE2D769E57d57D6E74bbd2792d",
+      "name": "ERC4626RateProvider",
+      "summary": "safe",
+      "review": "./sUSXRateProvider.md",
+      "warnings": [],
+      "factory": "0xFC541f8d8c5e907E236C8931F0Df9F58e0C259Ec",
+      "upgradeableComponents": [
+        {
+          "entrypoint": "0xbC404429558292eE2D769E57d57D6E74bbd2792d",
+          "implementationReviewed": "0xC80aD49191113d31fe52427c01A197106ef5EB5b"
+        }
+      ]
+    },
+    "0xF0207Ffa0b793E009DF9Df62fEE95B8FC6c93EcF": {
+      "asset": "0x09db87A538BD693E9d08544577d5cCfAA6373A48",
+      "name": "ynViewer",
+      "summary": "safe",
+      "review": "./YieldNestRateProvider.md",
+      "warnings": [],
+      "factory": "",
+      "upgradeableComponents": [
+        {
+          "entrypoint": "0xF0207Ffa0b793E009DF9Df62fEE95B8FC6c93EcF",
+          "implementationReviewed": "0x0365a6eF790e05EEe386B57326e5Ceaf5B10899e"
+        },
+        {
+          "entrypoint": "0x09db87A538BD693E9d08544577d5cCfAA6373A48",
+          "implementationReviewed": "0x14dc3d915107dca9ed39e29e14fbdfe4358a1346"
+        },
+        {
+          "entrypoint": "0x8C33A1d6d062dB7b51f79702355771d44359cD7d",
+          "implementationReviewed": "0xabd3a755e4eef24f862c268d21fd5235904cc811"
+        },
+        {
+          "entrypoint": "0x144dA5E59228E9C558B8F692Dde6c48f890D0d96",
+          "implementationReviewed": "0xF8A37F34a427611C4c54F82bF43230FA041d237B"
+        }
+      ]
+    },
+    "0x414aB7081D3C2d0BA75703A465744DF99c9f9B22": {
+      "asset": "0x5C5b196aBE0d54485975D1Ec29617D42D9198326",
+      "name": "ERC4626RateProvider",
+      "summary": "safe",
+      "review": "./sdeUSDRateProvider.md",
+      "warnings": ["donation"],
+      "factory": "0xFC541f8d8c5e907E236C8931F0Df9F58e0C259Ec",
+      "upgradeableComponents": [
+        {
+          "entrypoint": "0x5C5b196aBE0d54485975D1Ec29617D42D9198326",
+          "implementationReviewed": "0x2DA7E2D2C22338874A421BFbb76278f0a64Df746"
+        }
+      ]
+    },
+    "0x748d749c6Cd0cCA8f53F66A3A0D75a91E2978d65": {
+      "asset": "0x583019fF0f430721aDa9cfb4fac8F06cA104d0B4",
+      "name": "styETHRateProvider",
+      "summary": "safe",
+      "review": "./st-yETHRateProvider.md",
+      "warnings": ["donation"],
+      "factory": "",
+      "upgradeableComponents": []
+    },
     "0x47657094e3AF11c47d5eF4D3598A1536B394EEc4": {
       "asset": "0x47657094e3AF11c47d5eF4D3598A1536B394EEc4",
       "name": "UltraLRT",
       "summary": "safe",
       "review": "./AffineLiquidRestakingRateProvider.md",
-=======
-    "0x34406A8Ee75B5af34F8920D1960AC6a5B33A47b6": {
-      "asset": "0x8c9532a60E0E7C6BbD2B2c1303F63aCE1c3E9811",
-      "name": "VaultRateOracle",
-      "summary": "safe",
-      "review": "./MellowRateProviders.md",
->>>>>>> 818ba2cb
-      "warnings": ["donation"],
-      "factory": "",
-      "upgradeableComponents": [
-        {
-<<<<<<< HEAD
+      "warnings": ["donation"],
+      "factory": "",
+      "upgradeableComponents": [
+        {
           "entrypoint": "0x47657094e3AF11c47d5eF4D3598A1536B394EEc4",
           "implementationReviewed": "0x0b75F2B048CA8517f6476316F872903920DCC8ef"
         }
@@ -1251,113 +1350,14 @@
       "name": "UltraLRT",
       "summary": "safe",
       "review": "./AffineLiquidRestakingRateProvider.md",
-=======
-          "entrypoint": "0x8c9532a60E0E7C6BbD2B2c1303F63aCE1c3E9811",
-          "implementationReviewed": "0xaf108ae0AD8700ac41346aCb620e828c03BB8848"
-        },
-        {
-          "entrypoint": "0x9C49a829F1D726679cB505439BbF3ed018A7e9c6",
-          "implementationReviewed": "0x9C49a829F1D726679cB505439BbF3ed018A7e9c6"
-        }
-      ]
-    },
-    "0x2A2f1b8c02Dafc5359B8E0e8BFc138400CB6d3a1": {
-      "asset": "0x49cd586dd9BA227Be9654C735A659a1dB08232a9",
-      "name": "VaultRateOracle",
-      "summary": "safe",
-      "review": "./MellowRateProviders.md",
->>>>>>> 818ba2cb
-      "warnings": ["donation"],
-      "factory": "",
-      "upgradeableComponents": [
-        {
-<<<<<<< HEAD
+      "warnings": ["donation"],
+      "factory": "",
+      "upgradeableComponents": [
+        {
           "entrypoint": "0x0D53bc2BA508dFdf47084d511F13Bb2eb3f8317B",
           "implementationReviewed": "0x0b75F2B048CA8517f6476316F872903920DCC8ef"
         }
       ]
-=======
-          "entrypoint": "0x49cd586dd9BA227Be9654C735A659a1dB08232a9",
-          "implementationReviewed": "0xaf108ae0AD8700ac41346aCb620e828c03BB8848"
-        },
-        {
-          "entrypoint": "0x9C49a829F1D726679cB505439BbF3ed018A7e9c6",
-          "implementationReviewed": "0x9C49a829F1D726679cB505439BbF3ed018A7e9c6"
-        }
-      ]
-    },
-    "0xEd29fBe335A0602Bf100825b533B12133FE523A3": {
-      "asset": "0x68749665FF8D2d112Fa859AA293F07A622782F38",
-      "name": "XAUt Tether Gold Rate Provider",
-      "summary": "safe",
-      "review": "./ChainLinkRateProvider.md",
-      "warnings": ["chainlink"],
-      "factory": "0x1311Fbc9F60359639174c1e7cC2032DbDb5Cc4d1",
-      "upgradeableComponents": []
-    },
-    "0xc497F11326c3DE5086710EDa43354697b32c1541": {
-      "asset": "0xbC404429558292eE2D769E57d57D6E74bbd2792d",
-      "name": "ERC4626RateProvider",
-      "summary": "safe",
-      "review": "./sUSXRateProvider.md",
-      "warnings": [],
-      "factory": "0xFC541f8d8c5e907E236C8931F0Df9F58e0C259Ec",
-      "upgradeableComponents": [
-        {
-          "entrypoint": "0xbC404429558292eE2D769E57d57D6E74bbd2792d",
-          "implementationReviewed": "0xC80aD49191113d31fe52427c01A197106ef5EB5b"
-        }
-      ]
-    },
-    "0xF0207Ffa0b793E009DF9Df62fEE95B8FC6c93EcF": {
-      "asset": "0x09db87A538BD693E9d08544577d5cCfAA6373A48",
-      "name": "ynViewer",
-      "summary": "safe",
-      "review": "./YieldNestRateProvider.md",
-      "warnings": [],
-      "factory": "",
-      "upgradeableComponents": [
-        {
-          "entrypoint": "0xF0207Ffa0b793E009DF9Df62fEE95B8FC6c93EcF",
-          "implementationReviewed": "0x0365a6eF790e05EEe386B57326e5Ceaf5B10899e"
-        },
-        {
-          "entrypoint": "0x09db87A538BD693E9d08544577d5cCfAA6373A48",
-          "implementationReviewed": "0x14dc3d915107dca9ed39e29e14fbdfe4358a1346"
-        },
-        {
-          "entrypoint": "0x8C33A1d6d062dB7b51f79702355771d44359cD7d",
-          "implementationReviewed": "0xabd3a755e4eef24f862c268d21fd5235904cc811"
-        },
-        {
-          "entrypoint": "0x144dA5E59228E9C558B8F692Dde6c48f890D0d96",
-          "implementationReviewed": "0xF8A37F34a427611C4c54F82bF43230FA041d237B"
-        }
-      ]
-    },
-    "0x414aB7081D3C2d0BA75703A465744DF99c9f9B22": {
-      "asset": "0x5C5b196aBE0d54485975D1Ec29617D42D9198326",
-      "name": "ERC4626RateProvider",
-      "summary": "safe",
-      "review": "./sdeUSDRateProvider.md",
-      "warnings": ["donation"],
-      "factory": "0xFC541f8d8c5e907E236C8931F0Df9F58e0C259Ec",
-      "upgradeableComponents": [
-        {
-          "entrypoint": "0x5C5b196aBE0d54485975D1Ec29617D42D9198326",
-          "implementationReviewed": "0x2DA7E2D2C22338874A421BFbb76278f0a64Df746"
-        }
-      ]
-    },
-    "0x748d749c6Cd0cCA8f53F66A3A0D75a91E2978d65": {
-      "asset": "0x583019fF0f430721aDa9cfb4fac8F06cA104d0B4",
-      "name": "styETHRateProvider",
-      "summary": "safe",
-      "review": "./st-yETHRateProvider.md",
-      "warnings": ["donation"],
-      "factory": "",
-      "upgradeableComponents": []
->>>>>>> 818ba2cb
     }
   },
   "fantom": {
