{
  "arbitrum": {
    "0xFC8d81A01deD207aD3DEB4FE91437CAe52deD0b5": {
      "asset": "0xe05A08226c49b636ACf99c40Da8DC6aF83CE5bB3",
      "name": "AnkrETHRateProvider",
      "summary": "safe",
      "review": "./AnkrETHRateProvider.md",
      "warnings": [],
      "factory": "",
      "upgradeableComponents": [
        {
          "entrypoint": "0xe05A08226c49b636ACf99c40Da8DC6aF83CE5bB3",
          "implementationReviewed": "0x4d8798836b630025C5c98FEbd10a90B3D7596777"
        },
        {
          "entrypoint": "0xCb0006B31e6b403fEeEC257A8ABeE0817bEd7eBa",
          "implementationReviewed": "0xd00b967296B6d8Ec266E4BA64594f892D03A4d0a"
        }
      ]
    },
    "0xD438f19b1Dd47EbECc5f904d8Fd44583CbFB7c85": {
      "asset": "0xae48b7C8e096896E32D53F10d0Bf89f82ec7b987",
      "name": "BalancerRateProvider",
      "summary": "safe",
      "review": "./BalancerRateProvider_USDF.md",
      "warnings": [],
      "factory": "",
      "upgradeableComponents": [
        {
          "entrypoint": "0x80e1a981285181686a3951B05dEd454734892a09",
          "implementationReviewed": "0x038C8535269E4AdC083Ba90388f15788174d7da7"
        }
      ]
    },
    "0x2bA447d4B823338435057571bF70907F8224BB47": {
      "asset": "0xB86fb1047A955C0186c77ff6263819b37B32440D",
      "name": "WrappedUsdPlusRateProvider",
      "summary": "safe",
      "review": "./WrappedUsdPlusRateProvider.md",
      "warnings": [],
      "factory": "",
      "upgradeableComponents": [
        {
          "entrypoint": "0xB86fb1047A955C0186c77ff6263819b37B32440D",
          "implementationReviewed": "0xA7E51DF47dcd98F729a80b1C931aAC2b5194f4A0"
        },
        {
          "entrypoint": "0xe80772Eaf6e2E18B651F160Bc9158b2A5caFCA65",
          "implementationReviewed": "0x159f28F598b5C5340D6A902D34eB373D30499660"
        },
        {
          "entrypoint": "0x73cb180bf0521828d8849bc8CF2B920918e23032",
          "implementationReviewed": "0x763018d8B4c27a6Fb320CD588e2Bc355D0d3049E"
        },
        {
          "entrypoint": "0xa44dF8A8581C2cb536234E6640112fFf932ED2c4",
          "implementationReviewed": "0x45523bC29D4bCec386f548bDc295DB28483c56E8"
        }
      ]
    },
    "0x6dbF2155B0636cb3fD5359FCcEFB8a2c02B6cb51": {
      "asset": "0x6dbF2155B0636cb3fD5359FCcEFB8a2c02B6cb51",
      "name": "PlsRdntTokenV2",
      "summary": "safe",
      "review": "./PlsRdntTokenV2.md",
      "warnings": ["donation"],
      "factory": "",
      "upgradeableComponents": [
        {
          "entrypoint": "0x6dbF2155B0636cb3fD5359FCcEFB8a2c02B6cb51",
          "implementationReviewed": "0xF7eB1efc5A3fD02399aC82aa983962280324F9b7"
        }
      ]
    },
    "0xd4e96ef8eee8678dbff4d535e033ed1a4f7605b7": {
      "asset": "0xEC70Dcb4A1EFa46b8F2D97C310C9c4790ba5ffA8",
      "name": "RocketBalancerRateProvider",
      "summary": "safe",
      "review": "./rETHRateProvider.md",
      "warnings": ["donation"],
      "factory": "",
      "upgradeableComponents": [
        {
          "entrypoint": "0x1d8f8f00cfa6758d7bE78336684788Fb0ee0Fa46",
          "implementationReviewed": "0x1d8f8f00cfa6758d7bE78336684788Fb0ee0Fa46"
        }
      ]
    },
    "0xa73ec45fe405b5bfcdc0bf4cbc9014bb32a01cd2": {
      "asset": "0xEC70Dcb4A1EFa46b8F2D97C310C9c4790ba5ffA8",
      "name": "RocketBalancerRateProvider OLD",
      "summary": "unsafe",
      "review": "./rETHRateProvider.md",
      "warnings": ["donation"],
      "factory": "",
      "upgradeableComponents": []
    },
    "0x3bB6861c0Be6673809D55b9D346b6774B634a9D7": {
      "asset": "0xB88a5Ac00917a02d82c7cd6CEBd73E2852d43574",
      "name": "BalancerAMM",
      "summary": "safe",
      "review": "./sweepRateProvider.md",
      "warnings": [],
      "factory": "",
      "upgradeableComponents": [
        {
          "entrypoint": "0xB88a5Ac00917a02d82c7cd6CEBd73E2852d43574",
          "implementationReviewed": "0x19E4F40584824029Fc100c60A74BF41b43EC4976"
        }
      ]
    },
    "0xf7c5c26B574063e7b098ed74fAd6779e65E3F836": {
      "asset": "0x5979D7b546E38E414F7E9822514be443A4800529",
      "name": "ChainlinkRateProvider",
      "summary": "safe",
      "review": "./wstethRateProvider.md",
      "warnings": [],
      "factory": "",
      "upgradeableComponents": []
    },
    "0xf25484650484DE3d554fB0b7125e7696efA4ab99": {
      "asset": "0x2416092f143378750bb29b79eD961ab195CcEea5",
      "name": "xRenzoDeposit",
      "summary": "safe",
      "review": "./ezETHRateProviderArbitrum.md",
      "warnings": [],
      "factory": "",
      "upgradeableComponents": [
        {
          "entrypoint": "0x0e60fd361fF5b90088e1782e6b21A7D177d462C5",
          "implementationReviewed": "0x3E5c63644E683549055b9Be8653de26E0B4CD36E"
        },
        {
          "entrypoint": "0xc1036D6bBa2FE24c65823110B348Ee80D3386ACd",
          "implementationReviewed": "0x5665F1F7ED2dcaD5Dc4CC9B41CA90Bae9DEE1a3A"
        },
        {
          "entrypoint": "0x387dBc0fB00b26fb085aa658527D5BE98302c84C",
          "implementationReviewed": "0x9284cEFf248315377e782df0666EE9832E119508"
        }
      ]
    },
    "0x87cD462A781c0ca843EAB131Bf368328848bB6fD": {
      "asset": "0x7CFaDFD5645B50bE87d546f42699d863648251ad",
      "name": "ERC4626RateProvider",
      "summary": "safe",
      "review": "./statATokenLMRateProvider.md",
      "warnings": [],
      "factory": "",
      "upgradeableComponents": [
        {
          "entrypoint": "0x7CFaDFD5645B50bE87d546f42699d863648251ad",
          "implementationReviewed": "0x4c0633bf70fb2bb984a9eec5d9052bdea451c70a"
        },
        {
          "entrypoint": "0x794a61358D6845594F94dc1DB02A252b5b4814aD",
          "implementationReviewed": "0x03e8c5cd5e194659b16456bb43dd5d38886fe541"
        }
      ]
    },
    "0x48942B49B5bB6f3E1d43c204a3F40a4c5F696ef6": {
      "asset": "0xb165a74407fE1e519d6bCbDeC1Ed3202B35a4140",
      "name": "ERC4626RateProvider",
      "summary": "safe",
      "review": "./statATokenLMRateProvider.md",
      "warnings": [],
      "factory": "",
      "upgradeableComponents": [
        {
          "entrypoint": "0xb165a74407fE1e519d6bCbDeC1Ed3202B35a4140",
          "implementationReviewed": "0x4c0633bf70fb2bb984a9eec5d9052bdea451c70a"
        },
        {
          "entrypoint": "0x794a61358D6845594F94dc1DB02A252b5b4814aD",
          "implementationReviewed": "0x03e8c5cd5e194659b16456bb43dd5d38886fe541"
        }
      ]
    },
    "0x3A236F67Fce401D87D7215695235e201966576E4": {
      "asset": "0x211Cc4DD073734dA055fbF44a2b4667d5E5fE5d2",
      "name": "MergedAdapterWithoutRoundsSusdeRateProviderV1",
      "summary": "safe",
      "review": "./sUSDERateProvider.md",
      "warnings": [],
      "factory": "",
      "upgradeableComponents": [
        {
          "entrypoint": "0x3A236F67Fce401D87D7215695235e201966576E4",
          "implementationReviewed": "0x0e2d75D760b12ac1F2aE84CD2FF9fD13Cb632942"
        }
      ]
    },
    "0x8aa73EC870DC4a0af6b471937682a8FC3b8A21f8": {
      "asset": "0x83e1d2310Ade410676B1733d16e89f91822FD5c3",
      "name": "StakePoolRate",
      "summary": "safe",
      "review": "./jitoSOLRateProvider.md",
      "warnings": [],
      "factory": "",
      "upgradeableComponents": [
        {
          "entrypoint": "0xa5f208e072434bC67592E4C49C1B991BA79BCA46",
          "implementationReviewed": "0x621199f6beB2ba6fbD962E8A52A320EA4F6D4aA3"
        }
      ]
    },
    "0xd983d5560129475bFC210332422FAdCb4EcD09B0": {
      "asset": "0x1DEBd73E752bEaF79865Fd6446b0c970EaE7732f",
      "name": "cbETH Rate Provider",
      "summary": "safe",
      "review": "./ChainLinkRateProvider.md",
      "warnings": ["chainlink"],
      "factory": "0x5DbAd78818D4c8958EfF2d5b95b28385A22113Cd",
      "upgradeableComponents": []
    },
    "0x2237a270E87F81A30a1980422185f806e4549346": {
      "asset": "0x95aB45875cFFdba1E5f451B950bC2E42c0053f39",
      "name": "sfrxETH Rate Provider",
      "summary": "safe",
      "review": "./ChainLinkRateProvider.md",
      "warnings": ["chainlink"],
      "factory": "0x5DbAd78818D4c8958EfF2d5b95b28385A22113Cd",
      "upgradeableComponents": []
    },
    "0x320CFa1a78d37a13C5D1cA5aA51563fF6Bb0f686": {
      "asset": "0xe3b3FE7bcA19cA77Ad877A5Bebab186bEcfAD906",
      "name": "sFRAX Rate Provider",
      "summary": "safe",
      "review": "./ChainLinkRateProvider.md",
      "warnings": ["chainlink"],
      "factory": "0x5DbAd78818D4c8958EfF2d5b95b28385A22113Cd",
      "upgradeableComponents": []
    },
    "0x155a25c8C3a9353d47BCDBc3650E19d1aEa13E54": {
      "asset": "0xe3b3FE7bcA19cA77Ad877A5Bebab186bEcfAD906",
      "name": "sFRAX Rate Provider Duplicate",
      "summary": "safe",
      "review": "./ChainLinkRateProvider.md",
      "warnings": ["chainlink"],
      "factory": "0x5DbAd78818D4c8958EfF2d5b95b28385A22113Cd",
      "upgradeableComponents": []
    },
    "0x8581953084FfdDBB82fC63f30f11bDb0E7300284": {
      "asset": "0xED65C5085a18Fa160Af0313E60dcc7905E944Dc7",
      "name": "ETHx Rate Provider",
      "summary": "safe",
      "review": "./ChainLinkRateProvider.md",
      "warnings": ["chainlink"],
      "factory": "0x5DbAd78818D4c8958EfF2d5b95b28385A22113Cd",
      "upgradeableComponents": []
    },
    "0xefa422c31fc71a636c2c630d226dba4cced1073a": {
      "asset": "0xd8724322f44e5c58d7a815f542036fb17dbbf839",
      "name": "woETH Rate Provider",
      "summary": "safe",
      "review": "./ChainLinkRateProvider.md",
      "warnings": ["chainlink"],
      "factory": "0x5DbAd78818D4c8958EfF2d5b95b28385A22113Cd",
      "upgradeableComponents": []
    },
    "0xCd9e3fb32c8F258555b8292531112bBb5B87E2F4": {
      "asset": "0x35751007a407ca6feffe80b3cb397736d2cf4dbe",
      "name": "weETH Rate Provider",
      "summary": "safe",
      "review": "./ChainLinkRateProvider.md",
      "warnings": ["chainlink"],
      "factory": "0x5DbAd78818D4c8958EfF2d5b95b28385A22113Cd",
      "upgradeableComponents": []
    },
    "0xBA74737A078C05500dD98C970909e4A3b90c35C6": {
      "asset": "0xf7d4e7273E5015C96728A6b02f31C505eE184603",
      "name": "PriceFeed",
      "summary": "safe",
      "review": "./StakewiseRateProviderArbitrum.md",
      "warnings": [],
      "factory": "",
      "upgradeableComponents": [
        {
          "entrypoint": "0xBA74737A078C05500dD98C970909e4A3b90c35C6",
          "implementationReviewed": "0xBA74737A078C05500dD98C970909e4A3b90c35C6"
        }
      ]
    },
    "0x3222d3De5A9a3aB884751828903044CC4ADC627e": {
      "asset": "0x4186BFC76E2E237523CBC30FD220FE055156b41F",
      "name": "RsETHRateProvider",
      "summary": "safe",
      "review": "./rsETHRateProviderArbitrum.md",
      "warnings": ["donation"],
      "factory": "",
      "upgradeableComponents": [
        {
          "entrypoint": "0x349A73444b1a310BAe67ef67973022020d70020d",
          "implementationReviewed": "0x8B9991f89Fc31600DCE064566ccE28dC174Fb8E4"
        },
        {
          "entrypoint": "0x947Cb49334e6571ccBFEF1f1f1178d8469D65ec7",
          "implementationReviewed": "0xc5cD38d47D0c2BD7Fe18c64a50c512063DC29700"
        },
        {
          "entrypoint": "0xA1290d69c65A6Fe4DF752f95823fae25cB99e5A7",
          "implementationReviewed": "0x60FF20BACD9A647e4025Ed8b17CE30e40095A1d2"
        },
        {
          "entrypoint": "0x3D08ccb47ccCde84755924ED6B0642F9aB30dFd2",
          "implementationReviewed": "0x0379E85188BC416A1D43Ab04b28F38B5c63F129E"
        },
        {
          "entrypoint": "0x8546A7C8C3C537914C3De24811070334568eF427",
          "implementationReviewed": "0xD7DB9604EF925aF96CDa6B45026Be64C691C7704"
        }
      ]
    },
    "0x971b35225361535D04828F16442AAA54009efE1a": {
      "asset": "0x5A7a183B6B44Dc4EC2E3d2eF43F98C5152b1d76d",
      "name": "InceptionRatioFeed",
      "summary": "safe",
      "review": "./InceptionLRTArbitrum.md",
      "warnings": [],
      "factory": "",
      "upgradeableComponents": [
        {
          "entrypoint": "0xfE715358368416E01d3A961D3a037b7359735d5e",
          "implementationReviewed": "0xBf19Eead55a6B100667f04F8FBC5371E03E8ab2E"
        }
      ]
    },
    "0x57a5a0567187FF4A8dcC1A9bBa86155E355878F2": {
      "asset": "0xd08C3F25862077056cb1b710937576Af899a4959",
      "name": "InceptionRatioFeed",
      "summary": "safe",
      "review": "./InceptionLRTArbitrum.md",
      "warnings": [],
      "factory": "",
      "upgradeableComponents": [
        {
          "entrypoint": "0xfE715358368416E01d3A961D3a037b7359735d5e",
          "implementationReviewed": "0xBf19Eead55a6B100667f04F8FBC5371E03E8ab2E"
        }
      ]
    },
    "0x7F55E509006C9Df7594C4819Ba7ebfE6EfE4854b": {
      "asset": "0x57F5E098CaD7A3D1Eed53991D4d66C45C9AF7812",
      "name": "wUSDM",
      "summary": "safe",
      "review": "./wUSDMRateProvider.md",
      "warnings": ["eoaUpgradeable"],
      "factory": "",
      "upgradeableComponents": [
        {
          "entrypoint": "0x57F5E098CaD7A3D1Eed53991D4d66C45C9AF7812",
          "implementationReviewed": "0x0369d5De7619805238540F721a85c2C859B8da10"
        }
      ]
    },
    "0x601A3bC1A24d209A2C08D2d54eC3f3aa39c3a40A": {
      "asset": "0xd3443ee1e91aF28e5FB858Fbd0D72A63bA8046E0",
      "name": "GTokenRateProvider",
      "summary": "safe",
      "review": "./GTokenRateProvider.md",
      "warnings": [],
      "factory": "",
      "upgradeableComponents": [
        {
          "entrypoint": "0xd3443ee1e91aF28e5FB858Fbd0D72A63bA8046E0",
          "implementationReviewed": "0x9093939b9bdc5322d6e2b37b62867d744c98e874"
        }
      ]
    },
    "0xf7ec24690fBCEc489E7C9A7055C04Db5C221c397": {
      "asset": "0xbC404429558292eE2D769E57d57D6E74bbd2792d",
      "name": "ERC4626RateProvider",
      "summary": "safe",
      "review": "./sUSXRateProvider.md",
      "warnings": [],
      "factory": "0xe548a29631f9E49830bE8edc22d407b2D2915F31",
      "upgradeableComponents": [
        {
          "entrypoint": "0xbC404429558292eE2D769E57d57D6E74bbd2792d",
          "implementationReviewed": "0x339B34965bD3A61025eEA3D5FDcADf75756cc0Db"
        }
      ]
    },
    "0x177862A0242acD8b5F9cc757a963c1C8883da45E": {
      "asset": "0xD9FBA68D89178e3538e708939332c79efC540179",
      "name": "ERC4626RateProvider",
      "summary": "safe",
      "review": "./statATokenLMRateProvider.md",
      "warnings": [],
      "factory": "",
      "upgradeableComponents": [
        {
          "entrypoint": "0xD9FBA68D89178e3538e708939332c79efC540179",
          "implementationReviewed": "0x9Bf9df78b1f7c76a473588c41321B5059b62981e"
        },
        {
          "entrypoint": "0x794a61358D6845594F94dc1DB02A252b5b4814aD",
          "implementationReviewed": "0x6C6c6857e2F32fcCBDb2791597350Aa034a3ce47"
        }
      ]
    },
    "0x183Ac1bCC538aa9729350f8a9C6357a268e1Bd03": {
      "asset": "0x89AEc2023f89E26Dbb7eaa7a98fe3996f9d112A8",
      "name": "ERC4626RateProvider",
      "summary": "safe",
      "review": "./statATokenLMRateProvider.md",
      "warnings": [],
      "factory": "",
      "upgradeableComponents": [
        {
          "entrypoint": "0x89AEc2023f89E26Dbb7eaa7a98fe3996f9d112A8",
          "implementationReviewed": "0x9Bf9df78b1f7c76a473588c41321B5059b62981e"
        },
        {
          "entrypoint": "0x794a61358D6845594F94dc1DB02A252b5b4814aD",
          "implementationReviewed": "0x6C6c6857e2F32fcCBDb2791597350Aa034a3ce47"
        }
      ]
    },
    "0x3a216B01db971Bf28D171C9dA44Cc8C89867697F": {
      "asset": "0xCA5d8F8a8d49439357d3CF46Ca2e720702F132b8",
      "name": "ConstantRateProvider",
      "summary": "safe",
      "review": "./ConstantRateProvider.md",
      "warnings": [],
      "factory": "",
      "upgradeableComponents": []
    },
    "0x72F6Da3b4bd0Ab7028F52339Ee3B1f94fffe2dD0": {
      "asset": "0xCA5d8F8a8d49439357d3CF46Ca2e720702F132b8",
      "name": "ConstantRateProvider",
      "summary": "safe",
      "review": "./ConstantRateProvider.md",
      "warnings": [],
      "factory": "",
      "upgradeableComponents": []
    },
    "0xdcd8db2a23e21a4b9fa3d984d5a31fb554c70832": {
      "asset": "0x82af49447d8a07e3bd95bd0d56f35241523fbab1",
      "name": "ConstantRateProvider",
      "summary": "safe",
      "review": "./ConstantRateProvider.md",
      "warnings": [],
      "factory": "",
      "upgradeableComponents": []
    },
    "0x4d494eF5CB1143991F7F767567aD7f55bCfDc279": {
      "asset": "0x7751E2F4b8ae93EF6B79d86419d42FE3295A4559",
      "name": "ERC4626RateProvider",
      "summary": "safe",
      "review": "./wUSDLPaxosRateProvider.md",
      "warnings": [],
      "factory": "0xe548a29631f9e49830be8edc22d407b2d2915f31",
      "upgradeableComponents": [
        {
          "entrypoint": "0x7751E2F4b8ae93EF6B79d86419d42FE3295A4559",
          "implementationReviewed": "0x2954C85E7e2B841d0e9A9fdcC09Dac1274057D71"
        },
        {
          "entrypoint": "0x7F850b0aB1988Dd17B69aC564c1E2857949e4dEe",
          "implementationReviewed": "0xF393cf22308C3B0dE868ec125834A9F065C11CeC"
        }
      ]
    },
    "0xDA967592898c584966AAf765C1acfd09F6e1aEAA": {
      "asset": "0x7788A3538C5fc7F9c7C8A74EAC4c898fC8d87d92",
      "name": "ERC4626RateProvider",
      "summary": "safe",
      "review": "./sUSDXRateProviderReview.md",
      "warnings": [],
      "factory": "0xe548a29631f9E49830bE8edc22d407b2D2915F31",
      "upgradeableComponents": []
    },
    "0x4FEFC8A9104464671E909c6470f3A08B71130659": {
      "asset": "0xd09ACb80C1E8f2291862c4978A008791c9167003",
      "name": "tETH / wstETH Rate Provider",
      "summary": "safe",
      "review": "./ChainLinkRateProvider.md",
      "warnings": ["chainlink"],
      "factory": "0x5DbAd78818D4c8958EfF2d5b95b28385A22113Cd",
      "upgradeableComponents": []
    },
    "0xE3dF105DB16282E5ce5cDa2d15391b04A408BcCf": {
      "asset": "0x4cE13a79f45C1Be00BdABD38B764aC28C082704E",
      "name": "Wrapped Aave Arbitrum WETH",
      "summary": "safe",
      "review": "./statATokenv2RateProvider.md",
      "warnings": [""],
      "factory": "0xe548a29631f9E49830bE8edc22d407b2D2915F31",
      "upgradeableComponents": []
    },
    "0xcdAa68ce322728FE4185a60f103C194F1E2c47BC": {
      "asset": "0xD9E3Ef2c12de90E3b03F7b7E3964956a71920d40",
      "name": "Wrapped Aave Arbitrum weETH",
      "summary": "safe",
      "review": "./MarketRateTransformerRateProviders.md",
      "warnings": [""],
      "factory": "0xeC2C6184761ab7fE061130B4A7e3Da89c72F8395",
      "upgradeableComponents": []
    },
    "0xDEA44786E61fd5475B35869586737D99B5e6dB59": {
      "asset": "0x52Dc1FEeFA4f9a99221F93D79da46Ae89b8c0967",
      "name": "Wrapped Aave Arbitrum WBTC",
      "summary": "safe",
      "review": "./statATokenv2RateProvider.md",
      "warnings": [""],
      "factory": "0xe548a29631f9E49830bE8edc22d407b2D2915F31",
      "upgradeableComponents": []
    },
    "0xDAff80737b23A6E40F77Aa28957a10c9Af5dff45": {
      "asset": "0x7F6501d3B98eE91f9b9535E4b0ac710Fb0f9e0bc",
      "name": "USDCn",
      "summary": "safe",
      "review": "./statATokenv2RateProvider.md",
      "warnings": [""],
      "factory": "0xe548a29631f9E49830bE8edc22d407b2D2915F31",
      "upgradeableComponents": []
    },
    "0x9CC54cb63E61c7D5231c506e4206Eb459250D2A7": {
      "asset": "0xe98fc055c99DECD8Da0c111B090885d5d15C774E",
      "name": "Wrapped Aave Arbitrum wstETH",
      "summary": "safe",
      "review": "./MarketRateTransformerRateProviders.md",
      "warnings": [""],
      "factory": "0xeC2C6184761ab7fE061130B4A7e3Da89c72F8395",
      "upgradeableComponents": []
    },
    "0xc6B25ba4c028Cb238AB7CaC7a2ee59Ed4F1E96d4": {
      "asset": "0xa6D12574eFB239FC1D2099732bd8b5dC6306897F",
      "name": "Wrapped Aave Arbitrum USDT",
      "summary": "safe",
      "review": "./statATokenv2RateProvider.md",
      "warnings": [""],
      "factory": "0xe548a29631f9E49830bE8edc22d407b2D2915F31",
      "upgradeableComponents": []
    },
    "0x957914d31912194911365D644F008E537C0150eb": {
      "asset": "0xEAB84053B99f2ec4433F5121A1CB1524c8c998F8",
      "name": "Wrapped Aave Arbitrum LINK",
      "summary": "safe",
      "review": "./statATokenv2RateProvider.md",
      "warnings": [""],
      "factory": "0xe548a29631f9E49830bE8edc22d407b2D2915F31",
      "upgradeableComponents": []
    },
    "0xc7c5820E210dAc087faCD1692A7E66b5fEdA1C75": {
      "asset": "0xf09EDbF2655B2A56753bD60D22CeAB2AC5D04188",
      "name": "Wrapped Aave Arbitrum ARB",
      "summary": "safe",
      "review": "./statATokenv2RateProvider.md",
      "warnings": [""],
      "factory": "0xe548a29631f9E49830bE8edc22d407b2D2915F31",
      "upgradeableComponents": []
    },
    "0xbB8A61425DFE172AA3a6f882aAFaBA00B32b7d59": {
      "asset": "0xbB8A61425DFE172AA3a6f882aAFaBA00B32b7d59",
      "name": "Wrapped Aave Arbitrum ARB",
      "summary": "safe",
      "review": "./MarketRateTransformerRateProviders.md",
      "warnings": [""],
      "factory": "0xeC2C6184761ab7fE061130B4A7e3Da89c72F8395",
      "upgradeableComponents": []
    },
    "0x788dab521C4607C99F879f327894cC6fAcd217E3": {
      "asset": "0xf253BD61aEd0E9D62523eA76CD6F38B4a51dA145",
      "name": "Wrapped Aave Arbitrum DAI",
      "summary": "safe",
      "review": "./statATokenv2RateProvider.md",
      "warnings": [""],
      "factory": "0xe548a29631f9E49830bE8edc22d407b2D2915F31",
      "upgradeableComponents": []
    },
    "0x30A225b9e9989bEd9C3e473686a29C9106E4393e": {
      "asset": "0xE6D5923281c89DC989D00817387292387552d5C1",
      "name": "Wrapped Aave Arbitrum USDC",
      "summary": "safe",
      "review": "./statATokenv2RateProvider.md",
      "warnings": [""],
      "factory": "0xe548a29631f9E49830bE8edc22d407b2D2915F31",
      "upgradeableComponents": []
    },
    "0xb866b055D0F970FD48DEA5dB28FdEa5BcAE3EA67": {
      "asset": "0xD089B4cb88Dacf4e27be869A00e9f7e2E3C18193",
      "name": "Wrapped Aave Arbitrum GHO",
      "summary": "safe",
      "review": "./statATokenv2RateProvider.md",
      "warnings": [""],
      "factory": "0xe548a29631f9E49830bE8edc22d407b2D2915F31",
      "upgradeableComponents": []
    },
    "0xfa5D15F15bC1BeBf3B413d9373E27586ac799dB6": {
      "asset": "0x4ff50C17df0D1b788d021ACd85039810a1aA68A1",
      "name": "Wrapped Aave Arbitrum ezETH",
      "summary": "safe",
      "review": "./MarketRateTransformerRateProviders.md",
      "warnings": [""],
      "factory": "0xe548a29631f9E49830bE8edc22d407b2D2915F31",
      "upgradeableComponents": []
    },
    "0x998DE64cB90EdF3d205CFDB864E199fDA4d55710": {
      "asset": "0xd09ACb80C1E8f2291862c4978A008791c9167003",
      "name": "TreeHouseRateProvider",
      "summary": "safe",
      "review": "./ChainLinkRateProvider.md",
      "warnings": [],
      "factory": "0x26dEc0e6a4249F28e0f16A1a79808bF9ba308310",
      "upgradeableComponents": []
    },
    "0xb1D5c23DbfCb36864f32bc704AE4205BB9720C33": {
      "asset": "0x895e15020C3f52ddD4D8e9514eB83C39F53B1579",
      "name": "YieldFi yUSD Rate Provider",
      "summary": "safe",
      "review": "./yUSDRateProviderArbitrum.md",
      "warnings": [""],
      "factory": "",
      "upgradeableComponents": [
        {
          "entrypoint": "0xE88DA976479461080072D6461128fd401B6D4Dcb",
          "implementationReviewed": "0xfeae389573e64b4ada95a494090f2399415c8b20"
        }
      ]
    },
    "0xeAaf42989c294e2280eFbB0B0f368E806AD8cA69": {
      "asset": "0x45Df0656F8aDf017590009d2f1898eeca4F0a205",
      "name": "fluid weth rate provider",
      "summary": "safe",
      "review": "./FluidRateProviders.md",
      "warnings": [""],
      "factory": "0xe548a29631f9E49830bE8edc22d407b2D2915F31",
      "upgradeableComponents": []
    },
    "0xb0a3f194bf6dad4409e861c48cbba9f41e870be7": {
      "asset": "0xcF6C2bb97a8978321C9e207afE8A2037fa9be45C",
      "name": "OrbETHRateProvider",
      "summary": "safe",
      "review": "./OrbEthRateProvider.md",
      "warnings": [],
      "factory": "",
      "upgradeableComponents": [
        {
          "entrypoint": "0xcF6C2bb97a8978321C9e207afE8A2037fa9be45C",
          "implementationReviewed": "0x98f444794A4BBf71F419c761DC20B87D86c001F8"
        },
        {
          "entrypoint": "0x8a6e8E584b415352f7aAef2304945E1772f80378",
          "implementationReviewed": "0x9Df58696D577b864885dEbBD18625d20B514fb4e"
        }
      ]
    },
    "0x63e3ceb3aa1bdbd74e8971249da041964322e150": {
      "asset": "0x82af49447d8a07e3bd95bd0d56f35241523fbab1",
      "name": "wETH to USD Rate Provider",
      "summary": "safe",
      "review": "./ChainLinkRateProvider.md",
      "warnings": ["chainlink"],
      "factory": "0x5dbad78818d4c8958eff2d5b95b28385a22113cd",
      "upgradeableComponents": []
    }
  },
  "avalanche": {
    "0xd6Fd021662B83bb1aAbC2006583A62Ad2Efb8d4A": {
      "asset": "0x12d8ce035c5de3ce39b1fdd4c1d5a745eaba3b8c",
      "name": "AnkrETHRateProvider",
      "summary": "safe",
      "review": "./AnkrETHRateProvider.md",
      "warnings": [],
      "factory": "",
      "upgradeableComponents": [
        {
          "entrypoint": "0x12D8CE035c5DE3Ce39B1fDD4C1d5a745EAbA3b8C",
          "implementationReviewed": "0x4d8798836b630025C5c98FEbd10a90B3D7596777"
        },
        {
          "entrypoint": "0xEf3C162450E1d08804493aA27BE60CDAa054050F",
          "implementationReviewed": "0x8ff4fb91c9FFf1F57310dE52D52d033c00523F81"
        }
      ]
    },
    "0x1bB74eC551cCd9FE416C71F904D64f42079A0a7f": {
      "asset": "0xa25eaf2906fa1a3a13edac9b9657108af7b703e3",
      "name": "GGAVAXRateProvider",
      "summary": "safe",
      "review": "./GGAVAXRateProvider.md",
      "warnings": ["donation"],
      "factory": "",
      "upgradeableComponents": [
        {
          "entrypoint": "0xA25EaF2906FA1a3a13EdAc9B9657108Af7B703e3",
          "implementationReviewed": "0xf80Eb498bBfD45f5E2d123DFBdb752677757843E"
        }
      ]
    },
    "0x13a80aBe608A054059CfB54Ef08809a05Fc07b82": {
      "asset": "0xf7d9281e8e363584973f946201b82ba72c965d27",
      "name": "YyAvaxRateProvider",
      "summary": "safe",
      "review": "./YyAvaxRateProvider.md",
      "warnings": [],
      "factory": "",
      "upgradeableComponents": [
        {
          "entrypoint": "0x4fe8C658f268842445Ae8f95D4D6D8Cfd356a8C8",
          "implementationReviewed": "0x280b6475BE9A67DF23B0EF75D00c876a74Bfc4b7"
        }
      ]
    },
    "0x9693AEea2B32452e0834C860E01C33295d2164a5": {
      "asset": "0xB88a5Ac00917a02d82c7cd6CEBd73E2852d43574",
      "name": "BalancerAMM",
      "summary": "safe",
      "review": "./sweepRateProvider.md",
      "warnings": [],
      "factory": "",
      "upgradeableComponents": [
        {
          "entrypoint": "0xB88a5Ac00917a02d82c7cd6CEBd73E2852d43574",
          "implementationReviewed": "0x8A7d9967A31fe557041519c131B355176734d907"
        }
      ]
    },
    "0x5f8147f9e4fB550C5be815C8a20013171eEFB46D": {
      "asset": "0x2b2C81e08f1Af8835a78Bb2A90AE924ACE0eA4bE",
      "name": "sAVAX Rate Provider",
      "summary": "safe",
      "review": "./LegacyReview.md",
      "warnings": ["legacy"],
      "factory": "",
      "upgradeableComponents": []
    },
    "0xD70C8AaC058E6daFe3446F78091325F9E29bcee4": {
      "asset": "0xc3344870d52688874b06d844E0C36cc39FC727F6",
      "name": "ankrAVAX Rate Provider",
      "summary": "safe",
      "review": "./LegacyReview.md",
      "warnings": ["legacy"],
      "factory": "",
      "upgradeableComponents": []
    },
    "0x484ebac26a05e1feb7909243f293a4f79eef837a": {
      "asset": "0x6A02C7a974F1F13A67980C80F774eC1d2eD8f98d",
      "name": "ERC4626RateProvider",
      "summary": "safe",
      "review": "./statATokenLMRateProvider.md",
      "warnings": [],
      "factory": "",
      "upgradeableComponents": [
        {
          "entrypoint": "0x6A02C7a974F1F13A67980C80F774eC1d2eD8f98d",
          "implementationReviewed": "0xB67347196F551d1f85B7a07e64e0E47E6c9c254a"
        },
        {
          "entrypoint": "0x794a61358D6845594F94dc1DB02A252b5b4814aD",
          "implementationReviewed": "0x1f69d4700B34A1D9F92E55235df414FcC02A8306"
        }
      ]
    },
    "0x7E98951ae90fd1Fd7aF3cfe0ACA2A8a8D0FC5767": {
      "asset": "0xC509aB7bB4eDbF193b82264D499a7Fc526Cd01F4",
      "name": "ERC4626RateProvider",
      "summary": "safe",
      "review": "./statATokenLMRateProvider.md",
      "warnings": [],
      "factory": "0xfCe81cafe4b3F7e2263EFc2d907f488EBF2B238E",
      "upgradeableComponents": [
        {
          "entrypoint": "0xC509aB7bB4eDbF193b82264D499a7Fc526Cd01F4",
          "implementationReviewed": "0xB67347196F551d1f85B7a07e64e0E47E6c9c254a"
        },
        {
          "entrypoint": "0x794a61358D6845594F94dc1DB02A252b5b4814aD",
          "implementationReviewed": "0x5DFb8c777C19d3cEdcDc7398d2EeF1FB0b9b05c9"
        }
      ]
    },
    "0xd0C13867BeA969398370B2A2B9124e3b2E48743C": {
      "asset": "0xb31f66aa3c1e785363f0875a1b74e27b85fd66c7",
      "name": "ConstantRateProvider",
      "summary": "safe",
      "review": "./ConstantRateProvider.md",
      "warnings": [],
      "factory": "",
      "upgradeableComponents": []
    },
<<<<<<< HEAD
    "0x358Ea83380F1a66B22A15E5F5965967Db6D75748": {
      "asset": "0xd7da0de6ef4f51d6206bf2a35fcd2030f54c3f7b",
      "name": "Aave-wAVAX ERC4626RateProvider",
      "summary": "safe",
      "review": "./statATokenv2RateProvider.md",
      "warnings": [""],
      "factory": "0xfCe81cafe4b3F7e2263EFc2d907f488EBF2B238E",
      "upgradeableComponents": [
        {
          "entrypoint": "0xd7da0de6ef4f51d6206bf2a35fcd2030f54c3f7b",
          "implementationReviewed": "0x88D2FD5B62BBf2038e2246D9B9ad24f823306FCB"
        },
        {
          "entrypoint": "0x794a61358D6845594F94dc1DB02A252b5b4814aD",
          "implementationReviewed": "0xB7467b66d86cE80CC258f28D266A18A51DB7FAC8"
        }
      ]
    },
    "0x3dc85A7d42875E086Ce1717a57c080F8Dddd1A71": {
      "asset": "0x2d324fd1ca86d90f61b0965d2db2f86d22ea4b74",
      "name": "Aave-BTC.b ERC4626RateProvider",
      "summary": "safe",
      "review": "./statATokenv2RateProvider.md",
      "warnings": [""],
      "factory": "0xfCe81cafe4b3F7e2263EFc2d907f488EBF2B238E",
      "upgradeableComponents": [
        {
          "entrypoint": "0x2d324fd1ca86d90f61b0965d2db2f86d22ea4b74",
          "implementationReviewed": "0x88D2FD5B62BBf2038e2246D9B9ad24f823306FCB"
        },
        {
          "entrypoint": "0x794a61358D6845594F94dc1DB02A252b5b4814aD",
          "implementationReviewed": "0xB7467b66d86cE80CC258f28D266A18A51DB7FAC8"
        }
      ]
    },
    "0x37C9a6Ca1124D7C6166fbdFa566575D93F398241": {
      "asset": "0xe1bFC96d95BAdCB10Ff013Cb0C9C6c737ca07009",
      "name": "Aave-USDC ERC4626RateProvider",
      "summary": "safe",
      "review": "./statATokenv2RateProvider.md",
      "warnings": [""],
      "factory": "0xfCe81cafe4b3F7e2263EFc2d907f488EBF2B238E",
      "upgradeableComponents": [
        {
          "entrypoint": "0xe1bFC96d95BAdCB10Ff013Cb0C9C6c737ca07009",
          "implementationReviewed": "0x88D2FD5B62BBf2038e2246D9B9ad24f823306FCB"
        },
        {
          "entrypoint": "0x794a61358D6845594F94dc1DB02A252b5b4814aD",
          "implementationReviewed": "0xB7467b66d86cE80CC258f28D266A18A51DB7FAC8"
        }
      ]
    },
    "0x3a053D215dA33BE9B24Dd11b2e44B22a97836Dc3": {
      "asset": "0x59933c571d200dc6A7Fd1CDa22495dB442082E34",
      "name": "Aave-USDT ERC4626RateProvider",
      "summary": "safe",
      "review": "./statATokenv2RateProvider.md",
      "warnings": [""],
      "factory": "0xfCe81cafe4b3F7e2263EFc2d907f488EBF2B238E",
      "upgradeableComponents": [
        {
          "entrypoint": "0x59933c571d200dc6A7Fd1CDa22495dB442082E34",
          "implementationReviewed": "0x88D2FD5B62BBf2038e2246D9B9ad24f823306FCB"
        },
        {
          "entrypoint": "0x794a61358D6845594F94dc1DB02A252b5b4814aD",
          "implementationReviewed": "0xB7467b66d86cE80CC258f28D266A18A51DB7FAC8"
        }
      ]
    },
    "0xcdAa68ce322728FE4185a60f103C194F1E2c47BC": {
      "asset": "0x7D0394F8898fBA73836Bf12bD606228887705895",
      "name": "Aave-sAVAX ERC4626RateProvider",
      "summary": "safe",
      "review": "./CombinedRateProvider.md",
      "warnings": [""],
      "factory": "0xeC2C6184761ab7fE061130B4A7e3Da89c72F8395",
      "upgradeableComponents": [
        {
          "entrypoint": "0x7D0394F8898fBA73836Bf12bD606228887705895",
          "implementationReviewed": "0x88D2FD5B62BBf2038e2246D9B9ad24f823306FCB"
        },
        {
          "entrypoint": "0x794a61358D6845594F94dc1DB02A252b5b4814aD",
          "implementationReviewed": "0xB7467b66d86cE80CC258f28D266A18A51DB7FAC8"
        }
      ]
    },
    "0x64a721E8BAE80983D00F96CCfA8Ed95Ec9352255": {
      "asset": "0xdFD2b2437a94108323045C282fF1916de5Ac6Af7",
      "name": "Aave-wETH ERC4626RateProvider",
      "summary": "safe",
      "review": "./statATokenv2RateProvider.md",
      "warnings": [""],
      "factory": "0xfCe81cafe4b3F7e2263EFc2d907f488EBF2B238E",
      "upgradeableComponents": [
        {
          "entrypoint": "0xdFD2b2437a94108323045C282fF1916de5Ac6Af7",
          "implementationReviewed": "0x88D2FD5B62BBf2038e2246D9B9ad24f823306FCB"
        },
        {
          "entrypoint": "0x794a61358D6845594F94dc1DB02A252b5b4814aD",
          "implementationReviewed": "0xB7467b66d86cE80CC258f28D266A18A51DB7FAC8"
        }
      ]
    },
    "0x04936CB19eFA1c0E9091922CF143d3690ED31038": {
      "asset": "0x45cf39EeB437FA95Bb9b52c0105254a6BD25D01e",
      "name": "Aave-AUSD ERC4626RateProvider",
      "summary": "safe",
      "review": "./statATokenv2RateProvider.md",
      "warnings": [""],
      "factory": "0xfCe81cafe4b3F7e2263EFc2d907f488EBF2B238E",
      "upgradeableComponents": [
        {
          "entrypoint": "0x45cf39EeB437FA95Bb9b52c0105254a6BD25D01e",
          "implementationReviewed": "0x88D2FD5B62BBf2038e2246D9B9ad24f823306FCB"
        },
        {
          "entrypoint": "0x794a61358D6845594F94dc1DB02A252b5b4814aD",
          "implementationReviewed": "0xB7467b66d86cE80CC258f28D266A18A51DB7FAC8"
        }
      ]
    },
    "0x7C0b810B445a26d6383eB29b283E49bEa0a9CD37": {
      "asset": "0xC38aD3527A4B821BF437639cBA8Bf567BFa63A13",
      "name": "Aave-DAI ERC4626RateProvider",
      "summary": "safe",
      "review": "./statATokenv2RateProvider.md",
      "warnings": [""],
      "factory": "0xfCe81cafe4b3F7e2263EFc2d907f488EBF2B238E",
      "upgradeableComponents": [
        {
          "entrypoint": "0xC38aD3527A4B821BF437639cBA8Bf567BFa63A13",
          "implementationReviewed": "0x88D2FD5B62BBf2038e2246D9B9ad24f823306FCB"
        },
        {
          "entrypoint": "0x794a61358D6845594F94dc1DB02A252b5b4814aD",
          "implementationReviewed": "0xB7467b66d86cE80CC258f28D266A18A51DB7FAC8"
        }
      ]
    },
    "0x099961a744446af57f7ea93815a69366d3ed4341": {
      "asset": "0x61933AF56431280EE4e5667133D8aF6322D64B32",
      "name": "Aave-LINK ERC4626RateProvider",
      "summary": "safe",
      "review": "./statATokenv2RateProvider.md",
      "warnings": [""],
      "factory": "0xfCe81cafe4b3F7e2263EFc2d907f488EBF2B238E",
      "upgradeableComponents": [
        {
          "entrypoint": "0x61933AF56431280EE4e5667133D8aF6322D64B32",
          "implementationReviewed": "0x88D2FD5B62BBf2038e2246D9B9ad24f823306FCB"
        },
        {
          "entrypoint": "0x794a61358D6845594F94dc1DB02A252b5b4814aD",
          "implementationReviewed": "0xB7467b66d86cE80CC258f28D266A18A51DB7FAC8"
        }
      ]
    },
    "0xe92543e2910c7c60ba56cf282bbc84c7226f97b0": {
      "asset": "0x7883978D1F322641a3AaA82Bac3b0a6Dee7A171E",
      "name": "Aave-AAVE ERC4626RateProvider",
      "summary": "safe",
      "review": "./statATokenv2RateProvider.md",
      "warnings": [""],
      "factory": "0xfCe81cafe4b3F7e2263EFc2d907f488EBF2B238E",
      "upgradeableComponents": [
        {
          "entrypoint": "0x7883978D1F322641a3AaA82Bac3b0a6Dee7A171E",
          "implementationReviewed": "0x88D2FD5B62BBf2038e2246D9B9ad24f823306FCB"
        },
        {
          "entrypoint": "0x794a61358D6845594F94dc1DB02A252b5b4814aD",
          "implementationReviewed": "0xB7467b66d86cE80CC258f28D266A18A51DB7FAC8"
        }
      ]
    },
    "0x4a93b8a90c4be95879f240fb8d3fed46ab1a51db": {
      "asset": "0x3929336Afd0BBa6FCAbB67dFB78610379C66B43B",
      "name": "Aave-FRAX ERC4626RateProvider",
      "summary": "safe",
      "review": "./statATokenv2RateProvider.md",
      "warnings": [""],
      "factory": "0xfCe81cafe4b3F7e2263EFc2d907f488EBF2B238E",
      "upgradeableComponents": [
        {
          "entrypoint": "0x3929336Afd0BBa6FCAbB67dFB78610379C66B43B",
          "implementationReviewed": "0x88D2FD5B62BBf2038e2246D9B9ad24f823306FCB"
        },
        {
          "entrypoint": "0x794a61358D6845594F94dc1DB02A252b5b4814aD",
          "implementationReviewed": "0xB7467b66d86cE80CC258f28D266A18A51DB7FAC8"
=======
    "0x7DB6B5bD0E9EAC1E050544f478961830cc676d30": {
      "asset": "0x68088C91446c7bEa49ea7Dbd3B96Ce62B272DC96",
      "name": "StakeddeUSDRateProvider.md",
      "summary": "safe",
      "review": "./StakeddeUSDRateProviderReview.md",
      "warnings": [],
      "factory": "",
      "upgradeableComponents": [
        {
          "entrypoint": "0xb57b25851fe2311cc3fe511c8f10e868932e0680",
          "implementationReviewed": "0x526f100dE665F2598D25e585DbD944E706BB9e3f"
>>>>>>> ec84e754
        }
      ]
    }
  },
  "base": {
    "0x829Be222f36C6B7D48a7e1270b3c070BA2Ee98C4": {
      "asset": "0xe9F2a5F9f3c846f29066d7fB3564F8E6B6b2D65b",
      "name": "Superform USDC Rate Provider",
      "summary": "safe",
      "review": "./SuperformRateProviders.md",
      "warnings": [],
      "factory": "0xEfD3aF73d3359014f3B864d37AC672A6d3D7ff1A",
      "upgradeableComponents": []
    },
    "0xe1b1e024f4Bc01Bdde23e891E081b76a1A914ddd": {
      "asset": "0xd95ca61CE9aAF2143E81Ef5462C0c2325172E028",
      "name": "WrappedUsdPlusRateProvider",
      "summary": "safe",
      "review": "./WrappedUsdPlusRateProvider.md",
      "warnings": [],
      "factory": "",
      "upgradeableComponents": [
        {
          "entrypoint": "0xd95ca61CE9aAF2143E81Ef5462C0c2325172E028",
          "implementationReviewed": "0xE3434045a3bE5376e8d3Cf841981835996561f80"
        },
        {
          "entrypoint": "0xB79DD08EA68A908A97220C76d19A6aA9cBDE4376",
          "implementationReviewed": "0x441Df98011aD427C5692418999ba2150e6d84277"
        },
        {
          "entrypoint": "0x7cb1B38591021309C64f451859d79312d8Ca2789",
          "implementationReviewed": "0x083f016e9928a3eaa3aca0ff9f4e4ded5db3b4b7"
        },
        {
          "entrypoint": "0x8ab9012D1BfF1b62c2ad82AE0106593371e6b247",
          "implementationReviewed": "0x292F13d4BfD6f6aE0Bf8Be981bcC44eC4850e5E9"
        }
      ]
    },
    "0xeC0C14Ea7fF20F104496d960FDEBF5a0a0cC14D0": {
      "asset": "0x99aC4484e8a1dbd6A185380B3A811913Ac884D87",
      "name": "DSRBalancerRateProviderAdapter",
      "summary": "safe",
      "review": "./DSRRateProvider.md",
      "warnings": [],
      "factory": "",
      "upgradeableComponents": []
    },
    "0x4467Ab7BC794bb3929d77e826328BD378bf5392F": {
      "asset": "0x4EA71A20e655794051D1eE8b6e4A3269B13ccaCc",
      "name": "ERC4626RateProvider",
      "summary": "safe",
      "review": "./statATokenLMRateProvider.md",
      "warnings": [],
      "factory": "",
      "upgradeableComponents": [
        {
          "entrypoint": "0x4EA71A20e655794051D1eE8b6e4A3269B13ccaCc",
          "implementationReviewed": "0xF1Cd4193bbc1aD4a23E833170f49d60f3D35a621"
        },
        {
          "entrypoint": "0xA238Dd80C259a72e81d7e4664a9801593F98d1c5",
          "implementationReviewed": "0xE9547fc44C271dBddf94D8E20b46836B87DA6789"
        }
      ]
    },
    "0x3786a6CAAB433f5dfE56503207DF31DF87C5b5C1": {
      "asset": "0x2Ae3F1Ec7F1F5012CFEab0185bfc7aa3cf0DEc22",
      "name": "cbETH Rate Provider",
      "summary": "safe",
      "review": "./ChainLinkRateProvider.md",
      "warnings": ["chainlink"],
      "factory": "0x0A973B6DB16C2ded41dC91691Cc347BEb0e2442B",
      "upgradeableComponents": []
    },
    "0x5a7A419C59eAAdec8Dc00bc93ac95612e6e154Cf": {
      "asset": "0x04C0599Ae5A44757c0af6F9eC3b93da8976c150A",
      "name": "weETH Rate Provider",
      "summary": "safe",
      "review": "./ChainLinkRateProvider.md",
      "warnings": ["chainlink"],
      "factory": "0x0A973B6DB16C2ded41dC91691Cc347BEb0e2442B",
      "upgradeableComponents": []
    },
    "0x039f7205C2cBa4535C2575123Ac3D657263892c4": {
      "asset": "0xB6fe221Fe9EeF5aBa221c348bA20A1Bf5e73624c",
      "name": "rETH RocketPool Rate Provider",
      "summary": "safe",
      "review": "./LegacyReview.md",
      "warnings": ["legacy"],
      "factory": "",
      "upgradeableComponents": []
    },
    "0x5E10C2a55fB6E4C14c50C7f6B82bb28A813a4748": {
      "asset": "0x4200000000000000000000000000000000000006",
      "name": "ConstantRateProvider",
      "summary": "safe",
      "review": "./ConstantRateProvider.md",
      "warnings": [],
      "factory": "",
      "upgradeableComponents": []
    },
    "0x3e89cc86307aF44A77EB29d0c4163d515D348313": {
      "asset": "0x4200000000000000000000000000000000000006",
      "name": "ConstantRateProvider",
      "summary": "safe",
      "review": "./ConstantRateProvider.md",
      "warnings": [],
      "factory": "",
      "upgradeableComponents": []
    },
    "0x3fA516CEB5d068b60FDC0c68a3B793Fc43B88f15": {
      "asset": "0x4200000000000000000000000000000000000006",
      "name": "ConstantRateProvider",
      "summary": "safe",
      "review": "./ConstantRateProvider.md",
      "warnings": [],
      "factory": "",
      "upgradeableComponents": []
    },
    "0xd58338f102e8de2e3d9d54cc043c6d606826a790": {
      "asset": "0xcbb7c0000ab88b473b1f5afd9ef808440eed33bf",
      "name": "ConstantRateProvider",
      "summary": "safe",
      "review": "./ConstantRateProvider.md",
      "warnings": [],
      "factory": "",
      "upgradeableComponents": []
    },
    "0x4a0f0012004bc22d4fdb818b9c539e78adc0c69d": {
      "asset": "0xcbb7c0000ab88b473b1f5afd9ef808440eed33bf",
      "name": "ConstantRateProvider",
      "summary": "safe",
      "review": "./ConstantRateProvider.md",
      "warnings": [],
      "factory": "",
      "upgradeableComponents": []
    },
    "0x3b3dd5f913443bb5E70389F29c83F7DCA460CAe1": {
      "asset": "0xc1cba3fcea344f92d9239c08c0568f6f2f0ee452",
      "name": "wstETH Rate Provider",
      "summary": "safe",
      "review": "./ChainLinkRateProvider.md",
      "warnings": ["chainlink"],
      "factory": "0x0A973B6DB16C2ded41dC91691Cc347BEb0e2442B",
      "upgradeableComponents": []
    },
    "0x6ac3b3BeCE5AA61C6AB5d50ecd2D47b1f18ACe49": {
      "asset": "0x2416092f143378750bb29b79ed961ab195cceea5",
      "name": "ezETH Rate Provider",
      "summary": "safe",
      "review": "./ChainLinkRateProvider.md",
      "warnings": ["chainlink"],
      "factory": "0x0A973B6DB16C2ded41dC91691Cc347BEb0e2442B",
      "upgradeableComponents": []
    },
    "0xc11082BbDBB8AaB12d0947EEAD2c8bc28E1b3B34": {
      "asset": "0x616a4E1db48e22028f6bbf20444Cd3b8e3273738",
      "name": "Seamless USDC Rate Provider",
      "summary": "safe",
      "review": "./MorphoERC4626RateProviders.md",
      "warnings": [],
      "factory": "0xEfD3aF73d3359014f3B864d37AC672A6d3D7ff1A",
      "upgradeableComponents": []
    },
    "0x9e0926C3c5D2F42845Bf4F980F926b60323872d7": {
      "asset": "0x7BfA7C4f149E7415b73bdeDfe609237e29CBF34A",
      "name": "Spark USDC Rate Provider",
      "summary": "safe",
      "review": "./MorphoERC4626RateProviders.md",
      "warnings": [],
      "factory": "0xEfD3aF73d3359014f3B864d37AC672A6d3D7ff1A",
      "upgradeableComponents": []
    },
    "0xdCb03A77bB54E0a05D591e543FA39E9c46E8Febb": {
      "asset": "0x23479229e52Ab6aaD312D0B03DF9F33B46753B5e",
      "name": "Ionic Ecosystem USDC Rate Provider",
      "summary": "safe",
      "review": "./MorphoERC4626RateProviders.md",
      "warnings": [],
      "factory": "0xEfD3aF73d3359014f3B864d37AC672A6d3D7ff1A",
      "upgradeableComponents": []
    },
    "0xcc028cF7F8fA7986001fa7063A2E26b3094b42fd": {
      "asset": "0x5A32099837D89E3a794a44fb131CBbAD41f87a8C",
      "name": "Ionic Ecosystem WETH Rate Provider",
      "summary": "safe",
      "review": "./MorphoERC4626RateProviders.md",
      "warnings": [],
      "factory": "0xEfD3aF73d3359014f3B864d37AC672A6d3D7ff1A",
      "upgradeableComponents": []
    },
    "0x14BD1e9b30007510c2aFE3a7a8053A6DE5605d35": {
      "asset": "0xe298b938631f750DD409fB18227C4a23dCdaab9b",
      "name": "ERC4626RateProvider",
      "summary": "safe",
      "review": "./statATokenLMRateProvider.md",
      "warnings": [""],
      "factory": "0xEfD3aF73d3359014f3B864d37AC672A6d3D7ff1A",
      "upgradeableComponents": []
    },
    "0x0368b79b6A173a5aD589594E3227153D8cC7Cecc": {
      "asset": "0xC768c589647798a6EE01A91FdE98EF2ed046DBD6",
      "name": "ERC4626RateProvider",
      "summary": "safe",
      "review": "./statATokenLMRateProvider.md",
      "warnings": [""],
      "factory": "0xEfD3aF73d3359014f3B864d37AC672A6d3D7ff1A",
      "upgradeableComponents": []
    },
    "0xbF21251c74208771e25De5C08971cE586236EE89": {
      "asset": "0xFA2A03b6f4A65fB1Af64f7d935fDBf78693df9aF",
      "name": "ERC4626RateProvider",
      "summary": "safe",
      "review": "./statATokenLMRateProvider.md",
      "warnings": [],
      "factory": "",
      "upgradeableComponents": []
    },
    "0xcb1f29103F710A0A562de7f0e9DDE223D0860674": {
      "asset": "0x0830820D1A9aa1554364752d6D8F55C836871B74",
      "name": "AaveMarketRateTransformer",
      "summary": "safe",
      "review": "./MarketRateTransformerRateProviders.md",
      "warnings": [],
      "factory": "",
      "upgradeableComponents": []
    },
    "0x940748d30315276362f594ECcCb648A4f9aB7629": {
      "asset": "0x5e8B674127B321DC344c078e58BBACc3f3008962",
      "name": "AaveMarketRateTransformer",
      "summary": "safe",
      "review": "./MarketRateTransformerRateProviders.md",
      "warnings": [],
      "factory": "",
      "upgradeableComponents": []
    },
    "0xBa0Fd0f3B019e8aBA61FEA2ac4Eb56b29F6808c0": {
      "asset": "0x74D4D1D440c9679b1013999Bd91507eAa2fff651",
      "name": "ERC4626RateProvider",
      "summary": "safe",
      "review": "./statATokenLMRateProvider.md",
      "warnings": [],
      "factory": "",
      "upgradeableComponents": []
    },
    "0xFF4B2CE4131E0Fb6b8A40447B4dF96Bdc83f759a": {
      "asset": "0xF8F10f39116716e89498c1c5E94137ADa11b2BC7",
      "name": "AaveMarketRateTransformer",
      "summary": "safe",
      "review": "./MarketRateTransformerRateProviders.md",
      "warnings": [],
      "factory": "",
      "upgradeableComponents": []
    },
    "0x84394fa6a39bdff63b255622da362b113c690267": {
      "asset": "0x5875eEE11Cf8398102FdAd704C9E96607675467a",
      "name": "SavingsUSDSRateProvider",
      "summary": "safe",
      "review": "./sUSDSBaseRateProvider.md",
      "warnings": [],
      "factory": "",
      "upgradeableComponents": [
        {
          "entrypoint": "0xa3931d71877C0E7a3148CB7Eb4463524FEc27fbD",
          "implementationReviewed": "0x4e7991e5C547ce825BdEb665EE14a3274f9F61e0"
        }
      ]
    },
    "0xD47c15CDD7c734db321F07CB9AB1f852aE9A0b83": {
      "asset": "0x895e15020C3f52ddD4D8e9514eB83C39F53B1579",
      "name": "YieldFi yUSD Rate Provider",
      "summary": "safe",
      "review": "./yUSDRateProviderBase.md",
      "warnings": [""],
      "factory": "",
      "upgradeableComponents": [
        {
          "entrypoint": "0xE88DA976479461080072D6461128fd401B6D4Dcb",
          "implementationReviewed": "0xfeae389573e64b4ada95a494090f2399415c8b20"
        }
      ]
    },
    "0xf8CDA16566a06f3C848258DE4Ec5fc3401cbB214": {
      "asset": "0x88b1Cd4b430D95b406E382C3cDBaE54697a0286E",
      "name": "Aave GHO StataV2",
      "summary": "safe",
      "review": "./statATokenLMRateProvider.md",
      "warnings": [],
      "factory": "",
      "upgradeableComponents": []
    },
    "0x6f2c300878ac028bc0Bc2cF38217396DF163fF42": {
      "asset": "0xe31ee12bdfdd0573d634124611e85338e2cbf0cf",
      "name": "sUSDz Rate Provider",
      "summary": "safe",
      "review": "./ChainLinkRateProvider.md",
      "warnings": ["chainlink"],
      "factory": "0x0A973B6DB16C2ded41dC91691Cc347BEb0e2442B",
      "upgradeableComponents": []
    },
    "0x0bB7028D24b24424485E769bD44b936B315Cb8FC": {
      "asset": "0x9272D6153133175175Bc276512B2336BE3931CE9",
      "name": "fluid weth rate provider",
      "summary": "safe",
      "review": "./FluidRateProviders.md",
      "warnings": [""],
      "factory": "0xEfD3aF73d3359014f3B864d37AC672A6d3D7ff1A",
      "upgradeableComponents": []
    },
    "0x80016277F5d8c5607D12f74a5bED31038dB2ca8c": {
      "asset": "0xffE8B2295CEf70290819A8193834cc7900bCef5f",
      "name": "SuperUSDC Bridged Rate",
      "summary": "safe",
      "review": "./API3RateProvider.md",
      "warnings": [""],
      "factory": "0x0A973B6DB16C2ded41dC91691Cc347BEb0e2442B",
      "upgradeableComponents": []
    },
    "0x9938e1b933148dffe36697ac464a7dd420b4190c": {
      "asset": "0x4200000000000000000000000000000000000006",
      "name": "wETH to USD Rate Provider",
      "summary": "safe",
      "review": "./ChainLinkRateProvider.md",
      "warnings": ["chainlink"],
      "factory": "0x0A973B6DB16C2ded41dC91691Cc347BEb0e2442B",
      "upgradeableComponents": []
    },
    "0xdBB41Da7dE45729857A09baaF98D1e9b0b1A8740": {
      "asset": "0x729F75Aff28c726e32403e80cef2aFb518CFbfa7",
      "name": "aEURC to USD AaveMarketRateTransformer",
      "summary": "safe",
      "review": "./MarketRateTransformerRateProviders.md",
      "warnings": [],
      "factory": "",
      "upgradeableComponents": []
    }
  },
  "ethereum": {
    "0x9fA39387D479fd456367190c82739eD6dC86491D": {
      "asset": "0xF7DE3c70F2db39a188A81052d2f3C8e3e217822a",
      "name": "Superform USDC Rate Provider",
      "summary": "safe",
      "review": "./SuperformRateProviders.md",
      "warnings": [],
      "factory": "0xFC541f8d8c5e907E236C8931F0Df9F58e0C259Ec",
      "upgradeableComponents": []
    },
    "0x1aCB59d7c5D23C0310451bcd7bA5AE46d18c108C": {
      "asset": "0xF1617882A71467534D14EEe865922de1395c9E89",
      "name": "asETHRateProvider",
      "summary": "safe",
      "review": "./asETHRateProvider.md",
      "warnings": ["donation"],
      "factory": "0xFC541f8d8c5e907E236C8931F0Df9F58e0C259Ec",
      "upgradeableComponents": [
        {
          "entrypoint": "0xF1617882A71467534D14EEe865922de1395c9E89",
          "implementationReviewed": "0xD9F64Ee3DD6F552c1BcfC8862dbD130bc6697a66"
        },
        {
          "entrypoint": "0xFC87753Df5Ef5C368b5FBA8D4C5043b77e8C5b39",
          "implementationReviewed": "0x5f898DC62d699ecBeD578E4A9bEf46009EA8424b"
        }
      ]
    },
    "0x2c3b8c5e98A6e89AAAF21Deebf5FF9d08c4A9FF7": {
      "asset": "0xF1376bceF0f78459C0Ed0ba5ddce976F1ddF51F4",
      "name": "BalancerRateProxy",
      "summary": "safe",
      "review": "./BalancerRateProxy_uniETH.md",
      "warnings": ["donation"],
      "factory": "",
      "upgradeableComponents": [
        {
          "entrypoint": "0x4beFa2aA9c305238AA3E0b5D17eB20C045269E9d",
          "implementationReviewed": "0x9Ba573D531b45521a4409f3D3e1bC0d7dfF7C757"
        }
      ]
    },
    "0xAAE054B9b822554dd1D9d1F48f892B4585D3bbf0": {
      "asset": "0xA35b1B31Ce002FBF2058D22F30f95D405200A15b",
      "name": "ETHxRateProvider",
      "summary": "safe",
      "review": "./ETHxRateProvider.md",
      "warnings": [],
      "factory": "",
      "upgradeableComponents": [
        {
          "entrypoint": "0xcf5EA1b38380f6aF39068375516Daf40Ed70D299",
          "implementationReviewed": "0x9dceaeB1C035C1427E64E6c6fEC61F816e0d0FF5"
        }
      ]
    },
    "0xA6aeD7922366611953546014A3f9e93f058756a2": {
      "asset": "0x93ef1Ea305D11A9b2a3EbB9bB4FCc34695292E7d",
      "name": "QueenRateProvider",
      "summary": "safe",
      "review": "./QueenRateProvider.md",
      "warnings": ["donation"],
      "factory": "",
      "upgradeableComponents": []
    },
    "0x67560A970FFaB46D65cB520dD3C2fF4E684f29c2": {
      "asset": "0xC4cafEFBc3dfeA629c589728d648CB6111DB3136",
      "name": "TBYRateProvider",
      "summary": "safe",
      "review": "./TBYRateProvider.md",
      "warnings": [],
      "factory": "0x97390050B63eb56C0e39bB0D8d364333Eb3AFD12",
      "upgradeableComponents": []
    },
    "0xDceC4350d189Ea7e1DD2C9BDa63cB0e0Ae34b81F": {
      "asset": "0x8dc5BE35672D650bc8A176A4bafBfC33555D80AC",
      "name": "TBYRateProvider",
      "summary": "safe",
      "review": "./TBYRateProvider.md",
      "warnings": [],
      "factory": "0x97390050B63eb56C0e39bB0D8d364333Eb3AFD12",
      "upgradeableComponents": []
    },
    "0xc7177B6E18c1Abd725F5b75792e5F7A3bA5DBC2c": {
      "asset": "0x83F20F44975D03b1b09e64809B757c47f942BEeA",
      "name": "SavingsDAIRateProvider",
      "summary": "safe",
      "review": "./SavingsDAIRateProvider.md",
      "warnings": [],
      "factory": "",
      "upgradeableComponents": []
    },
    "0xd8689E8740C23d73136744817347fd6aC464E842": {
      "asset": "0xaF4ce7CD4F8891ecf1799878c3e9A35b8BE57E09",
      "name": "wUSDKRateProvider",
      "summary": "safe",
      "review": "./wUSDKRateProvider.md",
      "warnings": ["donation"],
      "factory": "",
      "upgradeableComponents": []
    },
    "0xf518f2EbeA5df8Ca2B5E9C7996a2A25e8010014b": {
      "asset": "0x24Ae2dA0f361AA4BE46b48EB19C91e02c5e4f27E",
      "name": "MevEthRateProvider",
      "summary": "safe",
      "review": "./MevEthRateProvider.md",
      "warnings": ["donation"],
      "factory": "",
      "upgradeableComponents": []
    },
    "0xCd5fE23C85820F7B72D0926FC9b05b43E359b7ee": {
      "asset": "0xCd5fE23C85820F7B72D0926FC9b05b43E359b7ee",
      "name": "WeETH",
      "summary": "safe",
      "review": "./WeETH.md",
      "warnings": [],
      "factory": "",
      "upgradeableComponents": [
        {
          "entrypoint": "0xCd5fE23C85820F7B72D0926FC9b05b43E359b7ee",
          "implementationReviewed": "0xe629ee84C1Bd9Ea9c677d2D5391919fCf5E7d5D9"
        },
        {
          "entrypoint": "0x308861A430be4cce5502d0A12724771Fc6DaF216",
          "implementationReviewed": "0x4D784Aa9eacc108ea5A326747870897f88d93860"
        },
        {
          "entrypoint": "0x35fA164735182de50811E8e2E824cFb9B6118ac2",
          "implementationReviewed": "0x1B47A665364bC15C28B05f449B53354d0CefF72f"
        },
        {
          "entrypoint": "0x3d320286E014C3e1ce99Af6d6B00f0C1D63E3000",
          "implementationReviewed": "0x047A7749AD683C2Fd8A27C7904Ca8dD128F15889"
        },
        {
          "entrypoint": "0x0EF8fa4760Db8f5Cd4d993f3e3416f30f942D705",
          "implementationReviewed": "0x9D6fC3cBaaD0ef36b2B3a4b4b311C9dd267a4aeA"
        },
        {
          "entrypoint": "0x57AaF0004C716388B21795431CD7D5f9D3Bb6a41",
          "implementationReviewed": "0x698cB4508F13Cc12aAD36D2B64413C302B781d9A"
        }
      ]
    },
    "0x8023518b2192FB5384DAdc596765B3dD1cdFe471": {
      "asset": "0xf1C9acDc66974dFB6dEcB12aA385b9cD01190E38",
      "name": "PriceFeed",
      "summary": "safe",
      "review": "./osEthRateProvider.md",
      "warnings": [],
      "factory": "",
      "upgradeableComponents": []
    },
    "0x387dBc0fB00b26fb085aa658527D5BE98302c84C": {
      "asset": "0xbf5495Efe5DB9ce00f80364C8B423567e58d2110",
      "name": "BalancerRateProvider",
      "summary": "safe",
      "review": "ezETHRateProvider.md",
      "warnings": ["donation"],
      "factory": "",
      "upgradeableComponents": [
        {
          "entrypoint": "0x387dBc0fB00b26fb085aa658527D5BE98302c84C",
          "implementationReviewed": "0x9284cEFf248315377e782df0666EE9832E119508"
        },
        {
          "entrypoint": "0xbf5495Efe5DB9ce00f80364C8B423567e58d2110",
          "implementationReviewed": "0x1e756B7bCca7B26FB9D85344B3525F5559bbacb0"
        },
        {
          "entrypoint": "0x74a09653A083691711cF8215a6ab074BB4e99ef5",
          "implementationReviewed": "0x18Ac4D26ACD4c5C4FE98C9098D2E5e1e501A042a"
        },
        {
          "entrypoint": "0x4994EFc62101A9e3F885d872514c2dC7b3235849",
          "implementationReviewed": "0x09aA40B6e0e768a04d650302e1879DCED6b7666E"
        },
        {
          "entrypoint": "0x5a12796f7e7EBbbc8a402667d266d2e65A814042",
          "implementationReviewed": "0x5a12796f7e7EBbbc8a402667d266d2e65A814042"
        },
        {
          "entrypoint": "0xbAf5f3A05BD7Af6f3a0BBA207803bf77e2657c8F",
          "implementationReviewed": "0xceEa4f26924F2CF55f59A560d6F323241728019a"
        },
        {
          "entrypoint": "0x0B1981a9Fcc24A445dE15141390d3E46DA0e425c",
          "implementationReviewed": "0xceEa4f26924F2CF55f59A560d6F323241728019a"
        }
      ]
    },
    "0x746df66bc1Bb361b9E8E2a794C299c3427976e6C": {
      "asset": "0xA1290d69c65A6Fe4DF752f95823fae25cB99e5A7",
      "name": "RsETHRateProvider",
      "summary": "safe",
      "review": "rsETHRateProvider.md",
      "warnings": ["donation"],
      "factory": "",
      "upgradeableComponents": [
        {
          "entrypoint": "0x349A73444b1a310BAe67ef67973022020d70020d",
          "implementationReviewed": "0xf1bed40dbee8fc0f324fa06322f2bbd62d11c97d"
        },
        {
          "entrypoint": "0x947Cb49334e6571ccBFEF1f1f1178d8469D65ec7",
          "implementationReviewed": "0x8d9cd771c51b7f6217e0000c1c735f05adbe6594"
        },
        {
          "entrypoint": "0xA1290d69c65A6Fe4DF752f95823fae25cB99e5A7",
          "implementationReviewed": "0x8e2fe2f55f295f3f141213789796fa79e709ef23"
        },
        {
          "entrypoint": "0x3D08ccb47ccCde84755924ED6B0642F9aB30dFd2",
          "implementationReviewed": "0x0379e85188bc416a1d43ab04b28f38b5c63f129e"
        },
        {
          "entrypoint": "0x8546A7C8C3C537914C3De24811070334568eF427",
          "implementationReviewed": "0xd7db9604ef925af96cda6b45026be64c691c7704"
        }
      ]
    },
    "0xad4bFaFAe75ECd3fED5cFad4E4E9847Cd47A1879": {
      "asset": "0x6733F0283711F225A447e759D859a70b0c0Fd2bC",
      "name": "svETHRateProvider",
      "summary": "safe",
      "review": "sveth.md",
      "warnings": ["donation"],
      "factory": "",
      "upgradeableComponents": [
        {
          "entrypoint": "0x38D64ce1Bdf1A9f24E0Ec469C9cAde61236fB4a0",
          "implementationReviewed": "0x38D64ce1Bdf1A9f24E0Ec469C9cAde61236fB4a0"
        }
      ]
    },
    "0xFAe103DC9cf190eD75350761e95403b7b8aFa6c0": {
      "asset": "0xFAe103DC9cf190eD75350761e95403b7b8aFa6c0",
      "name": "RswETH",
      "summary": "safe",
      "review": "./rswethRateProvider.md",
      "warnings": [""],
      "factory": "",
      "upgradeableComponents": [
        {
          "entrypoint": "0xFAe103DC9cf190eD75350761e95403b7b8aFa6c0",
          "implementationReviewed": "0xcD284A617b4ED7697c2E455d95049c7Fc538785c"
        },
        {
          "entrypoint": "0xd5A73c748449a45CC7D9f21c7ed3aB9eB3D2e959",
          "implementationReviewed": "0xF00E70450EB294C6fe430c842A09796D73c28977"
        },
        {
          "entrypoint": "0x796592b2092F7E150C48643dA19Dd2F28be3333F",
          "implementationReviewed": "0x527d6db79bFf473B8DD722429bDB3B0C8b855D23"
        }
      ]
    },
    "0xD02011C6C8AEE310D0aA42AA98BFE9DCa547fCc0": {
      "asset": "0xb45ad160634c528Cc3D2926d9807104FA3157305",
      "name": "ERC4626RateProvider",
      "summary": "safe",
      "review": "./sDOLARateProvider.md",
      "warnings": ["donation"],
      "factory": "",
      "upgradeableComponents": []
    },
    "0xe3E123ED9fec48a6f40A8aC7bE9afEDDAD80F146": {
      "asset": "0xB88a5Ac00917a02d82c7cd6CEBd73E2852d43574",
      "name": "BalancerAMM",
      "summary": "safe",
      "review": "./sweepRateProvider.md",
      "warnings": [],
      "factory": "",
      "upgradeableComponents": [
        {
          "entrypoint": "0xB88a5Ac00917a02d82c7cd6CEBd73E2852d43574",
          "implementationReviewed": "0xf0604A1c725F8eeb14FF082F2275AfE0B67A32D5"
        }
      ]
    },
    "0x343281Bb5029C4b698fE736D800115ac64D5De39": {
      "asset": "0x7FA768E035F956c41d6aeaa3Bd857e7E5141CAd5",
      "name": "InstETHRateProvider",
      "summary": "safe",
      "review": "./InceptionLRTRateProvider.md",
      "warnings": ["donation"],
      "factory": "",
      "upgradeableComponents": [
        {
          "entrypoint": "0x814CC6B8fd2555845541FB843f37418b05977d8d",
          "implementationReviewed": "0xbBf7fc7036B60D1E88913bD583dC5E39957F9f17"
        },
        {
          "entrypoint": "0x7FA768E035F956c41d6aeaa3Bd857e7E5141CAd5",
          "implementationReviewed": "0xBAa61A8d8BC52f5a9256612Fab498c542188A132"
        }
      ]
    },
    "0xda3E8CD08753a05Ed4103aF28c69C47e35d6D8Da": {
      "asset": "0x862c57d48becB45583AEbA3f489696D22466Ca1b",
      "name": "ERC4626RateProvider",
      "summary": "safe",
      "review": "./statATokenLMRateProvider.md",
      "warnings": [""],
      "factory": "",
      "upgradeableComponents": [
        {
          "entrypoint": "0x862c57d48becB45583AEbA3f489696D22466Ca1b",
          "implementationReviewed": "0xc026f5dd7869e0ddc44a759ea3dec6d5cd8d996b"
        },
        {
          "entrypoint": "0x87870Bca3F3fD6335C3F4ce8392D69350B4fA4E2",
          "implementationReviewed": "0x5faab9e1adbddad0a08734be8a52185fd6558e14"
        }
      ]
    },
    "0x3fc2eada4FE8ecc835E74D295b9447B4A4475bAE": {
      "asset": "0x848107491E029AFDe0AC543779c7790382f15929",
      "name": "ERC4626RateProvider",
      "summary": "safe",
      "review": "./statATokenLMRateProvider.md",
      "warnings": [""],
      "factory": "https://etherscan.io/address/0xfc541f8d8c5e907e236c8931f0df9f58e0c259ec",
      "upgradeableComponents": [
        {
          "entrypoint": "0x848107491E029AFDe0AC543779c7790382f15929",
          "implementationReviewed": "0xc026f5dd7869e0ddc44a759ea3dec6d5cd8d996b"
        },
        {
          "entrypoint": "0x87870Bca3F3fD6335C3F4ce8392D69350B4fA4E2",
          "implementationReviewed": "0x5faab9e1adbddad0a08734be8a52185fd6558e14"
        }
      ]
    },
    "0x159aa33322918C12a08d8b83a215836781C2682F": {
      "asset": "0xDBf5E36569798D1E39eE9d7B1c61A7409a74F23A",
      "name": "ERC4626RateProvider",
      "summary": "safe",
      "review": "./statATokenLMRateProvider.md",
      "warnings": [""],
      "factory": "0xFC541f8d8c5e907E236C8931F0Df9F58e0C259Ec",
      "upgradeableComponents": [
        {
          "entrypoint": "0xDBf5E36569798D1E39eE9d7B1c61A7409a74F23A",
          "implementationReviewed": "0xc026f5dd7869e0ddc44a759ea3dec6d5cd8d996b"
        },
        {
          "entrypoint": "0x87870Bca3F3fD6335C3F4ce8392D69350B4fA4E2",
          "implementationReviewed": "0x5faab9e1adbddad0a08734be8a52185fd6558e14"
        }
      ]
    },
    "0xC29783738A475112Cafe58433Dd9D19F3a406619": {
      "asset": "0xf073bAC22DAb7FaF4a3Dd6c6189a70D54110525C",
      "name": "GenEthRateProvider",
      "summary": "safe",
      "review": "./genETHRateProvider.md",
      "warnings": [],
      "factory": "",
      "upgradeableComponents": [
        {
          "entrypoint": "0xf073bAC22DAb7FaF4a3Dd6c6189a70D54110525C",
          "implementationReviewed": "0x59114182500d834b8E41A397314C97EeE96Ee9bD"
        },
        {
          "entrypoint": "0x81b98D3a51d4aC35e0ae132b0CF6b50EA1Da2603",
          "implementationReviewed": "0xe99AD80f1367ef20e81Ad72134192358670F7bf9"
        },
        {
          "entrypoint": "0x122ee24Cb3Cc1b6B987800D3B54A68FC16910Dbf",
          "implementationReviewed": "0xB7A63a69cc0e635915e65379D2794f0b687D63EC"
        }
      ]
    },
    "0x72D07D7DcA67b8A406aD1Ec34ce969c90bFEE768": {
      "asset": "0x7f39C581F595B53c5cb19bD0b3f8dA6c935E2Ca0",
      "name": "WstETHRateProvider",
      "summary": "safe",
      "review": "./wstethRateProvider.md",
      "warnings": [],
      "factory": "",
      "upgradeableComponents": []
    },
    "0x71f80e2CfAFA5EC2F0bF12f71FA7Ea57c3D0c7Af": {
      "asset": "0xD9A442856C234a39a81a089C06451EBAa4306a72",
      "name": "pufETHRateProvider",
      "summary": "safe",
      "review": "./PufEthRateProvider.md",
      "warnings": ["donation"],
      "factory": "",
      "upgradeableComponents": [
        {
          "entrypoint": "0x71f80e2CfAFA5EC2F0bF12f71FA7Ea57c3D0c7Af",
          "implementationReviewed": "0x1025aAa9ceB206303984Af4cc831B8A792c363d0"
        },
        {
          "entrypoint": "0xD9A442856C234a39a81a089C06451EBAa4306a72",
          "implementationReviewed": "0x39Ca0a6438B6050ea2aC909Ba65920c7451305C1"
        }
      ]
    },
    "0xB3351000db2A9a3638d6bbf1c229BEFeb98377DB": {
      "asset": "0x32bd822d615A3658A68b6fDD30c2fcb2C996D678",
      "name": "MswETHRateProvider",
      "summary": "safe",
      "review": "./MagpieMswETHRateProvider.md",
      "warnings": [],
      "factory": "",
      "upgradeableComponents": [
        {
          "entrypoint": "0x32bd822d615A3658A68b6fDD30c2fcb2C996D678",
          "implementationReviewed": "0x19513d54df2e0e8432f6053f08e10907a2165d4e"
        },
        {
          "entrypoint": "0x20b70E4A1883b81429533FeD944d7957121c7CAB",
          "implementationReviewed": "0x90790a124c8a598651beb56243e92679bd012761"
        },
        {
          "entrypoint": "0x9daA893D4Dfb96F46eA879f08ca46f39DaC07767",
          "implementationReviewed": "0xfd2145b374cd9f6cc3bcde92b08e0018adc743d0"
        }
      ]
    },
    "0xCC701e2D472dFa2857Bf9AE24c263DAa39fD2C61": {
      "asset": "0x49446A0874197839D15395B908328a74ccc96Bc0",
      "name": "./MagpieMstETHRateProvider.md",
      "summary": "safe",
      "review": "./MagpieMstETHRateProvider.md",
      "warnings": [],
      "factory": "",
      "upgradeableComponents": [
        {
          "entrypoint": "0x49446A0874197839D15395B908328a74ccc96Bc0",
          "implementationReviewed": "0x50e0D2241f45DBfE071B6A05b798B028a39BF0bd"
        },
        {
          "entrypoint": "0x20b70E4A1883b81429533FeD944d7957121c7CAB",
          "implementationReviewed": "0x90790a124c8a598651beb56243e92679bd012761"
        },
        {
          "entrypoint": "0x9daA893D4Dfb96F46eA879f08ca46f39DaC07767",
          "implementationReviewed": "0xfd2145b374cd9f6cc3bcde92b08e0018adc743d0"
        }
      ]
    },
    "0x3A244e6B3cfed21593a5E5B347B593C0B48C7dA1": {
      "asset": "0x9D39A5DE30e57443BfF2A8307A4256c8797A3497",
      "name": "EthenaBalancerRateProvider",
      "summary": "safe",
      "review": "./sUSDERateProviderMainnet.md",
      "warnings": ["donation"],
      "factory": "",
      "upgradeableComponents": []
    },
    "0x033E20068Db853Fa6C077F38faa4670423FC55fF": {
      "asset": "0xA663B02CF0a4b149d2aD41910CB81e23e1c41c32",
      "name": "ERC4626RateProvider",
      "summary": "safe",
      "review": "./sFRAXRateProvider.md",
      "warnings": ["donation"],
      "factory": "",
      "upgradeableComponents": []
    },
    "0x8bC73134A736437da780570308d3b37b67174ddb": {
      "asset": "0xfa2629B9cF3998D52726994E0FcdB750224D8B9D",
      "name": "InankrETHRateProvider",
      "summary": "safe",
      "review": "./InceptionLRTRateProvider.md",
      "warnings": ["donation"],
      "factory": "",
      "upgradeableComponents": [
        {
          "entrypoint": "0x36B429439AB227fAB170A4dFb3321741c8815e55",
          "implementationReviewed": "0x540529f2CF6B0CE1cd39c65815487AfD54B61c2f"
        },
        {
          "entrypoint": "0xfa2629B9cF3998D52726994E0FcdB750224D8B9D",
          "implementationReviewed": "0xf0b06794b6B068f728481b4F44C9AD0bE42fB8aB"
        }
      ]
    },
    "0x1a8F81c256aee9C640e14bB0453ce247ea0DFE6F": {
      "asset": "0xae78736Cd615f374D3085123A210448E74Fc6393",
      "name": "RocketBalancerRETHRateProvider",
      "summary": "safe",
      "review": "./LegacyReview.md",
      "warnings": ["legacy"],
      "factory": "",
      "upgradeableComponents": []
    },
    "0x302013E7936a39c358d07A3Df55dc94EC417E3a1": {
      "asset": "0xac3E018457B222d93114458476f3E3416Abbe38F",
      "name": "sfrxETH ERC4626RateProvider",
      "summary": "safe",
      "review": "./LegacyReview.md",
      "warnings": ["legacy"],
      "factory": "",
      "upgradeableComponents": []
    },
    "0x00F8e64a8651E3479A0B20F46b1D462Fe29D6aBc": {
      "asset": "0xE95A203B1a91a908F9B9CE46459d101078c2c3cb",
      "name": "AnkrETHRateProvider",
      "summary": "safe",
      "review": "./LegacyReview.md",
      "warnings": ["legacy"],
      "factory": "",
      "upgradeableComponents": []
    },
    "0x7311E4BB8a72e7B300c5B8BDE4de6CdaA822a5b1": {
      "asset": "0xBe9895146f7AF43049ca1c1AE358B0541Ea49704",
      "name": "CbEthRateProvider",
      "summary": "safe",
      "review": "./LegacyReview.md",
      "warnings": ["legacy"],
      "factory": "",
      "upgradeableComponents": []
    },
    "0x3D40f9dd83bd404fA4047c15da494E58C3c1f1ac": {
      "asset": "0x9559Aaa82d9649C7A7b220E7c461d2E74c9a3593",
      "name": "Stafi RETHRateProvider",
      "summary": "safe",
      "review": "./LegacyReview.md",
      "warnings": ["legacy"],
      "factory": "",
      "upgradeableComponents": []
    },
    "0x3556F710c165090AAE9f98Eb62F5b04ADeF7Eaea": {
      "asset": "0x198d7387Fa97A73F05b8578CdEFf8F2A1f34Cd1F",
      "name": "wjAuraRateProvider",
      "summary": "safe",
      "review": "./LegacyReview.md",
      "warnings": ["legacy"],
      "factory": "",
      "upgradeableComponents": []
    },
    "0xf951E335afb289353dc249e82926178EaC7DEd78": {
      "asset": "0xf951E335afb289353dc249e82926178EaC7DEd78",
      "name": "swETH Rate Provider TransparentUpgradeableProxy",
      "summary": "safe",
      "review": "./LegacyReview.md",
      "warnings": ["legacy"],
      "factory": "",
      "upgradeableComponents": []
    },
    "0xdE76434352633349f119bcE523d092743fEF20E9": {
      "asset": "0xa2E3356610840701BDf5611a53974510Ae27E2e1",
      "name": "wBETH BinanceBeaconEthRateProvider",
      "summary": "safe",
      "review": "./LegacyReview.md",
      "warnings": ["legacy"],
      "factory": "",
      "upgradeableComponents": []
    },
    "0x12589A727aeFAc3fbE5025F890f1CB97c269BEc2": {
      "asset": "0x4Bc3263Eb5bb2Ef7Ad9aB6FB68be80E43b43801F",
      "name": "Bitfrost vETHRateProvider",
      "summary": "safe",
      "review": "./LegacyReview.md",
      "warnings": ["legacy"],
      "factory": "",
      "upgradeableComponents": []
    },
    "0x5F0A29e479744DcA0D3d912f87F1a6E3237A55D3": {
      "asset": "0x0Ae38f7E10A43B5b2fB064B42a2f4514cbA909ef",
      "name": "unshETHRateProvider",
      "summary": "safe",
      "review": "./LegacyReview.md",
      "warnings": ["legacy"],
      "factory": "",
      "upgradeableComponents": []
    },
    "0xd2C59781F1Db84080A0592CE83Fe265642A4a8Eb": {
      "asset": "0x80ac24aA929eaF5013f6436cdA2a7ba190f5Cc0b",
      "name": "SyrupRateProvider",
      "summary": "safe",
      "review": "./SyrupRateProvider.md",
      "warnings": ["donation"],
      "factory": "",
      "upgradeableComponents": [
        {
          "entrypoint": "0x0055c00ba4Dec5ed545A5419C4d430daDa8cb1CE",
          "implementationReviewed": "0x0055c00ba4Dec5ed545A5419C4d430daDa8cb1CE"
        },
        {
          "entrypoint": "0x804a6F5F667170F545Bf14e5DDB48C70B788390C",
          "implementationReviewed": "0x5A64417823E8382a7e8957E4411873FE758E73a8"
        },
        {
          "entrypoint": "0x6ACEb4cAbA81Fa6a8065059f3A944fb066A10fAc",
          "implementationReviewed": "0xbAD003DA1e107f537Ae2f687f5FE7a7aFFe9B241"
        },
        {
          "entrypoint": "0x4A1c3F0D9aD0b3f9dA085bEBfc22dEA54263371b",
          "implementationReviewed": "0x5b97c9dcce2693844b90cea40ba1fd15bf99eb01"
        }
      ]
    },
    "0x3f032432f239d86D36ccF01Fb0c86399a33BD004": {
      "asset": "0xfe18aE03741a5b84e39C295Ac9C856eD7991C38e",
      "name": "CDCETHBalancerRateProvider",
      "summary": "safe",
      "review": "./cdcEthRateProvider.md",
      "warnings": ["eoaUpgradeable"],
      "factory": "",
      "upgradeableComponents": []
    },
    "0x20EDB9299Ae83D9f22bE16279a4A2B422F34d020": {
      "asset": "0xBEEF69Ac7870777598A04B2bd4771c71212E6aBc",
      "name": "VaultRateOracle",
      "summary": "safe",
      "review": "./MellowRateProviders.md",
      "warnings": [],
      "factory": "",
      "upgradeableComponents": [
        {
          "entrypoint": "0xBEEF69Ac7870777598A04B2bd4771c71212E6aBc",
          "implementationReviewed": "0xaf108ae0AD8700ac41346aCb620e828c03BB8848"
        }
      ]
    },
    "0x9D09c1E832102A23215e27E85B37b139aEe95Ff4": {
      "asset": "0x84631c0d0081FDe56DeB72F6DE77abBbF6A9f93a",
      "name": "VaultRateOracle",
      "summary": "safe",
      "review": "./MellowRateProviders.md",
      "warnings": [],
      "factory": "",
      "upgradeableComponents": [
        {
          "entrypoint": "0x84631c0d0081FDe56DeB72F6DE77abBbF6A9f93a",
          "implementationReviewed": "0xaf108ae0AD8700ac41346aCb620e828c03BB8848"
        }
      ]
    },
    "0x6984F8E8ce474B69A2F32bE7dEc4d003d644B4B7": {
      "asset": "0x7a4EffD87C2f3C55CA251080b1343b605f327E3a",
      "name": "VaultRateOracle",
      "summary": "safe",
      "review": "./MellowRateProviders.md",
      "warnings": [],
      "factory": "",
      "upgradeableComponents": [
        {
          "entrypoint": "0x7a4EffD87C2f3C55CA251080b1343b605f327E3a",
          "implementationReviewed": "0xaf108ae0AD8700ac41346aCb620e828c03BB8848"
        }
      ]
    },
    "0x3A2228C7B3Bc3A32AEa9338d0A890A5EbD7bc977": {
      "asset": "0x5fD13359Ba15A84B76f7F87568309040176167cd",
      "name": "VaultRateOracle",
      "summary": "safe",
      "review": "./MellowRateProviders.md",
      "warnings": [],
      "factory": "",
      "upgradeableComponents": [
        {
          "entrypoint": "0x5fD13359Ba15A84B76f7F87568309040176167cd",
          "implementationReviewed": "0xaf108ae0AD8700ac41346aCb620e828c03BB8848"
        }
      ]
    },
    "0x34406A8Ee75B5af34F8920D1960AC6a5B33A47b6": {
      "asset": "0x8c9532a60E0E7C6BbD2B2c1303F63aCE1c3E9811",
      "name": "VaultRateOracle",
      "summary": "safe",
      "review": "./MellowRateProviders.md",
      "warnings": ["donation"],
      "factory": "",
      "upgradeableComponents": [
        {
          "entrypoint": "0x8c9532a60E0E7C6BbD2B2c1303F63aCE1c3E9811",
          "implementationReviewed": "0xaf108ae0AD8700ac41346aCb620e828c03BB8848"
        },
        {
          "entrypoint": "0x9C49a829F1D726679cB505439BbF3ed018A7e9c6",
          "implementationReviewed": "0x9C49a829F1D726679cB505439BbF3ed018A7e9c6"
        }
      ]
    },
    "0x2A2f1b8c02Dafc5359B8E0e8BFc138400CB6d3a1": {
      "asset": "0x49cd586dd9BA227Be9654C735A659a1dB08232a9",
      "name": "VaultRateOracle",
      "summary": "safe",
      "review": "./MellowRateProviders.md",
      "warnings": ["donation"],
      "factory": "",
      "upgradeableComponents": [
        {
          "entrypoint": "0x49cd586dd9BA227Be9654C735A659a1dB08232a9",
          "implementationReviewed": "0xaf108ae0AD8700ac41346aCb620e828c03BB8848"
        },
        {
          "entrypoint": "0x9C49a829F1D726679cB505439BbF3ed018A7e9c6",
          "implementationReviewed": "0x9C49a829F1D726679cB505439BbF3ed018A7e9c6"
        }
      ]
    },
    "0xEd29fBe335A0602Bf100825b533B12133FE523A3": {
      "asset": "0x68749665FF8D2d112Fa859AA293F07A622782F38",
      "name": "XAUt Tether Gold Rate Provider",
      "summary": "safe",
      "review": "./ChainLinkRateProvider.md",
      "warnings": ["chainlink"],
      "factory": "0x1311Fbc9F60359639174c1e7cC2032DbDb5Cc4d1",
      "upgradeableComponents": []
    },
    "0xc497F11326c3DE5086710EDa43354697b32c1541": {
      "asset": "0xbC404429558292eE2D769E57d57D6E74bbd2792d",
      "name": "ERC4626RateProvider",
      "summary": "safe",
      "review": "./sUSXRateProvider.md",
      "warnings": [],
      "factory": "0xFC541f8d8c5e907E236C8931F0Df9F58e0C259Ec",
      "upgradeableComponents": [
        {
          "entrypoint": "0xbC404429558292eE2D769E57d57D6E74bbd2792d",
          "implementationReviewed": "0xC80aD49191113d31fe52427c01A197106ef5EB5b"
        }
      ]
    },
    "0xF0207Ffa0b793E009DF9Df62fEE95B8FC6c93EcF": {
      "asset": "0x09db87A538BD693E9d08544577d5cCfAA6373A48",
      "name": "ynViewer",
      "summary": "safe",
      "review": "./YieldNestRateProvider.md",
      "warnings": [],
      "factory": "",
      "upgradeableComponents": [
        {
          "entrypoint": "0xF0207Ffa0b793E009DF9Df62fEE95B8FC6c93EcF",
          "implementationReviewed": "0x0365a6eF790e05EEe386B57326e5Ceaf5B10899e"
        },
        {
          "entrypoint": "0x09db87A538BD693E9d08544577d5cCfAA6373A48",
          "implementationReviewed": "0x14dc3d915107dca9ed39e29e14fbdfe4358a1346"
        },
        {
          "entrypoint": "0x8C33A1d6d062dB7b51f79702355771d44359cD7d",
          "implementationReviewed": "0xabd3a755e4eef24f862c268d21fd5235904cc811"
        },
        {
          "entrypoint": "0x144dA5E59228E9C558B8F692Dde6c48f890D0d96",
          "implementationReviewed": "0xF8A37F34a427611C4c54F82bF43230FA041d237B"
        }
      ]
    },
    "0x414aB7081D3C2d0BA75703A465744DF99c9f9B22": {
      "asset": "0x5C5b196aBE0d54485975D1Ec29617D42D9198326",
      "name": "ERC4626RateProvider",
      "summary": "safe",
      "review": "./sdeUSDRateProvider.md",
      "warnings": ["donation"],
      "factory": "0xFC541f8d8c5e907E236C8931F0Df9F58e0C259Ec",
      "upgradeableComponents": [
        {
          "entrypoint": "0x5C5b196aBE0d54485975D1Ec29617D42D9198326",
          "implementationReviewed": "0x2DA7E2D2C22338874A421BFbb76278f0a64Df746"
        }
      ]
    },
    "0x748d749c6Cd0cCA8f53F66A3A0D75a91E2978d65": {
      "asset": "0x583019fF0f430721aDa9cfb4fac8F06cA104d0B4",
      "name": "styETHRateProvider",
      "summary": "safe",
      "review": "./st-yETHRateProvider.md",
      "warnings": ["donation"],
      "factory": "",
      "upgradeableComponents": []
    },
    "0x47657094e3AF11c47d5eF4D3598A1536B394EEc4": {
      "asset": "0x47657094e3AF11c47d5eF4D3598A1536B394EEc4",
      "name": "UltraLRT",
      "summary": "safe",
      "review": "./AffineLiquidRestakingRateProvider.md",
      "warnings": ["donation"],
      "factory": "",
      "upgradeableComponents": [
        {
          "entrypoint": "0x47657094e3AF11c47d5eF4D3598A1536B394EEc4",
          "implementationReviewed": "0x0b75F2B048CA8517f6476316F872903920DCC8ef"
        }
      ]
    },
    "0x0D53bc2BA508dFdf47084d511F13Bb2eb3f8317B": {
      "asset": "0x0D53bc2BA508dFdf47084d511F13Bb2eb3f8317B",
      "name": "UltraLRT",
      "summary": "safe",
      "review": "./AffineLiquidRestakingRateProvider.md",
      "warnings": ["donation"],
      "factory": "",
      "upgradeableComponents": [
        {
          "entrypoint": "0x0D53bc2BA508dFdf47084d511F13Bb2eb3f8317B",
          "implementationReviewed": "0x0b75F2B048CA8517f6476316F872903920DCC8ef"
        }
      ]
    },
    "0x1a9DBa2dC3E82F53d040701F97DC0438d26A4320": {
      "asset": "0x5E362eb2c0706Bd1d134689eC75176018385430B",
      "name": "VaultRateOracle",
      "summary": "safe",
      "review": "./MellowRateProviders.md",
      "warnings": ["donation"],
      "factory": "",
      "upgradeableComponents": [
        {
          "entrypoint": "0x5E362eb2c0706Bd1d134689eC75176018385430B",
          "implementationReviewed": "0xe2D2E90122cb203CF1565a37ef90a256843A825A"
        }
      ]
    },
    "0x479306411084bD75b8Ce9Dd488e64f212b8336b2": {
      "asset": "0xdF217EFD8f3ecb5E837aedF203C28c1f06854017",
      "name": "ERC4626RateProvider",
      "summary": "safe",
      "review": "./stBTCRateProvider.md",
      "warnings": ["donation"],
      "factory": "0xFC541f8d8c5e907E236C8931F0Df9F58e0C259Ec",
      "upgradeableComponents": [
        {
          "entrypoint": "0xdF217EFD8f3ecb5E837aedF203C28c1f06854017",
          "implementationReviewed": "0xef96b93db617f3db5b2cf2df9aa50bd7f5cb22c4"
        },
        {
          "entrypoint": "0xAB13B8eecf5AA2460841d75da5d5D861fD5B8A39",
          "implementationReviewed": "0xd7097af27b14e204564c057c636022fae346fe60"
        }
      ]
    },
    "0xD43F5a722e8e7355D790adda4642f392Dfb820a1": {
      "asset": "0xe07f9d810a48ab5c3c914ba3ca53af14e4491e8a",
      "name": "ConstantRateProvider",
      "summary": "safe",
      "review": "./ConstantRateProvider.md",
      "warnings": [],
      "factory": "",
      "upgradeableComponents": []
    },
    "0xd4580a56e715F14Ed9d340Ff30147d66230d44Ba": {
      "asset": "0x6dC3ce9C57b20131347FDc9089D740DAf6eB34c5",
      "name": "ERC4626RateProvider",
      "summary": "safe",
      "review": "./TokemakRateProvider.md",
      "warnings": [],
      "factory": "",
      "upgradeableComponents": []
    },
    "0x4E4C0ea425bacc68cD2Acbf1cdaa234bE9Dd8742": {
      "asset": "0xF0a949B935e367A94cDFe0F2A54892C2BC7b2131",
      "name": "PriceFeed",
      "summary": "safe",
      "review": "./AffineLiquidRestakingRateProviders.md",
      "warnings": [],
      "factory": "",
      "upgradeableComponents": [
        {
          "entrypoint": "0x4E4C0ea425bacc68cD2Acbf1cdaa234bE9Dd8742",
          "implementationReviewed": "0x8022d3b6928cBA328899C8fD29734655aDafb0f4"
        },
        {
          "entrypoint": "0xF0a949B935e367A94cDFe0F2A54892C2BC7b2131",
          "implementationReviewed": "0xCee23c4724D70Ad9F327Cc86947f690494c15D48"
        }
      ]
    },
    "0x3e47F17725628Fde5330C2310B799545ef40C93e": {
      "asset": "0xcbC632833687DacDcc7DfaC96F6c5989381f4B47",
      "name": "PriceFeed",
      "summary": "safe",
      "review": "./AffineLiquidRestakingRateProviders.md",
      "warnings": [],
      "factory": "",
      "upgradeableComponents": [
        {
          "entrypoint": "0x3e47F17725628Fde5330C2310B799545ef40C93e",
          "implementationReviewed": "0x8022d3b6928cba328899c8fd29734655adafb0f4"
        },
        {
          "entrypoint": "0xcbC632833687DacDcc7DfaC96F6c5989381f4B47",
          "implementationReviewed": "0xcee23c4724d70ad9f327cc86947f690494c15d48"
        }
      ]
    },
    "0xd4fcde9bb1d746Dd7e5463b01Dd819EE06aF25db": {
      "asset": "0xd4fcde9bb1d746Dd7e5463b01Dd819EE06aF25db",
      "name": "EzRVault",
      "summary": "safe",
      "review": "./ezEigenRateProvider.md",
      "warnings": ["eoaUpgradeable"],
      "factory": "",
      "upgradeableComponents": [
        {
          "entrypoint": "0xD1e6626310fD54Eceb5b9a51dA2eC329D6D4B68A",
          "implementationReviewed": "0xd9Db270c1B5E3Bd161E8c8503c55cEABeE709552"
        },
        {
          "entrypoint": "0xaCB55C530Acdb2849e6d4f36992Cd8c9D50ED8F7",
          "implementationReviewed": "0x27e7a3A81741B9fcc5Ad7edCBf9F8a72a5c00428"
        },
        {
          "entrypoint": "0x858646372CC42E1A627fcE94aa7A7033e7CF075A",
          "implementationReviewed": "0x70f44C13944d49a236E3cD7a94f48f5daB6C619b"
        }
      ]
    },
    "0x388BeD0F17Ad5752EBC5b4034226D4c5D33bAA9e": {
      "asset": "0x270B7748CdF8243bFe68FaCE7230ef0fCE695389",
      "name": "hTokenOracleBalancerAdaptor",
      "summary": "safe",
      "review": "./HinkalEthRateProvider.md",
      "warnings": [""],
      "factory": "",
      "upgradeableComponents": [
        {
          "entrypoint": "0x270B7748CdF8243bFe68FaCE7230ef0fCE695389",
          "implementationReviewed": "0x270B7748CdF8243bFe68FaCE7230ef0fCE695389"
        }
      ]
    },
    "0x7C53f86d9a6B01821F916802A7606E9255DfE4e2": {
      "asset": "0xD11c452fc99cF405034ee446803b6F6c1F6d5ED8",
      "name": "ERC4626RateProvider",
      "summary": "safe",
      "review": "./TreehouseRateProvider.md",
      "warnings": [""],
      "factory": "",
      "upgradeableComponents": [
        {
          "entrypoint": "0xD11c452fc99cF405034ee446803b6F6c1F6d5ED8",
          "implementationReviewed": "0xD1A622566F277AA76c3C47A30469432AAec95E38"
        }
      ]
    },
    "0xEE246a8a09a055e60b4EF38DEF201e10bcf82644": {
      "asset": "0xf02C96DbbB92DC0325AD52B3f9F2b951f972bf00",
      "name": "krETHRateProvider",
      "summary": "safe",
      "review": "./KernelRateProviders.md",
      "warnings": [""],
      "factory": "",
      "upgradeableComponents": [
        {
          "entrypoint": "0xf02C96DbbB92DC0325AD52B3f9F2b951f972bf00",
          "implementationReviewed": "0xf02C96DbbB92DC0325AD52B3f9F2b951f972bf00"
        }
      ]
    },
    "0x094C9b71ad7b6C09fe592F2aE10dFb1dc2B73623": {
      "asset": "0x513D27c94C0D81eeD9DC2a88b4531a69993187cF",
      "name": "ksETHRateProvider",
      "summary": "safe",
      "review": "./KernelRateProviders.md",
      "warnings": [""],
      "factory": "",
      "upgradeableComponents": [
        {
          "entrypoint": "0x513D27c94C0D81eeD9DC2a88b4531a69993187cF",
          "implementationReviewed": "0x513D27c94C0D81eeD9DC2a88b4531a69993187cF"
        }
      ]
    },
    "0x64C04442C4Bc85C49782525AbE92c8a6fB714b50": {
      "asset": "0x917ceE801a67f933F2e6b33fC0cD1ED2d5909D88",
      "name": "AccountantWithRateProviders",
      "summary": "safe",
      "review": "./WeETHs.md",
      "warnings": [],
      "factory": "",
      "upgradeableComponents": []
    },
    "0xBe7bE04807762Bc433911dD927fD54a385Fa91d6": {
      "asset": "0x0bfc9d54Fc184518A81162F8fB99c2eACa081202",
      "name": "ERC4626RateProvider",
      "summary": "safe",
      "review": "./statATokenv2RateProvider.md",
      "warnings": [""],
      "factory": "0xFC541f8d8c5e907E236C8931F0Df9F58e0C259Ec",
      "upgradeableComponents": [
        {
          "entrypoint": "0x0bfc9d54Fc184518A81162F8fB99c2eACa081202",
          "implementationReviewed": "0x487c2C53c0866F0A73ae317bD1A28F63ADcD9aD1"
        },
        {
          "entrypoint": "0x87870Bca3F3fD6335C3F4ce8392D69350B4fA4E2",
          "implementationReviewed": "0xeF434E4573b90b6ECd4a00f4888381e4D0CC5Ccd"
        }
      ]
    },
    "0x8f4E8439b970363648421C692dd897Fb9c0Bd1D9": {
      "asset": "0xD4fa2D31b7968E448877f69A96DE69f5de8cD23E",
      "name": "ERC4626RateProvider",
      "summary": "safe",
      "review": "./statATokenv2RateProvider.md",
      "warnings": [""],
      "factory": "0xFC541f8d8c5e907E236C8931F0Df9F58e0C259Ec",
      "upgradeableComponents": [
        {
          "entrypoint": "0xD4fa2D31b7968E448877f69A96DE69f5de8cD23E",
          "implementationReviewed": "0x487c2C53c0866F0A73ae317bD1A28F63ADcD9aD1"
        },
        {
          "entrypoint": "0x87870Bca3F3fD6335C3F4ce8392D69350B4fA4E2",
          "implementationReviewed": "0xeF434E4573b90b6ECd4a00f4888381e4D0CC5Ccd"
        }
      ]
    },
    "0xEdf63cce4bA70cbE74064b7687882E71ebB0e988": {
      "asset": "0x7Bc3485026Ac48b6cf9BaF0A377477Fff5703Af8",
      "name": "ERC4626RateProvider",
      "summary": "safe",
      "review": "./statATokenv2RateProvider.md",
      "warnings": [""],
      "factory": "0xFC541f8d8c5e907E236C8931F0Df9F58e0C259Ec",
      "upgradeableComponents": [
        {
          "entrypoint": "0x7Bc3485026Ac48b6cf9BaF0A377477Fff5703Af8",
          "implementationReviewed": "0x487c2C53c0866F0A73ae317bD1A28F63ADcD9aD1"
        },
        {
          "entrypoint": "0x87870Bca3F3fD6335C3F4ce8392D69350B4fA4E2",
          "implementationReviewed": "0xeF434E4573b90b6ECd4a00f4888381e4D0CC5Ccd"
        }
      ]
    },
    "0xf4b5D1C22F35a460b91edD7F33Cefe619E2fAaF4": {
      "asset": "0x0FE906e030a44eF24CA8c7dC7B7c53A6C4F00ce9",
      "name": "ERC4626RateProvider",
      "summary": "safe",
      "review": "./statATokenv2RateProvider.md",
      "warnings": [""],
      "factory": "0xFC541f8d8c5e907E236C8931F0Df9F58e0C259Ec",
      "upgradeableComponents": [
        {
          "entrypoint": "0x0FE906e030a44eF24CA8c7dC7B7c53A6C4F00ce9",
          "implementationReviewed": "0x487c2C53c0866F0A73ae317bD1A28F63ADcD9aD1"
        },
        {
          "entrypoint": "0x87870Bca3F3fD6335C3F4ce8392D69350B4fA4E2",
          "implementationReviewed": "0xeF434E4573b90b6ECd4a00f4888381e4D0CC5Ccd"
        }
      ]
    },
    "0xdDDF909076B641C51f22ACD4b134C54adad51e68": {
      "asset": "0x657e8C867D8B37dCC18fA4Caead9C45EB088C642",
      "name": "eBtcRateProvider",
      "summary": "safe",
      "review": "./eBTCRateProvider.md",
      "warnings": [""],
      "factory": "0x467665D4ae90e7A99c9C9AF785791058426d6eA0",
      "upgradeableComponents": []
    },
    "0xf47c506C293319B3bC517Acc371F86B87B03DD5D": {
      "asset": "0xc824A08dB624942c5E5F330d56530cD1598859fD",
      "name": "ERC4626RateProvider",
      "summary": "safe",
      "review": "./HighGrowthEthRateProvider.md",
      "warnings": ["donation", "unverified-contracts"],
      "factory": "0xFC541f8d8c5e907E236C8931F0Df9F58e0C259Ec",
      "upgradeableComponents": [
        {
          "entrypoint": "0xB185D98056419029daE7120EcBeFa0DbC12c283A",
          "implementationReviewed": "0x3151293F241bd7391f4ecAeF206607b59f424417"
        },
        {
          "entrypoint": "0xc824A08dB624942c5E5F330d56530cD1598859fD",
          "implementationReviewed": "0xed5c8c80a29e541b8781e0e729d9af597a368589"
        },
        {
          "entrypoint": "0x3D08ccb47ccCde84755924ED6B0642F9aB30dFd2",
          "implementationReviewed": "0x3f258821a5ad28391e9Bb0B69A705fdf545BCab0"
        }
      ]
    },
    "0xc81D60E39e065146c6dE186fFC5B39e4CA2189Cf": {
      "asset": "0xBEEF01735c132Ada46AA9aA4c54623cAA92A64CB",
      "name": "ERC4626RateProvider",
      "summary": "unsafe",
      "review": "./MorphoERC4626RateProviders.md",
      "warnings": ["eoaUpgradeable"],
      "factory": "0xFC541f8d8c5e907E236C8931F0Df9F58e0C259Ec",
      "upgradeableComponents": [
        {
          "entrypoint": "0xBEEF01735c132Ada46AA9aA4c54623cAA92A64CB",
          "implementationReviewed": "0xBEEF01735c132Ada46AA9aA4c54623cAA92A64CB"
        }
      ]
    },
    "0x50A72232c5370321aa78036BaDe8e9d5eB89cbAF": {
      "asset": "0xbEef047a543E45807105E51A8BBEFCc5950fcfBa",
      "name": "ERC4626RateProvider",
      "summary": "unsafe",
      "review": "./MorphoERC4626RateProviders.md",
      "warnings": ["eoaUpgradeable"],
      "factory": "0xFC541f8d8c5e907E236C8931F0Df9F58e0C259Ec",
      "upgradeableComponents": [
        {
          "entrypoint": "0xbEef047a543E45807105E51A8BBEFCc5950fcfBa",
          "implementationReviewed": "0xbEef047a543E45807105E51A8BBEFCc5950fcfBa"
        }
      ]
    },
    "0x0A25a2C62e3bA90F1e6F08666862df50cdAAB1F5": {
      "asset": "0x2371e134e3455e0593363cBF89d3b6cf53740618",
      "name": "ERC4626RateProvider",
      "summary": "unsafe",
      "review": "./MorphoERC4626RateProviders.md",
      "warnings": ["eoaUpgradeable"],
      "factory": "0xFC541f8d8c5e907E236C8931F0Df9F58e0C259Ec",
      "upgradeableComponents": [
        {
          "entrypoint": "0x2371e134e3455e0593363cBF89d3b6cf53740618",
          "implementationReviewed": "0x2371e134e3455e0593363cBF89d3b6cf53740618"
        }
      ]
    },
    "0xB0926Cfc3aC047035b11d9afB85DC782E6D9d76A": {
      "asset": "0x7204B7Dbf9412567835633B6F00C3Edc3a8D6330",
      "name": "ERC4626RateProvider",
      "summary": "safe",
      "review": "./MorphoERC4626RateProviders.md",
      "warnings": ["eoaUpgradeable"],
      "factory": "0xFC541f8d8c5e907E236C8931F0Df9F58e0C259Ec",
      "upgradeableComponents": [
        {
          "entrypoint": "0x7204B7Dbf9412567835633B6F00C3Edc3a8D6330",
          "implementationReviewed": "0x7204B7Dbf9412567835633B6F00C3Edc3a8D6330"
        }
      ]
    },
    "0x51b7F50044a2a1A9A846575Be33c00A68e0172DF": {
      "asset": "0x7751E2F4b8ae93EF6B79d86419d42FE3295A4559",
      "name": "ERC4626RateProvider",
      "summary": "safe",
      "review": "./wUSDLPaxosRateProvider.md",
      "warnings": [],
      "factory": "0xe548a29631f9e49830be8edc22d407b2d2915f31",
      "upgradeableComponents": [
        {
          "entrypoint": "0x7751E2F4b8ae93EF6B79d86419d42FE3295A4559",
          "implementationReviewed": "0x2954c85e7e2b841d0e9a9fdcc09dac1274057d71"
        },
        {
          "entrypoint": "0xbdC7c08592Ee4aa51D06C27Ee23D5087D65aDbcD",
          "implementationReviewed": "0x752d55d62a94658eac08eae42deda902b69b0e76"
        }
      ]
    },
    "0xcdAa68ce322728FE4185a60f103C194F1E2c47BC": {
      "asset": "0x775F661b0bD1739349b9A2A3EF60be277c5d2D29",
      "name": "ERC4626RateProvider",
      "summary": "safe",
      "review": "./MarketRateTransformerRateProviders.md",
      "warnings": [""],
      "factory": "0xeC2C6184761ab7fE061130B4A7e3Da89c72F8395",
      "upgradeableComponents": [
        {
          "entrypoint": "0x775F661b0bD1739349b9A2A3EF60be277c5d2D29",
          "implementationReviewed": "0x23db508559ca053eee7f21b94dac803353560b4f"
        },
        {
          "entrypoint": "0x87870Bca3F3fD6335C3F4ce8392D69350B4fA4E2",
          "implementationReviewed": "0xeF434E4573b90b6ECd4a00f4888381e4D0CC5Ccd"
        }
      ]
    },
    "0x9CC54cb63E61c7D5231c506e4206Eb459250D2A7": {
      "asset": "0xbEEFC01767ed5086f35deCb6C00e6C12bc7476C1",
      "name": "ERC4626RateProvider",
      "summary": "safe",
      "review": "./MarketRateTransformerRateProviders.md",
      "warnings": [""],
      "factory": "0xeC2C6184761ab7fE061130B4A7e3Da89c72F8395",
      "upgradeableComponents": [
        {
          "entrypoint": "0x7751E2F4b8ae93EF6B79d86419d42FE3295A4559",
          "implementationReviewed": "0x2954c85e7e2b841d0e9a9fdcc09dac1274057d71"
        },
        {
          "entrypoint": "0xbdC7c08592Ee4aa51D06C27Ee23D5087D65aDbcD",
          "implementationReviewed": "0x752d55d62a94658eac08eae42deda902b69b0e76"
        }
      ]
    },
    "0xdB44A0223604ABAD704C4bCDDAAd88b101953246": {
      "asset": "0x5F9D59db355b4A60501544637b00e94082cA575b",
      "name": "ERC4626RateProvider",
      "summary": "safe",
      "review": "./statATokenv2RateProvider.md",
      "warnings": [""],
      "factory": "0xFC541f8d8c5e907E236C8931F0Df9F58e0C259Ec",
      "upgradeableComponents": [
        {
          "entrypoint": "0x5F9D59db355b4A60501544637b00e94082cA575b",
          "implementationReviewed": "0x487c2C53c0866F0A73ae317bD1A28F63ADcD9aD1"
        },
        {
          "entrypoint": "0x87870Bca3F3fD6335C3F4ce8392D69350B4fA4E2",
          "implementationReviewed": "0xeF434E4573b90b6ECd4a00f4888381e4D0CC5Ccd"
        }
      ]
    },
    "0x851b73c4BFd5275D47FFf082F9e8B4997dCCB253": {
      "asset": "0xC71Ea051a5F82c67ADcF634c36FFE6334793D24C",
      "name": "ERC4626RateProvider",
      "summary": "safe",
      "review": "./statATokenv2RateProvider.md",
      "warnings": [""],
      "factory": "0xFC541f8d8c5e907E236C8931F0Df9F58e0C259Ec",
      "upgradeableComponents": [
        {
          "entrypoint": "0xC71Ea051a5F82c67ADcF634c36FFE6334793D24C",
          "implementationReviewed": "0x487c2C53c0866F0A73ae317bD1A28F63ADcD9aD1"
        },
        {
          "entrypoint": "0x87870Bca3F3fD6335C3F4ce8392D69350B4fA4E2",
          "implementationReviewed": "0xeF434E4573b90b6ECd4a00f4888381e4D0CC5Ccd"
        }
      ]
    },
    "0x1DB1Afd9552eeB28e2e36597082440598B7F1320": {
      "asset": "0x1DB1Afd9552eeB28e2e36597082440598B7F1320",
      "name": "RPLVault",
      "summary": "safe",
      "review": "./GravitaRateProviders.md",
      "warnings": ["donation"],
      "factory": "",
      "upgradeableComponents": [
        {
          "entrypoint": "0xBB22d59B73D7a6F3A8a83A214BECc67Eb3b511fE",
          "implementationReviewed": "0x767b901B7Eb64133e82F6531614b66cb235E4c71"
        },
        {
          "entrypoint": "0x4343743dBc46F67D3340b45286D8cdC13c8575DE",
          "implementationReviewed": "0x9c9001E0ff0D8C5c535252E883B7D0Ca2BE68Eef"
        },
        {
          "entrypoint": "0x102809fE582ecaa527bB316DCc4E99fc35FBAbb9",
          "implementationReviewed": "0x1044958261F0a3DFf363313FC94f7eA69aC935A1"
        },
        {
          "entrypoint": "0x312717E67b9a12402fB8d2DB031aC9C84665a04e",
          "implementationReviewed": "0x4A878c581C9542ebC467d1Ce5CB86C3Cf25603ab"
        }
      ]
    },
    "0xBB22d59B73D7a6F3A8a83A214BECc67Eb3b511fE": {
      "asset": "0xBB22d59B73D7a6F3A8a83A214BECc67Eb3b511fE",
      "name": "WETHVault",
      "summary": "safe",
      "review": "./GravitaRateProviders.md",
      "warnings": ["donation", "eoaUpgradeable"],
      "factory": "",
      "upgradeableComponents": [
        {
          "entrypoint": "0xBB22d59B73D7a6F3A8a83A214BECc67Eb3b511fE",
          "implementationReviewed": "0x767b901B7Eb64133e82F6531614b66cb235E4c71"
        },
        {
          "entrypoint": "0x4343743dBc46F67D3340b45286D8cdC13c8575DE",
          "implementationReviewed": "0x9c9001E0ff0D8C5c535252E883B7D0Ca2BE68Eef"
        },
        {
          "entrypoint": "0x102809fE582ecaa527bB316DCc4E99fc35FBAbb9",
          "implementationReviewed": "0x1044958261F0a3DFf363313FC94f7eA69aC935A1"
        },
        {
          "entrypoint": "0x81C1001e1621d05bE250814123CC81BBb244Cb07",
          "implementationReviewed": "0x9c778410221841A35e0EEa0e82E27ccE78Ee3C27"
        },
        {
          "entrypoint": "0x312717E67b9a12402fB8d2DB031aC9C84665a04e",
          "implementationReviewed": "0x4A878c581C9542ebC467d1Ce5CB86C3Cf25603ab"
        }
      ]
    },
    "0x9062a576D3e6Cf6999e99e405608063033c4CFF6": {
      "asset": "0xbEeFc011e94f43b8B7b455eBaB290C7Ab4E216f1",
      "name": "csUSDL-MORPHOv1.1",
      "summary": "safe",
      "review": "./MarketRateTransformerRateProviders.md",
      "warnings": [""],
      "factory": "0xeC2C6184761ab7fE061130B4A7e3Da89c72F8395",
      "upgradeableComponents": [
        {
          "entrypoint": "0x7751E2F4b8ae93EF6B79d86419d42FE3295A4559",
          "implementationReviewed": "0x2954c85e7e2b841d0e9a9fdcc09dac1274057d71"
        },
        {
          "entrypoint": "0xbdC7c08592Ee4aa51D06C27Ee23D5087D65aDbcD",
          "implementationReviewed": "0x752d55d62a94658eac08eae42deda902b69b0e76"
        }
      ]
    },
    "0xD231564648C94542C01e9a528c9cAa033bbf274C": {
      "asset": "0x1e6ffa4e9F63d10B8820A3ab52566Af881Dab53c",
      "name": "Gauntlet wETH Ecosystem v1.1",
      "summary": "safe",
      "review": "./MorphoERC4626RateProviders.md",
      "warnings": ["eoaUpgradeable"],
      "factory": "0xFC541f8d8c5e907E236C8931F0Df9F58e0C259Ec",
      "upgradeableComponents": [
        {
          "entrypoint": "0x1e6ffa4e9F63d10B8820A3ab52566Af881Dab53c",
          "implementationReviewed": "0x1e6ffa4e9F63d10B8820A3ab52566Af881Dab53c"
        }
      ]
    },
    "0x3BD4B2174498b3Aa01be0acFa0F775472b2dC30b": {
      "asset": "0x701907283a57FF77E255C3f1aAD790466B8CE4ef",
      "name": "IndexCoop mhyETH v1.1",
      "summary": "safe",
      "review": "./MorphoERC4626RateProviders.md",
      "warnings": ["eoaUpgradeable"],
      "factory": "0xFC541f8d8c5e907E236C8931F0Df9F58e0C259Ec",
      "upgradeableComponents": [
        {
          "entrypoint": "0x701907283a57FF77E255C3f1aAD790466B8CE4ef",
          "implementationReviewed": "0x701907283a57FF77E255C3f1aAD790466B8CE4ef"
        }
      ]
    },
    "0x09000d689fb2b210c65d9f8adc620f6f2d7d6836": {
      "asset": "0x7a4EffD87C2f3C55CA251080b1343b605f327E3a",
      "name": "VaultRateOracle",
      "summary": "safe",
      "review": "./MellowRateProviders.md",
      "warnings": ["donation"],
      "factory": "",
      "upgradeableComponents": [
        {
          "entrypoint": "0x7a4EffD87C2f3C55CA251080b1343b605f327E3a",
          "implementationReviewed": "0xaf108ae0AD8700ac41346aCb620e828c03BB8848"
        }
      ]
    },
    "0x14BD1e9b30007510c2aFE3a7a8053A6DE5605d35": {
      "asset": "0x6acD0a165fD70A84b6b50d955ff3628700bAAf4b",
      "name": "AaveMarketRateTransformer",
      "summary": "safe",
      "review": "./MarketRateTransformerRateProviders.md",
      "warnings": [""],
      "factory": "0x4E185b1502Fea7a06B63fDdA6de38F92C9528566",
      "upgradeableComponents": []
    },
    "0xdd8AEBC13B3DFaF85e3B512d26681987aD2c43b2": {
      "asset": "0xb51EDdDD8c47856D81C8681EA71404Cec93E92c6",
      "name": "ERC4626RateProvider",
      "summary": "safe",
      "review": "./statATokenv2RateProvider.md",
      "warnings": [""],
      "factory": "0xFC541f8d8c5e907E236C8931F0Df9F58e0C259Ec",
      "upgradeableComponents": [
        {
          "entrypoint": "0xb51EDdDD8c47856D81C8681EA71404Cec93E92c6",
          "implementationReviewed": "0x487c2C53c0866F0A73ae317bD1A28F63ADcD9aD1"
        },
        {
          "entrypoint": "0x87870Bca3F3fD6335C3F4ce8392D69350B4fA4E2",
          "implementationReviewed": "0xeF434E4573b90b6ECd4a00f4888381e4D0CC5Ccd"
        }
      ]
    },
    "0x1f037c849CF2448d67A120543EA4ec3CE5A95FcA": {
      "asset": "0x3976d71e7DdFBaB9bD120Ec281B7d35fa0F28528",
      "name": "ERC4626RateProvider",
      "summary": "safe",
      "review": "./LoopRateProvider.md",
      "warnings": ["donation"],
      "factory": "0xFC541f8d8c5e907E236C8931F0Df9F58e0C259Ec",
      "upgradeableComponents": []
    },
    "0xb42Ecf39FC9251f2B2F094e02e6cE4557f364436": {
      "asset": "0xA1b60d96e5C50dA627095B9381dc5a46AF1a9a42",
      "name": "Steakhouse USDQ Rate Provider",
      "summary": "safe",
      "review": "./MorphoERC4626RateProviders.md",
      "warnings": [],
      "factory": "0xFC541f8d8c5e907E236C8931F0Df9F58e0C259Ec",
      "upgradeableComponents": [
        {
          "entrypoint": "0xc83e27f270cce0A3A3A29521173a83F402c1768b",
          "implementationReviewed": "0xbae166f5e8b4b6735341446b1405fa779a92d7c7"
        }
      ]
    },
    "0xc6465F11D8Db8DAcB5c94729c4F2b3Bd725a2392": {
      "asset": "0x30881Baa943777f92DC934d53D3bFdF33382cab3",
      "name": "Steakhouse USDR Rate Provider",
      "summary": "safe",
      "review": "./MorphoERC4626RateProviders.md",
      "warnings": [],
      "factory": "0xFC541f8d8c5e907E236C8931F0Df9F58e0C259Ec",
      "upgradeableComponents": [
        {
          "entrypoint": "0x7B43E3875440B44613DC3bC08E7763e6Da63C8f8",
          "implementationReviewed": "0x8b98bcd9b1f8ae112fb2b58b45c3bc9a75cc4d0e"
        }
      ]
    },
    "0x23B315083e80804A696b26093974c61eBC78CC9a": {
      "asset": "0x097FFEDb80d4b2Ca6105a07a4D90eB739C45A666",
      "name": "Steakhouse USDT-Lite Rate Provider",
      "summary": "safe",
      "review": "./MorphoERC4626RateProviders.md",
      "warnings": [],
      "factory": "0xFC541f8d8c5e907E236C8931F0Df9F58e0C259Ec",
      "upgradeableComponents": []
    },
    "0x9CB622FC4757386dc8e79d1cC66FC912dD4bBf57": {
      "asset": "0x5E362eb2c0706Bd1d134689eC75176018385430B",
      "name": "VaultRateOracle",
      "summary": "safe",
      "review": "./MellowRateProviders.md",
      "warnings": ["donation"],
      "factory": "",
      "upgradeableComponents": [
        {
          "entrypoint": "0x5E362eb2c0706Bd1d134689eC75176018385430B",
          "implementationReviewed": "0xe2D2E90122cb203CF1565a37ef90a256843A825A"
        }
      ]
    },
    "0xa65ffBa1CD05414df3fD24Bf5dc319B47450Fbf4": {
      "asset": "0x1CE7D9942ff78c328A4181b9F3826fEE6D845A97",
      "name": "YieldFi yUSD Rate Provider",
      "summary": "safe",
      "review": "./yUSDRateProvider.md",
      "warnings": [""],
      "factory": "",
      "upgradeableComponents": [
        {
          "entrypoint": "0x1CE7D9942ff78c328A4181b9F3826fEE6D845A97",
          "implementationReviewed": "0x79E243f6504615497c1374Ea0B6365Dd1Ef82C8d"
        },
        {
          "entrypoint": "0x9305a0cc13293b69deE0B9d281D21144b029BdFf",
          "implementationReviewed": "0xf2De8048f002b70202D05249810E72914651Aa26"
        },
        {
          "entrypoint": "0xf4eF3ba63593dfD0967577B2bb3C9ba51D78427b",
          "implementationReviewed": "0xa52BC229C750b35C10d54F23aD3cb6E8155df01a"
        }
      ]
    },
    "0x3ba1a97D96F53611C4b2A788A5aa65c840d94c54": {
      "asset": "0x8E0789d39db454DBE9f4a77aCEF6dc7c69f6D552",
      "name": "CombinedRateProvider",
      "summary": "safe",
      "review": "./InceptionLRTRateProvider_2.md",
      "warnings": [""],
      "factory": "",
      "upgradeableComponents": [
        {
          "entrypoint": "0xFd73Be536503B5Aa80Bf99D1Fd65b1306c69B191",
          "implementationReviewed": "0x2356d46D89e056F222185ef101165e88073941Bd"
        }
      ]
    },
    "0x829de46686cd24edfcd28763a70034b3b9b4d7cd": {
      "asset": "0x99999999999999Cc837C997B882957daFdCb1Af9",
      "name": "WusdnBalancerAdaptor",
      "summary": "safe",
      "review": "./SmardexRateProvider.md",
      "warnings": [],
      "factory": "",
      "upgradeableComponents": [
        {
          "entrypoint": "0x656cB8C6d154Aad29d8771384089be5B5141f01a",
          "implementationReviewed": "0x271df5517a4DaacB7caB988Aa64D23dEbda4c498"
        }
      ]
    },
    "0x7Aee5f039da2891BF02414bc6ADA1B53c0C3902a": {
      "asset": "0xD11c452fc99cF405034ee446803b6F6c1F6d5ED8",
      "name": "tETH / ETH CombinedRateProvider",
      "summary": "safe",
      "review": "./CombinedRateProvider.md",
      "warnings": [""],
      "factory": "",
      "upgradeableComponents": [
        {
          "entrypoint": "0xD11c452fc99cF405034ee446803b6F6c1F6d5ED8",
          "implementationReviewed": "0xD1A622566F277AA76c3C47A30469432AAec95E38"
        }
      ]
    },
    "0x8fC43e76874CaE40939eDeB90E5683258B63c508": {
      "asset": "0x90551c1795392094FE6D29B758EcCD233cFAa260",
      "name": "fluid weth rate provider",
      "summary": "safe",
      "review": "./FluidRateProviders.md",
      "warnings": [""],
      "factory": "0xFC541f8d8c5e907E236C8931F0Df9F58e0C259Ec",
      "upgradeableComponents": []
    },
    "0x73a9fc5173d211F0D264Af4E816cb44F61E5f4a2": {
      "asset": "0x2411802D8BEA09be0aF8fD8D08314a63e706b29C",
      "name": "Fluid wstETH rate provider",
      "summary": "safe",
      "review": "./FluidRateProviders.md",
      "warnings": [""],
      "factory": "0xFC541f8d8c5e907E236C8931F0Df9F58e0C259Ec",
      "upgradeableComponents": []
    },
    "0x05E956cb3407b1B22F4ed8568F3C28644Da28B85": {
      "asset": "0xad55aebc9b8c03fc43cd9f62260391c13c23e7c0",
      "name": "cUSDO OpenEden Rate Provider",
      "summary": "safe",
      "review": "./cUSDOOpenEdenRateProvider.md",
      "warnings": ["donation", "eoaUpgradeable"],
      "factory": "",
      "upgradeableComponents": [
        {
          "entrypoint": "0xad55aebc9b8c03fc43cd9f62260391c13c23e7c0",
          "implementationReviewed": "0x7a3e55e2c23ab6adc12accf1075b91c174ee0102"
        }
      ]
    },
    "0xA4c27E4Aa764312fD958345Ed683c6eeC4581A10": {
      "asset": "0x7788A3538C5fc7F9c7C8A74EAC4c898fC8d87d92",
      "name": "sUSDXRateProvider",
      "summary": "safe",
      "review": "./sUSDXRateProvider.md",
      "warnings": [],
      "factory": "",
      "upgradeableComponents": []
    },
    "0x8Be2e3D4b85d05cac2dBbAC6c42798fb342aef45": {
      "asset": "0x2411802D8BEA09be0aF8fD8D08314a63e706b29C",
      "name": "fwstETH / wstETH MarketRateTransformerRateProvider",
      "summary": "safe",
      "review": "./MarketRateTransformerRateProviders.md",
      "warnings": [""],
      "factory": "",
      "upgradeableComponents": []
    },
    "0x7C40E25A57BC93ef7Ee3506F111D3E108f7Ae0a8": {
      "asset": "0xBFB53910C935E837C74e6C4EF584557352d20fDe",
      "name": "StakingLPUsdcRateProvider.md",
      "summary": "safe",
      "review": "./StakingLPUsdcRateProviderReview.md",
      "warnings": [],
      "factory": "",
      "upgradeableComponents": []
    }
  },
  "fantom": {
    "0x629d4c27057915e59dd94bca8d48c6d80735b521": {
      "asset": "0xd7028092c830b5c8fce061af2e593413ebbc1fc1",
      "name": "sFTMx Rateprovider",
      "summary": "safe",
      "review": "./LegacyReview.md",
      "warnings": ["legacy"],
      "factory": "",
      "upgradeableComponents": [
        {
          "entrypoint": "0x513D27c94C0D81eeD9DC2a88b4531a69993187cF",
          "implementationReviewed": "0x513D27c94C0D81eeD9DC2a88b4531a69993187cF"
        }
      ]
    }
  },
  "fraxtal": {
    "0x3893E8e1584fF73188034D37Fc6B7d41A255E570": {
      "asset": "0xfc00000000000000000000000000000000000008",
      "name": "ChainlinkRateProvider",
      "summary": "safe",
      "review": "./FraxtalPriceFeedProvider.md",
      "warnings": [],
      "factory": "0x3f170631ed9821Ca51A59D996aB095162438DC10",
      "upgradeableComponents": [
        {
          "entrypoint": "0x1B680F4385f24420D264D78cab7C58365ED3F1FF",
          "implementationReviewed": "0x1B680F4385f24420D264D78cab7C58365ED3F1FF"
        }
      ]
    },
    "0x95eedc9d10B6964a579948Fd717D34F45E15C0C6": {
      "asset": "0x09eadcbaa812a4c076c3a6cde765dc4a22e0d775",
      "name": "ChainlinkRateProvider",
      "summary": "safe",
      "review": "./FraxtalPriceFeedProvider.md",
      "warnings": [],
      "factory": "0x3f170631ed9821Ca51A59D996aB095162438DC10",
      "upgradeableComponents": [
        {
          "entrypoint": "0xfdE8C36F32Bf32e73A1bdeb4ef3E17709674a838",
          "implementationReviewed": "0xfdE8C36F32Bf32e73A1bdeb4ef3E17709674a838"
        }
      ]
    },
    "0x761efEF0347E23e2e75907A6e2df0Bbc6d3A3F38": {
      "asset": "0xfc00000000000000000000000000000000000005",
      "name": "ChainlinkRateProvider",
      "summary": "safe",
      "review": "./FraxtalPriceFeedProvider.md",
      "warnings": [],
      "factory": "0x3f170631ed9821Ca51A59D996aB095162438DC10",
      "upgradeableComponents": [
        {
          "entrypoint": "0xEE095b7d9191603126Da584a1179BB403a027c3A",
          "implementationReviewed": "0xEE095b7d9191603126Da584a1179BB403a027c3A"
        }
      ]
    },
    "0x99D033888aCe9d8E01F793Cf85AE7d4EA56494F9": {
      "asset": "0x211cc4dd073734da055fbf44a2b4667d5e5fe5d2",
      "name": "ChainlinkRateProvider",
      "summary": "safe",
      "review": "./FraxtalPriceFeedProvider.md",
      "warnings": [],
      "factory": "0x3f170631ed9821Ca51A59D996aB095162438DC10",
      "upgradeableComponents": [
        {
          "entrypoint": "0xd295936C8Bb465ADd1eC756a51698127CB4F4910",
          "implementationReviewed": "0xd295936C8Bb465ADd1eC756a51698127CB4F4910"
        }
      ]
    },
    "0x08e12d1a6d0F47518f05b009Bb4A24113D82f33d": {
      "asset": "0x748e54072189Ec8540cD58A078404ebFDc2aACeA",
      "name": "Api3AggregatorAdaptor",
      "summary": "safe",
      "review": "./API3RateProvider.md",
      "warnings": [],
      "factory": "",
      "upgradeableComponents": []
    }
  },
  "gnosis": {
    "0x89C80A4540A00b5270347E02e2E144c71da2EceD": {
      "asset": "0xaf204776c7245bF4147c2612BF6e5972Ee483701",
      "name": "ERC4626RateProvider",
      "summary": "safe",
      "review": "./SavingsDAIRateProviderGnosis.md",
      "warnings": ["donation", "only18decimals"],
      "factory": "",
      "upgradeableComponents": []
    },
    "0xff315299C4d3FB984b67e31F028724b6a9aEb077": {
      "asset": "0x004626A008B1aCdC4c74ab51644093b155e59A23",
      "name": "ERC4626RateProvider",
      "summary": "safe",
      "review": "./stAgEurRateProvider.md",
      "warnings": ["donation", "only18decimals"],
      "factory": "",
      "upgradeableComponents": [
        {
          "entrypoint": "0x004626A008B1aCdC4c74ab51644093b155e59A23",
          "implementationReviewed": "0x6C04c39B9E73aC91106D12F828e2E29Fd8ef1024"
        },
        {
          "entrypoint": "0x4b1E2c2762667331Bc91648052F646d1b0d35984",
          "implementationReviewed": "0x59153e939c5b4721543251ff3049Ea04c755373B"
        }
      ]
    },
    "0x09f9611FE9d24c6A518f656E925e3628A2ECDE3b": {
      "asset": "0x6C76971f98945AE98dD7d4DFcA8711ebea946eA6",
      "name": "wstETH Rate Provider",
      "summary": "safe",
      "review": "./ChainLinkRateProvider.md",
      "warnings": ["chainlink"],
      "factory": "",
      "upgradeableComponents": []
    },
    "0xE7511f6e5C593007eA8A7F52af4B066333765e03": {
      "asset": "0xcB444e90D8198415266c6a2724b7900fb12FC56E",
      "name": "EURe Rate Provider",
      "summary": "safe",
      "review": "./ChainLinkRateProvider.md",
      "warnings": ["chainlink"],
      "factory": "",
      "upgradeableComponents": []
    },
    "0x821aFE819450A359E29a5209C48f2Fa3321C8AD2": {
      "asset": "0x270bA1f35D8b87510D24F693fcCc0da02e6E4EeB",
      "name": "ERC4626RateProvider",
      "summary": "safe",
      "review": "./statATokenLMRateProvider.md",
      "warnings": [],
      "factory": "",
      "upgradeableComponents": [
        {
          "entrypoint": "0x270bA1f35D8b87510D24F693fcCc0da02e6E4EeB",
          "implementationReviewed": "0x8be473dCfA93132658821E67CbEB684ec8Ea2E74"
        },
        {
          "entrypoint": "0xb50201558B00496A145fE76f7424749556E326D8",
          "implementationReviewed": "0x5b522140fabeB6b6232336295581e63902e9b4ad"
        }
      ]
    },
    "0xdc90e2680094314CEaB45CE15100F6e02cEB7ceD": {
      "asset": "0xc791240d1f2def5938e2031364ff4ed887133c3d",
      "name": "TollgateChronicleRateProvider",
      "summary": "safe",
      "review": "./TollgateChronicleRateProvider.md",
      "warnings": [],
      "factory": "",
      "upgradeableComponents": []
    },
    "0x92320D3C8Fd6BE59b22eB0eEe330901Fe4617f33": {
      "asset": "0x5Cb9073902F2035222B9749F8fB0c9BFe5527108",
      "name": "TollgateChronicleRateProvider",
      "summary": "safe",
      "review": "./TollgateChronicleRateProvider.md",
      "warnings": [],
      "factory": "",
      "upgradeableComponents": []
    },
    "0x9B1b13afA6a57e54C03AD0428a4766C39707D272": {
      "asset": "0xF490c80aAE5f2616d3e3BDa2483E30C4CB21d1A0",
      "name": "PriceFeed",
      "summary": "safe",
      "review": "./StakewiseOsTokenRateProviders.md",
      "warnings": [],
      "factory": "",
      "upgradeableComponents": []
    },
    "0x5F62fd24941B585b91EB059E0ea1a7e729357511": {
      "asset": "0xf0E7eC247b918311afa054E0AEdb99d74c31b809",
      "name": "ERC4626RateProvider",
      "summary": "safe",
      "review": "./statATokenLMRateProvider.md",
      "warnings": [],
      "factory": "0x15e86be6084c6a5a8c17732d398dfbc2ec574cec",
      "upgradeableComponents": []
    },
    "0xCCfE43E5853C87225948317379ffD910039f6A14": {
      "asset": "0xFECB3F7c54E2CAAE9dC6Ac9060A822D47E053760",
      "name": "BlraSdaiRateProvider",
      "summary": "safe",
      "review": "./BlraSdaiRateProvider.md",
      "warnings": ["donation"],
      "factory": "",
      "upgradeableComponents": []
    },
    "0x0008A59C1d2E5922790C929ea432ed02D4D3323A": {
      "asset": "0x57f664882F762FA37903FC864e2B633D384B411A",
      "name": "ERC4626RateProvider",
      "summary": "safe",
      "review": "./statATokenv2RateProvider.md",
      "warnings": [],
      "factory": "",
      "upgradeableComponents": [
        {
          "entrypoint": "0x57f664882F762FA37903FC864e2B633D384B411A",
          "implementationReviewed": "0x7CB7fdeEB5E71f322F8E39Be67959C32a6A3aAA3"
        },
        {
          "entrypoint": "0xb50201558B00496A145fE76f7424749556E326D8",
          "implementationReviewed": "0xF2C312BfAF4CF0429DB4DA15a0cf5F770Ea3E770"
        }
      ]
    },
    "0xbbb4966335677Ea24F7B86DC19a423412390e1fb": {
      "asset": "0x7c16F0185A26Db0AE7a9377f23BC18ea7ce5d644",
      "name": "ERC4626RateProvider",
      "summary": "safe",
      "review": "./statATokenv2RateProvider.md",
      "warnings": [],
      "factory": "",
      "upgradeableComponents": [
        {
          "entrypoint": "0x7c16F0185A26Db0AE7a9377f23BC18ea7ce5d644",
          "implementationReviewed": "0x7CB7fdeEB5E71f322F8E39Be67959C32a6A3aAA3"
        },
        {
          "entrypoint": "0xb50201558B00496A145fE76f7424749556E326D8",
          "implementationReviewed": "0xF2C312BfAF4CF0429DB4DA15a0cf5F770Ea3E770"
        }
      ]
    },
    "0x1529f6Af353E180867F257820843425B49B1b478": {
      "asset": "0x51350d88c1bd32Cc6A79368c9Fb70373Fb71F375",
      "name": "ERC4626RateProvider",
      "summary": "safe",
      "review": "./statATokenv2RateProvider.md",
      "warnings": [],
      "factory": "",
      "upgradeableComponents": [
        {
          "entrypoint": "0x51350d88c1bd32Cc6A79368c9Fb70373Fb71F375",
          "implementationReviewed": "0x7CB7fdeEB5E71f322F8E39Be67959C32a6A3aAA3"
        },
        {
          "entrypoint": "0xb50201558B00496A145fE76f7424749556E326D8",
          "implementationReviewed": "0xF2C312BfAF4CF0429DB4DA15a0cf5F770Ea3E770"
        }
      ]
    },
    "0x30EAcEC6BD250589043De026e45dc9A158C65a1F": {
      "asset": "0x773CDA0CADe2A3d86E6D4e30699d40bB95174ff2",
      "name": "ERC4626RateProvider",
      "summary": "safe",
      "review": "./MarketRateTransformerRateProviders.md",
      "warnings": [""],
      "factory": "0x03362f847b4fabc12e1ce98b6b59f94401e4588e",
      "upgradeableComponents": [
        {
          "entrypoint": "0x773CDA0CADe2A3d86E6D4e30699d40bB95174ff2",
          "implementationReviewed": "0x7CB7fdeEB5E71f322F8E39Be67959C32a6A3aAA3"
        },
        {
          "entrypoint": "0xb50201558B00496A145fE76f7424749556E326D8",
          "implementationReviewed": "0xF2C312BfAF4CF0429DB4DA15a0cf5F770Ea3E770"
        }
      ]
    },
    "0x1E28a0450865274873bd5485A1E13A90F5f59CbD": {
      "asset": "0x1e2c4fb7ede391d116e6b41cd0608260e8801d59",
      "name": "ConstantRateProvider",
      "summary": "safe",
      "review": "./ConstantRateProvider.md",
      "warnings": [],
      "factory": "",
      "upgradeableComponents": []
    },
    "0x79FE0750bE76913E83a0f0EB60ba1Ab7FA6FdA5D": {
      "asset": "0x417bc5b940475203A18C2f320a5ba470D6c5E463",
      "name": "Aave EURE ERC4626RateProviderer",
      "summary": "safe",
      "review": "./statATokenv2RateProvider.md",
      "warnings": [],
      "factory": "",
      "upgradeableComponents": [
        {
          "entrypoint": "0x417bc5b940475203A18C2f320a5ba470D6c5E463",
          "implementationReviewed": "0x7CB7fdeEB5E71f322F8E39Be67959C32a6A3aAA3"
        },
        {
          "entrypoint": "0xb50201558B00496A145fE76f7424749556E326D8",
          "implementationReviewed": "0xF2C312BfAF4CF0429DB4DA15a0cf5F770Ea3E770"
        }
      ]
    },
    "0xdDDF909076B641C51f22ACD4b134C54adad51e68": {
      "asset": "0x417bc5b940475203A18C2f320a5ba470D6c5E463",
      "name": "EURe Chainlink + Aave Rate Proivder",
      "summary": "safe",
      "review": "./CombinedRateProvider.md",
      "warnings": [],
      "factory": "",
      "upgradeableComponents": [
        {
          "entrypoint": "0x417bc5b940475203A18C2f320a5ba470D6c5E463",
          "implementationReviewed": "0x7CB7fdeEB5E71f322F8E39Be67959C32a6A3aAA3"
        },
        {
          "entrypoint": "0xb50201558B00496A145fE76f7424749556E326D8",
          "implementationReviewed": "0xF2C312BfAF4CF0429DB4DA15a0cf5F770Ea3E770"
        }
      ]
    }
  },
  "mode": {
    "0x054Ca7F10D555A0A34E35E6d95af9569468E40c0": {
      "asset": "0x2416092f143378750bb29b79eD961ab195CcEea5",
      "name": "Api3AggregatorAdaptor",
      "summary": "safe",
      "review": "./ezETHRateProviderMode.md",
      "warnings": [],
      "factory": "",
      "upgradeableComponents": []
    },
    "0x97e0E416dA48a0592E6ea8ac0dfD26D410Ba5C22": {
      "asset": "0x3f51c6c5927b88cdec4b61e2787f9bd0f5249138",
      "name": "Api3AggregatorAdaptor",
      "summary": "safe",
      "review": "./API3RateProvider.md",
      "warnings": [],
      "factory": "",
      "upgradeableComponents": []
    },
    "0xE91237236Bab7b39CA5CEE86F339a18C6C91F25c": {
      "asset": "0x98f96A4B34D03a2E6f225B28b8f8Cb1279562d81",
      "name": "Api3AggregatorAdaptor",
      "summary": "safe",
      "review": "./API3RateProvider.md",
      "warnings": [],
      "factory": "",
      "upgradeableComponents": []
    },
    "0x6Ad582604472DAdB4Af7B955388cAc6aDD6D511B": {
      "asset": "0x5A7a183B6B44Dc4EC2E3d2eF43F98C5152b1d76d",
      "name": "Api3AggregatorAdaptor",
      "summary": "safe",
      "review": "./API3RateProvider.md",
      "warnings": [],
      "factory": "",
      "upgradeableComponents": []
    },
    "0xac8fae65008cbb22a27103160452418aa3c84128": {
      "asset": "0x0022228a2cc5E7eF0274A7Baa600d44da5aB5776",
      "name": "ERC4626RateProvider",
      "summary": "safe",
      "review": "./AngleStakedUSDARateProvider.md",
      "warnings": [],
      "factory": "0x0767bECE12a327A1eD896c48E843AE53a0c313E9",
      "upgradeableComponents": [
        {
          "entrypoint": "0xA61BeB4A3d02decb01039e378237032B351125B4",
          "implementationReviewed": "0x5adDc89785D75C86aB939E9e15bfBBb7Fc086A87"
        }
      ]
    },
    "0xFE1862BdCAf17ADf2D83eEb0Da98dAE04492F4f7": {
      "asset": "0x90993Ac1734b023dEEc548b87B11F5d2dcD3818E",
      "name": "ChainlinkRateProvider",
      "summary": "safe",
      "review": "./wUSDMRateProviderPyth.md",
      "warnings": [],
      "factory": "",
      "upgradeableComponents": [
        {
          "entrypoint": "0xA2aa501b19aff244D90cc15a4Cf739D2725B5729",
          "implementationReviewed": "0xEbe57e8045F2F230872523bbff7374986E45C486"
        }
      ]
    },
    "0xFAD2f1b6B24d475BAA79DfA625073981bCD82A0e": {
      "asset": "0x80137510979822322193FC997d400D5A6C747bf7",
      "name": "ChainlinkRateProvider",
      "summary": "safe",
      "review": "./PythAggregatorRateProvider.md",
      "warnings": [],
      "factory": "",
      "upgradeableComponents": [
        {
          "entrypoint": "0xA2aa501b19aff244D90cc15a4Cf739D2725B5729",
          "implementationReviewed": "0xEbe57e8045F2F230872523bbff7374986E45C486"
        }
      ]
    }
  },
  "optimism": {
    "0x210ABdFD989f3eE5C08614a8f4e096Cf8408f5DF": {
      "asset": "0x5A7a183B6B44Dc4EC2E3d2eF43F98C5152b1d76d",
      "name": "inETH Rate Provider",
      "summary": "safe",
      "review": "./ChainLinkRateProvider.md",
      "warnings": ["chainlink"],
      "factory": "0x83E443EF4f9963C77bd860f94500075556668cb8",
      "upgradeableComponents": []
    },
    "0xC092E0a4f5a2AdF3CF91E27cf4B7d7917D12CA2B": {
      "asset": "0xd08C3F25862077056cb1b710937576Af899a4959",
      "name": "instETH Rate Provider",
      "summary": "safe",
      "review": "./ChainLinkRateProvider.md",
      "warnings": ["chainlink"],
      "factory": "0x83E443EF4f9963C77bd860f94500075556668cb8",
      "upgradeableComponents": []
    },
    "0xe561451322a5efC51E6f8ffa558C7482c892Bc1A": {
      "asset": "0xA348700745D249c3b49D2c2AcAC9A5AE8155F826",
      "name": "WrappedUsdPlusRateProvider",
      "summary": "safe",
      "review": "./WrappedUsdPlusRateProvider.md",
      "warnings": [],
      "factory": "",
      "upgradeableComponents": [
        {
          "entrypoint": "0xA348700745D249c3b49D2c2AcAC9A5AE8155F826",
          "implementationReviewed": "0x52A8F84672B9778632F98478B4DCfa2Efb7E3247"
        },
        {
          "entrypoint": "0x73cb180bf0521828d8849bc8CF2B920918e23032",
          "implementationReviewed": "0xB79DD08EA68A908A97220C76d19A6aA9cBDE4376"
        },
        {
          "entrypoint": "0xe80772Eaf6e2E18B651F160Bc9158b2A5caFCA65",
          "implementationReviewed": "0xcf02cf91b5ec8230d6bd26c48a8b762ce6081c0f"
        },
        {
          "entrypoint": "0xBf3FCee0E856c2aa89dc022f00D6D8159A80F011",
          "implementationReviewed": "0x98ae7F3fD47100b174014dCD143Eb43AD7acd79A"
        }
      ]
    },
    "0xBCEBb4dcdEc1c12bf7eB31bd26bc9C3b8F55C966": {
      "asset": "0x3eE6107d9C93955acBb3f39871D32B02F82B78AB",
      "name": "StErnRateProvider",
      "summary": "safe",
      "review": "./stERNRateProvider.md",
      "warnings": ["donation"],
      "factory": "",
      "upgradeableComponents": [
        {
          "entrypoint": "0xFBD08A6869D3e4EC8A21895c1e269f4b980813f0",
          "implementationReviewed": "0xfA097bD1E57d720C2f884C3DFF0B5FCE23A2B09e"
        },
        {
          "entrypoint": "0x3eE6107d9C93955acBb3f39871D32B02F82B78AB",
          "implementationReviewed": "0x3eE6107d9C93955acBb3f39871D32B02F82B78AB"
        }
      ]
    },
    "0xff368E106EA8782FaB6B2D4AD69739a60C66400E": {
      "asset": "0xB88a5Ac00917a02d82c7cd6CEBd73E2852d43574",
      "name": "BalancerAMM",
      "summary": "safe",
      "review": "./sweepRateProvider.md",
      "warnings": [],
      "factory": "",
      "upgradeableComponents": [
        {
          "entrypoint": "0xB88a5Ac00917a02d82c7cd6CEBd73E2852d43574",
          "implementationReviewed": "0x8adEa764cabd2C61E51cEb6937Fd026fA39d8E64"
        }
      ]
    },
    "0xdFa8d2b3c146b8a10B5d63CA0306AEa84B602cfb": {
      "asset": "0x4DD03dfD36548C840B563745e3FBeC320F37BA7e",
      "name": "ERC4626RateProvider",
      "summary": "safe",
      "review": "./statATokenLMRateProvider.md",
      "warnings": [],
      "factory": "",
      "upgradeableComponents": [
        {
          "entrypoint": "0x4DD03dfD36548C840B563745e3FBeC320F37BA7e",
          "implementationReviewed": "0xD792a3779D3C80bAEe8CF3304D6aEAc74bC432BE"
        },
        {
          "entrypoint": "0x794a61358D6845594F94dc1DB02A252b5b4814aD",
          "implementationReviewed": "0x03e8C5Cd5E194659b16456bb43Dd5D38886FE541"
        }
      ]
    },
    "0x3f921Ebabab0703BC06d1828D09a245e8390c263": {
      "asset": "0x035c93db04E5aAea54E6cd0261C492a3e0638b37",
      "name": "ERC4626RateProvider",
      "summary": "safe",
      "review": "./statATokenLMRateProvider.md",
      "warnings": [],
      "factory": "",
      "upgradeableComponents": [
        {
          "entrypoint": "0x035c93db04E5aAea54E6cd0261C492a3e0638b37",
          "implementationReviewed": "0xD792a3779D3C80bAEe8CF3304D6aEAc74bC432BE"
        },
        {
          "entrypoint": "0x794a61358D6845594F94dc1DB02A252b5b4814aD",
          "implementationReviewed": "0x03e8C5Cd5E194659b16456bb43Dd5D38886FE541"
        }
      ]
    },
    "0x15ACEE5F73b36762Ab1a6b7C98787b8148447898": {
      "asset": "0x2218a117083f5B482B0bB821d27056Ba9c04b1D3",
      "name": "DSRBalancerRateProviderAdapter",
      "summary": "safe",
      "review": "./DSRRateProvider.md",
      "warnings": [],
      "factory": "",
      "upgradeableComponents": []
    },
    "0x9aa3cd420f830E049e2b223D0b07D8c809C94d15": {
      "asset": "0x1F32b1c2345538c0c6f582fCB022739c4A194Ebb",
      "name": "wstETH Rate Provider",
      "summary": "safe",
      "review": "./ChainLinkRateProvider.md",
      "warnings": ["chainlink"],
      "factory": "0x83E443EF4f9963C77bd860f94500075556668cb8",
      "upgradeableComponents": []
    },
    "0xf752dd899F87a91370C1C8ac1488Aef6be687505": {
      "asset": "0x484c2D6e3cDd945a8B2DF735e079178C1036578c",
      "name": "sfrxETH Rate Provider",
      "summary": "safe",
      "review": "./ChainLinkRateProvider.md",
      "warnings": ["chainlink"],
      "factory": "0x83E443EF4f9963C77bd860f94500075556668cb8",
      "upgradeableComponents": []
    },
    "0xDe3B7eC86B67B05D312ac8FD935B6F59836F2c41": {
      "asset": "0x2Dd1B4D4548aCCeA497050619965f91f78b3b532",
      "name": "sFRAX Rate Provider",
      "summary": "safe",
      "review": "./ChainLinkRateProvider.md",
      "warnings": ["chainlink"],
      "factory": "0x83E443EF4f9963C77bd860f94500075556668cb8",
      "upgradeableComponents": []
    },
    "0x7E13b8b95d887c2326C25e71815F33Ea10A2674e": {
      "asset": "0x2Dd1B4D4548aCCeA497050619965f91f78b3b532",
      "name": "sFRAX Rate Provider Duplicate",
      "summary": "safe",
      "review": "./ChainLinkRateProvider.md",
      "warnings": ["chainlink"],
      "factory": "0x83E443EF4f9963C77bd860f94500075556668cb8",
      "upgradeableComponents": []
    },
    "0x658843BB859B7b85cEAb5cF77167e3F0a78dFE7f": {
      "asset": "0x9Bcef72be871e61ED4fBbc7630889beE758eb81D",
      "name": "rETH RocketPool Rate Provider",
      "summary": "safe",
      "review": "./LegacyReview.md",
      "warnings": ["legacy"],
      "factory": "",
      "upgradeableComponents": []
    },
    "0x97b323fc033323B66159402bcDb9D7B9DC604235": {
      "asset": "0xe05A08226c49b636ACf99c40Da8DC6aF83CE5bB3",
      "name": "ankrETH Staking Rate Provider",
      "summary": "safe",
      "review": "./LegacyReview.md",
      "warnings": ["legacy"],
      "factory": "",
      "upgradeableComponents": []
    },
    "0xef42D000a3e85C4e71C57e2C6A1E600e86f5a91B": {
      "asset": "0x5A7fACB970D094B6C7FF1df0eA68D99E6e73CBFF",
      "name": "weETH Rate Provider",
      "summary": "safe",
      "review": "./ChainLinkRateProvider.md",
      "warnings": ["chainlink"],
      "factory": "0x83E443EF4f9963C77bd860f94500075556668cb8",
      "upgradeableComponents": []
    },
    "0x1373A61449C26CC3F48C1B4c547322eDAa36eB12": {
      "asset": "0x4186BFC76E2E237523CBC30FD220FE055156b41F",
      "name": "RSETHRateReceiver",
      "summary": "safe",
      "review": "./rsETHRateProviderOptimism.md",
      "warnings": [],
      "factory": "",
      "upgradeableComponents": [
        {
          "entrypoint": "0x1373A61449C26CC3F48C1B4c547322eDAa36eB12",
          "implementationReviewed": "0x1373A61449C26CC3F48C1B4c547322eDAa36eB12"
        }
      ]
    },
    "0x52cdf016439Cf36b1c7655740BAa8216977F6487": {
      "asset": "0x57F5E098CaD7A3D1Eed53991D4d66C45C9AF7812",
      "name": "ERC4626RateProvider",
      "summary": "safe",
      "review": "./wUSDMRateProvider.md",
      "warnings": ["eoaUpgradeable"],
      "factory": "0x02a569eea6f85736E2D63C59E60d27d075E75c33",
      "upgradeableComponents": []
    }
  },
  "polygon": {
    "0x76D8B79Fb9afD4dA89913458C90B6C09676628E2": {
      "asset": "0x01d1a890D40d890d59795aFCce22F5AdbB511A3a",
      "name": "RateProvider",
      "summary": "safe",
      "review": "./RateProvider_wFRK.md",
      "warnings": ["donation"],
      "factory": "",
      "upgradeableComponents": [
        {
          "entrypoint": "0x2cb7285733A30BB08303B917A7a519C88146C6Eb",
          "implementationReviewed": "0xEdb20e3cD8C7c149Ea57fe470fb9685c4b1B8703"
        },
        {
          "entrypoint": "0x4dBA794671B891D2Ee2E3E7eA9E993026219941C",
          "implementationReviewed": "0x7714fcFe0d9C4726F6C1E3B1275C2951B9B54F65"
        },
        {
          "entrypoint": "0x0aC2E3Cd1E9b2DA91972d2363e76B5A0cE514e73",
          "implementationReviewed": "0x41d4D26F70951a2134DC862ea6248fFBE2a516bb"
        },
        {
          "entrypoint": "0x173EB1d561CcEFd8e83a3741483a8Bd76dF827Ef",
          "implementationReviewed": "0x72e923047245D2B58D87f311a2b5b487620EE60A"
        }
      ]
    },
    "0x7d10050F608c8EFFf118eDd1416D82a0EF2d7531": {
      "asset": "0x2dCa80061632f3F87c9cA28364d1d0c30cD79a19",
      "name": "ERC4626RateProvider",
      "summary": "safe",
      "review": "./statATokenLMRateProvider.md",
      "warnings": [""],
      "factory": "",
      "upgradeableComponents": [
        {
          "entrypoint": "0x2dCa80061632f3F87c9cA28364d1d0c30cD79a19",
          "implementationReviewed": "0x6a7192c55e9298874e49675a63d5ebb11ed99a66"
        },
        {
          "entrypoint": "0x794a61358D6845594F94dc1DB02A252b5b4814aD",
          "implementationReviewed": "0x1ed647b250e5b6d71dc7b25806f44c33f5658f71"
        }
      ]
    },
    "0x9977a61a6aa950044d4dcD8aA0cAb76F84ea5aCd": {
      "asset": "0x87A1fdc4C726c459f597282be639a045062c0E46",
      "name": "ERC4626RateProvider",
      "summary": "safe",
      "review": "./statATokenLMRateProvider.md",
      "warnings": [""],
      "factory": "",
      "upgradeableComponents": [
        {
          "entrypoint": "0x87A1fdc4C726c459f597282be639a045062c0E46",
          "implementationReviewed": "0x6a7192c55e9298874e49675a63d5ebb11ed99a66"
        },
        {
          "entrypoint": "0x794a61358D6845594F94dc1DB02A252b5b4814aD",
          "implementationReviewed": "0x1ed647b250e5b6d71dc7b25806f44c33f5658f71"
        }
      ]
    },
    "0x8c1944E305c590FaDAf0aDe4f737f5f95a4971B6": {
      "asset": "0x03b54A6e9a984069379fae1a4fC4dBAE93B3bCCD",
      "name": "wstETH / ETH Rate Provider",
      "summary": "unsafe",
      "review": "./ChainLinkRateProvider.md",
      "warnings": ["chainlink"],
      "factory": "0xa3b370092aeb56770B23315252aB5E16DAcBF62B",
      "upgradeableComponents": []
    },
    "0x693A9Aca2f7b699BBd3d55d980Ac8a5D7a66868B": {
      "asset": "0x03b54A6e9a984069379fae1a4fC4dBAE93B3bCCD",
      "name": "wstETH Rate Provider Duplicate",
      "summary": "safe",
      "review": "./ChainLinkRateProvider.md",
      "warnings": ["chainlink"],
      "factory": "0xa3b370092aeb56770B23315252aB5E16DAcBF62B",
      "upgradeableComponents": []
    },
    "0xeE652bbF72689AA59F0B8F981c9c90e2A8Af8d8f": {
      "asset": "0xfa68FB4628DFF1028CFEc22b4162FCcd0d45efb6",
      "name": "MaticX Rate Provider",
      "summary": "safe",
      "review": "./LegacyReview.md",
      "warnings": ["legacy"],
      "factory": "",
      "upgradeableComponents": []
    },
    "0xdEd6C522d803E35f65318a9a4d7333a22d582199": {
      "asset": "0x3A58a54C066FdC0f2D55FC9C89F0415C92eBf3C4",
      "name": "stMATIC Rate Provider",
      "summary": "safe",
      "review": "./LegacyReview.md",
      "warnings": ["legacy"],
      "factory": "",
      "upgradeableComponents": []
    },
    "0x87393BE8ac323F2E63520A6184e5A8A9CC9fC051": {
      "asset": "0xFcBB00dF1d663eeE58123946A30AB2138bF9eb2A",
      "name": "csMATIC Clay Stack Tunnel Rate Provider",
      "summary": "safe",
      "review": "./LegacyReview.md",
      "warnings": ["legacy"],
      "factory": "",
      "upgradeableComponents": []
    },
    "0x737b6ea575AD54e0c4F45c7A36Ad8c0e730aAD74": {
      "asset": "0xAF0D9D65fC54de245cdA37af3d18cbEc860A4D4b",
      "name": "wUSDR Rate Provider",
      "summary": "safe",
      "review": "./LegacyReview.md",
      "warnings": ["legacy"],
      "factory": "",
      "upgradeableComponents": []
    },
    "0x4b697C8c3220FcBdd02DFFa46db5a896ae7a0843": {
      "asset": "0xf33687811f3ad0cd6b48dd4b39f9f977bd7165a2",
      "name": "TruMaticRateProvider",
      "summary": "safe",
      "review": "./TruMaticRateProvider.md",
      "warnings": ["donation"],
      "factory": "",
      "upgradeableComponents": [
        {
          "entrypoint": "0x4b697C8c3220FcBdd02DFFa46db5a896ae7a0843",
          "implementationReviewed": "0x6e8135b003F288aA4009D948e9646588861C5575"
        },
        {
          "entrypoint": "0xA43A7c62D56dF036C187E1966c03E2799d8987ed",
          "implementationReviewed": "0x2a9fD373Ed3Ce392bb5ad8Ee146CFAB66c9fAEae"
        },
        {
          "entrypoint": "0xeA077b10A0eD33e4F68Edb2655C18FDA38F84712",
          "implementationReviewed": "0xf98864DA30a5bd657B13e70A57f5718aBf7BAB31"
        },
        {
          "entrypoint": "0x5e3Ef299fDDf15eAa0432E6e66473ace8c13D908",
          "implementationReviewed": "0xbA9Ac3C9983a3e967f0f387c75cCbD38Ad484963"
        }
      ]
    }
  },
  "zkevm": {
    "0xFC8d81A01deD207aD3DEB4FE91437CAe52deD0b5": {
      "asset": "0x12D8CE035c5DE3Ce39B1fDD4C1d5a745EAbA3b8C",
      "name": "AnkrETHRateProvider",
      "summary": "safe",
      "review": "./AnkrETHRateProvider.md",
      "warnings": [],
      "factory": "",
      "upgradeableComponents": [
        {
          "entrypoint": "0x12D8CE035c5DE3Ce39B1fDD4C1d5a745EAbA3b8C",
          "implementationReviewed": "0x8d98D8ec0D930078a083C7be54430D2093d3D4aB"
        },
        {
          "entrypoint": "0xEf3C162450E1d08804493aA27BE60CDAa054050F",
          "implementationReviewed": "0xd00b967296B6d8Ec266E4BA64594f892D03A4d0a"
        }
      ]
    },
    "0x4186BFC76E2E237523CBC30FD220FE055156b41F": {
      "asset": "0x8C7D118B5c47a5BCBD47cc51789558B98dAD17c5",
      "name": "RSETHRateReceiver",
      "summary": "safe",
      "review": "./rsEthRateProviderPolygonZKEVM.md",
      "warnings": ["donation"],
      "factory": "",
      "upgradeableComponents": [
        {
          "entrypoint": "0x4186BFC76E2E237523CBC30FD220FE055156b41F",
          "implementationReviewed": "0x4186BFC76E2E237523CBC30FD220FE055156b41F"
        }
      ]
    },
    "0x60b39BEC6AF8206d1E6E8DFC63ceA214A506D6c3": {
      "asset": "0xb23C20EFcE6e24Acca0Cef9B7B7aA196b84EC942",
      "name": "rETH Rate Receiver",
      "summary": "safe",
      "review": "./LegacyReview.md",
      "warnings": ["legacy"],
      "factory": "",
      "upgradeableComponents": []
    },
    "0x00346D2Fd4B2Dc3468fA38B857409BC99f832ef8": {
      "asset": "0x5D8cfF95D7A57c0BF50B30b43c7CC0D52825D4a9",
      "name": "wstETH Rate Receiver",
      "summary": "safe",
      "review": "./LegacyReview.md",
      "warnings": ["legacy"],
      "factory": "",
      "upgradeableComponents": []
    },
    "0x8c76aa5b78357e1fa104ea2bc4a219f0870251f1": {
      "asset": "0xb23C20EFcE6e24Acca0Cef9B7B7aA196b84EC942",
      "name": "rETH Rate Provider",
      "summary": "safe",
      "review": "./ChainLinkRateProvider.md",
      "warnings": ["chainlink"],
      "factory": "0x4132f7AcC9dB7A6cF7BE2Dd3A9DC8b30C7E6E6c8",
      "upgradeableComponents": []
    },
    "0x8dd590ebb702c21a41289A0a69b0C6F74bdece75": {
      "asset": "0x5D8cfF95D7A57c0BF50B30b43c7CC0D52825D4a9",
      "name": "wstETH Rate Provider",
      "summary": "safe",
      "review": "./ChainLinkRateProvider.md",
      "warnings": ["chainlink"],
      "factory": "0x4132f7AcC9dB7A6cF7BE2Dd3A9DC8b30C7E6E6c8",
      "upgradeableComponents": []
    }
  },
  "sepolia": {
    "0xB1B171A07463654cc1fE3df4eC05f754E41f0A65": {
      "asset": "0x978206fAe13faF5a8d293FB614326B237684B750",
      "name": "waUSDT Rate Provider",
      "summary": "safe",
      "review": "./StatATokenTestnetRateProvider.md",
      "warnings": [],
      "factory": "",
      "upgradeableComponents": []
    },
    "0x22db61f3a8d81d3d427a157fdae8c7eb5b5fd373": {
      "asset": "0xDE46e43F46ff74A23a65EBb0580cbe3dFE684a17",
      "name": "waDAI Rate Provider",
      "summary": "safe",
      "review": "./StatATokenTestnetRateProvider.md",
      "warnings": [],
      "factory": "",
      "upgradeableComponents": []
    },
    "0x34101091673238545De8a846621823D9993c3085": {
      "asset": "0x8A88124522dbBF1E56352ba3DE1d9F78C143751e",
      "name": "waUSDC Rate Provider",
      "summary": "safe",
      "review": "./StatATokenTestnetRateProvider.md",
      "warnings": [],
      "factory": "",
      "upgradeableComponents": []
    }
  },
  "sonic": {
    "0xe5da20f15420ad15de0fa650600afc998bbe3955": {
      "asset": "0xE5DA20F15420aD15DE0fa650600aFc998bbE3955",
      "name": "stS Rateprovider",
      "summary": "safe",
      "review": "./StakedSonicRateprovider.md",
      "warnings": [],
      "factory": "",
      "upgradeableComponents": [
        {
          "entrypoint": "0xe5da20f15420ad15de0fa650600afc998bbe3955",
          "implementationReviewed": "0xd5f7fc8ba92756a34693baa386edcc8dd5b3f141"
        }
      ]
    },
    "0x00de97829d01815346e58372be55aefd84ca2457": {
      "asset": "0xa28d4dbcc90c849e3249d642f356d85296a12954",
      "name": "Avalon waSolvBTC.bbn Rateprovider",
      "summary": "safe",
      "review": "./statATokenLMRateProviderAvalon.md",
      "warnings": [""],
      "factory": "0x00de97829d01815346e58372be55aefd84ca2457",
      "upgradeableComponents": [
        {
          "entrypoint": "0xA28d4dbcC90C849e3249D642f356D85296a12954",
          "implementationReviewed": "0x29c26d85ba819659d084a592b97607a5337de030"
        }
      ]
    },
    "0xa6c292d06251da638be3b58f1473e03d99c26ff0": {
      "asset": "0xd31e89ffb929b38ba60d1c7dbeb68c7712eaab0a",
      "name": "Avalon waSolvBTC Rateprovider",
      "summary": "safe",
      "review": "./statATokenLMRateProviderAvalon.md",
      "warnings": [""],
      "factory": "0x00de97829d01815346e58372be55aefd84ca2457",
      "upgradeableComponents": [
        {
          "entrypoint": "0xD31E89Ffb929b38bA60D1c7dBeB68c7712EAAb0a",
          "implementationReviewed": "0xb9fa01cbd690dfd5be3d8d667c54bbdd9e41e57d"
        }
      ]
    },
    "0x5fded3206608d3f33175a8865576431906cdb43b": {
      "asset": "0x7870ddFd5ACA4E977B2287e9A212bcbe8FC4135a",
      "name": "Beefy USDC SiloV2 Rateprovider",
      "summary": "safe",
      "review": "./BeefyUsdcSiloRateprovider.md",
      "warnings": [""],
      "factory": "0x00de97829d01815346e58372be55aefd84ca2457",
      "upgradeableComponents": []
    },
    "0x78557d8a83fe7c6d9f9983d00e5c0e08cc3335e6": {
      "asset": "0x52Fc9E0a68b6a4C9b57b9D1d99fB71449A99DCd8",
      "name": "Silo bSolvBTC.bbn Rateprovider",
      "summary": "safe",
      "review": "./SiloWrappedRateprovider.md",
      "warnings": [""],
      "factory": "0x00de97829d01815346e58372be55aefd84ca2457",
      "upgradeableComponents": []
    },
    "0x9d2d4351c1b3718d7a65ef21f54c86c665964670": {
      "asset": "0x87178fe8698C7eDa8aA207083C3d66aEa569aB98",
      "name": "Silo bSolvBTC Rateprovider",
      "summary": "safe",
      "review": "./SiloWrappedRateprovider.md",
      "warnings": [""],
      "factory": "0x00de97829d01815346e58372be55aefd84ca2457",
      "upgradeableComponents": []
    },
    "0x5f26085ad72aa51ed443d84c1f08bbaa7dd5425e": {
      "asset": "0xdA14A41DbdA731F03A94cb722191639DD22b35b2",
      "name": "Silo bfrxUSD Rateprovider",
      "summary": "safe",
      "review": "./SiloWrappedRateprovider.md",
      "warnings": [""],
      "factory": "0x00de97829d01815346e58372be55aefd84ca2457",
      "upgradeableComponents": []
    },
    "0x4f9ca3eb1f6ff09d3cc947d9020a9ba7bef55523": {
      "asset": "0x219656F33c58488D09d518BaDF50AA8CdCAcA2Aa",
      "name": "Silo bwETH Rateprovider",
      "summary": "safe",
      "review": "./SiloWrappedRateprovider.md",
      "warnings": [""],
      "factory": "0x00de97829d01815346e58372be55aefd84ca2457",
      "upgradeableComponents": []
    },
    "0xf9fe8c5009b1015363e4452e0ac1d45d3924b986": {
      "asset": "0x0A94e18bdbCcD048198806d7FF28A1B1D2590724",
      "name": "Silo scBTC Rateprovider",
      "summary": "safe",
      "review": "./SiloWrappedRateprovider.md",
      "warnings": [""],
      "factory": "0x00de97829d01815346e58372be55aefd84ca2457",
      "upgradeableComponents": []
    },
    "0xfbcee1fcaa2db776b4b575a8da3e8c93ea5eef53": {
      "asset": "0x9F0dF7799f6FDAd409300080cfF680f5A23df4b1",
      "name": "Wrapped Origin Sonic Rateprovider",
      "summary": "safe",
      "review": "./woSonicRateprovider.md",
      "warnings": [""],
      "factory": "0x00de97829d01815346e58372be55aefd84ca2457",
      "upgradeableComponents": [
        {
          "entrypoint": "0x9F0dF7799f6FDAd409300080cfF680f5A23df4b1",
          "implementationReviewed": "0xb9fa01cbd690dfd5be3d8d667c54bbdd9e41e57d"
        }
      ]
    },
    "0x2d087c0999223997b77cc33be5e7e8ec79396cea": {
      "asset": "0x0C4E186Eae8aCAA7F7de1315D5AD174BE39Ec987",
      "name": "Wrapped Angles Sonic Rateprovider",
      "summary": "safe",
      "review": "./wanSonicRateprovider.md",
      "warnings": [""],
      "factory": "0x00de97829d01815346e58372be55aefd84ca2457",
      "upgradeableComponents": [
        {
          "entrypoint": "0xfA85Fe5A8F5560e9039C04f2b0a90dE1415aBD70",
          "implementationReviewed": "0xba3bb17d19e556900e42e7c1e9e89dc6d3207a64"
        }
      ]
    },
    "0xECDfaa456a01c9804Fc8D11955CF4B54E0eA2Bd7": {
      "asset": "0x50c42deacd8fc9773493ed674b675be577f2634b",
      "name": "ConstantRateProvider",
      "summary": "safe",
      "review": "./ConstantRateProvider.md",
      "warnings": [],
      "factory": "",
      "upgradeableComponents": []
    },
    "0xEc722f8e430273EaC92017A0D7d7B272D043f747": {
      "asset": "0xbb30e76d9bb2cc9631f7fc5eb8e87b5aff32bfbd",
      "name": "ConstantRateProvider",
      "summary": "safe",
      "review": "./ConstantRateProvider.md",
      "warnings": [],
      "factory": "",
      "upgradeableComponents": []
    },
    "0x635d8b3870ade127eb7ffc21753883f8f30e1051": {
      "asset": "0xbb30e76d9bb2cc9631f7fc5eb8e87b5aff32bfbd",
      "name": "ConstantRateProvider",
      "summary": "safe",
      "review": "./ConstantRateProvider.md",
      "warnings": [],
      "factory": "",
      "upgradeableComponents": []
    },
    "0x180eC5fe23a2331b8180775c712EAB5f7a138c46": {
      "asset": "0x1e2c4fb7ede391d116e6b41cd0608260e8801d59",
      "name": "ConstantRateProvider",
      "summary": "safe",
      "review": "./ConstantRateProvider.md",
      "warnings": [],
      "factory": "",
      "upgradeableComponents": []
    },
    "0xb86e2517caab8e7aecc7472f29c0cbdaaf28e5e5": {
      "asset": "0x016C306e103FbF48EC24810D078C65aD13c5f11B",
      "name": "Silo bwS Rateprovider",
      "summary": "safe",
      "review": "./SiloWrappedRateprovider.md",
      "warnings": [""],
      "factory": "0x00de97829d01815346e58372be55aefd84ca2457",
      "upgradeableComponents": []
    },
    "0x59c9262da57918557780e6010d15c01b59971c42": {
      "asset": "0x6c49B18333A1135e9A376560c07E6D1Fd0350EaF",
      "name": "Silo bwS Rateprovider",
      "summary": "safe",
      "review": "./SiloWrappedRateprovider.md",
      "warnings": [""],
      "factory": "0x00de97829d01815346e58372be55aefd84ca2457",
      "upgradeableComponents": []
    },
    "0x71453d205b1437f7f3057ce480cdb7a02c1568a0": {
      "asset": "0x5954ce6671d97D24B782920ddCdBB4b1E63aB2De",
      "name": "Silo bUSDC Rateprovider",
      "summary": "safe",
      "review": "./SiloWrappedRateprovider.md",
      "warnings": [""],
      "factory": "0x00de97829d01815346e58372be55aefd84ca2457",
      "upgradeableComponents": []
    },
    "0x2446b93ec86be9225d07379ee5dba6b0aa632c55": {
      "asset": "0x6646248971427B80ce531bdD793e2Eb859347E55",
      "name": "Wrapped Aave Sonic USDC.e",
      "summary": "safe",
      "review": "./statATokenv2RateProvider.md",
      "warnings": [""],
      "factory": "0x00de97829d01815346e58372be55aefd84ca2457",
      "upgradeableComponents": []
    },
    "0x25b5e53e3dfca480047b6e53f637ebe44abadd59": {
      "asset": "0x18B7B8695165290f2767BC63c36D3dFEa4C0F9bB",
      "name": "Wrapped Aave Sonic wS",
      "summary": "safe",
      "review": "./statATokenv2RateProvider.md",
      "warnings": [""],
      "factory": "0x00de97829d01815346e58372be55aefd84ca2457",
      "upgradeableComponents": []
    },
    "0xf05afb759f1bc07756329d7080987d5ccc2a26e7": {
      "asset": "0xeB5e9B0ae5bb60274786C747A1A2A798c11271E0",
      "name": "Wrapped Aave Sonic WETH",
      "summary": "safe",
      "review": "./statATokenv2RateProvider.md",
      "warnings": [""],
      "factory": "0x00de97829d01815346e58372be55aefd84ca2457",
      "upgradeableComponents": []
    },
    "0x6d73714c4b10c7585ba40cd5a92125e7db112eed": {
      "asset": "0xdB1E39faC2EeeEdB49198735B12a8e598a84510c",
      "name": "Wrapped Vicuna stS",
      "summary": "safe",
      "review": "./VicunaWrapperRateprovider.md",
      "warnings": [""],
      "factory": "0x00de97829d01815346e58372be55aefd84ca2457",
      "upgradeableComponents": [
        {
          "entrypoint": "0xFB56Cd34244985222068ae1C384ecE4215528D04",
          "implementationReviewed": "0x2bc3d3cccafdb70f68e52d5033f955d9cb7e8d97"
        }
      ]
    },
    "0x39db3b2fa46e0c219d44aa28e2ed15eb7b386f5a": {
      "asset": "0x6C2dadFfAB1714485aD87d1926f4c26E29a957b6",
      "name": "Wrapped Vicuna wS",
      "summary": "safe",
      "review": "./VicunaWrapperRateprovider.md",
      "warnings": [""],
      "factory": "0x00de97829d01815346e58372be55aefd84ca2457",
      "upgradeableComponents": [
        {
          "entrypoint": "0x9e07EF144325DAe02ff92910aDd1FE91581D4798",
          "implementationReviewed": "0x2bc3d3cccafdb70f68e52d5033f955d9cb7e8d97"
        }
      ]
    },
    "0x1cede7f2f659e27d5f03e9cf8dcf3acca103b042": {
      "asset": "0x711a93a8bD6803aF0a6122F2dE18c1a6AB7CB29C",
      "name": "Wrapped Vicuna scUSD",
      "summary": "safe",
      "review": "./VicunaWrapperRateprovider.md",
      "warnings": [""],
      "factory": "0x00de97829d01815346e58372be55aefd84ca2457",
      "upgradeableComponents": [
        {
          "entrypoint": "0xfb2e5Fd5de4E0757062363dfA44dF2e3654A35A5",
          "implementationReviewed": "0xe16b8f78b11a78dbe3863e483808cce6d704d52a"
        }
      ]
    },
    "0xd63cf9c8432f2347b53a450d724963696af80b0d": {
      "asset": "0xd7c9f62622dB85545731F0E4e5D4556aC8a19832",
      "name": "Wrapped Vicuna USDT",
      "summary": "safe",
      "review": "./VicunaWrapperRateprovider.md",
      "warnings": [""],
      "factory": "0x00de97829d01815346e58372be55aefd84ca2457",
      "upgradeableComponents": [
        {
          "entrypoint": "0x11054544BEbab950B3B2F88fBb73B10550d4FF5c",
          "implementationReviewed": "0xe16b8f78b11a78dbe3863e483808cce6d704d52a"
        }
      ]
    },
    "0xc9b913a047285fbb9b7d7a417f68ec0fb45f272a": {
      "asset": "0xef23FdCbd9b36Ed99A6C51CaA83Af549c36601CF",
      "name": "Wrapped Vicuna sUSDC.etS",
      "summary": "safe",
      "review": "./VicunaWrapperRateprovider.md",
      "warnings": [""],
      "factory": "0x00de97829d01815346e58372be55aefd84ca2457",
      "upgradeableComponents": [
        {
          "entrypoint": "0x0127C186D905Ddaf323e76c4f6AB41cDD66619e5",
          "implementationReviewed": "0xe16b8f78b11a78dbe3863e483808cce6d704d52a"
        }
      ]
    }
  }
}<|MERGE_RESOLUTION|>--- conflicted
+++ resolved
@@ -781,7 +781,6 @@
       "factory": "",
       "upgradeableComponents": []
     },
-<<<<<<< HEAD
     "0x358Ea83380F1a66B22A15E5F5965967Db6D75748": {
       "asset": "0xd7da0de6ef4f51d6206bf2a35fcd2030f54c3f7b",
       "name": "Aave-wAVAX ERC4626RateProvider",
@@ -977,7 +976,6 @@
         {
           "entrypoint": "0x794a61358D6845594F94dc1DB02A252b5b4814aD",
           "implementationReviewed": "0xB7467b66d86cE80CC258f28D266A18A51DB7FAC8"
-=======
     "0x7DB6B5bD0E9EAC1E050544f478961830cc676d30": {
       "asset": "0x68088C91446c7bEa49ea7Dbd3B96Ce62B272DC96",
       "name": "StakeddeUSDRateProvider.md",
@@ -989,7 +987,7 @@
         {
           "entrypoint": "0xb57b25851fe2311cc3fe511c8f10e868932e0680",
           "implementationReviewed": "0x526f100dE665F2598D25e585DbD944E706BB9e3f"
->>>>>>> ec84e754
+
         }
       ]
     }
