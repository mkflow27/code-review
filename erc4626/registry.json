{
  "arbitrum": {
    "0x4cE13a79f45C1Be00BdABD38B764aC28C082704E": {
      "asset": "0x82aF49447D8a07e3bd95BD0d56f35241523fBab1",
      "name": "Wrapped Aave Arbitrum WETH",
      "summary": "safe",
      "review": "./StatATokenV2Review.md",
      "warnings": [],
      "canUseBufferForSwaps": true,
      "useUnderlyingForAddRemove": true,
      "useWrappedForAddRemove": true
    },
    "0xD9E3Ef2c12de90E3b03F7b7E3964956a71920d40": {
      "asset": "0x35751007a407ca6FEFfE80b3cB397736D2cf4dbe",
      "name": "Wrapped Aave Arbitrum weETH",
      "summary": "safe",
      "review": "./StatATokenV2Review.md",
      "warnings": [],
      "canUseBufferForSwaps": true,
      "useUnderlyingForAddRemove": true,
      "useWrappedForAddRemove": true
    },
    "0x52Dc1FEeFA4f9a99221F93D79da46Ae89b8c0967": {
      "asset": "0x2f2a2543B76A4166549F7aaB2e75Bef0aefC5B0f",
      "name": "Wrapped Aave Arbitrum WBTC",
      "summary": "safe",
      "review": "./StatATokenV2Review.md",
      "warnings": [],
      "canUseBufferForSwaps": true,
      "useUnderlyingForAddRemove": true,
      "useWrappedForAddRemove": true
    },
    "0x7F6501d3B98eE91f9b9535E4b0ac710Fb0f9e0bc": {
      "asset": "0xaf88d065e77c8cC2239327C5EDb3A432268e5831",
      "name": "Wrapped Aave Arbitrum USDCn",
      "summary": "safe",
      "review": "./StatATokenV2Review.md",
      "warnings": [],
      "canUseBufferForSwaps": true,
      "useUnderlyingForAddRemove": true,
      "useWrappedForAddRemove": true
    },
    "0xe98fc055c99DECD8Da0c111B090885d5d15C774E": {
      "asset": "0x5979D7b546E38E414F7E9822514be443A4800529",
      "name": "Wrapped Aave Arbitrum wstETH",
      "summary": "safe",
      "review": "./StatATokenV2Review.md",
      "warnings": [],
      "canUseBufferForSwaps": true,
      "useUnderlyingForAddRemove": true,
      "useWrappedForAddRemove": true
    },
    "0xa6D12574eFB239FC1D2099732bd8b5dC6306897F": {
      "asset": "0xFd086bC7CD5C481DCC9C85ebE478A1C0b69FCbb9",
      "name": "Wrapped Aave Arbitrum USDT",
      "summary": "safe",
      "review": "./StatATokenV2Review.md",
      "warnings": [],
      "canUseBufferForSwaps": true,
      "useUnderlyingForAddRemove": true,
      "useWrappedForAddRemove": true
    },
    "0xEAB84053B99f2ec4433F5121A1CB1524c8c998F8": {
      "asset": "0xf97f4df75117a78c1A5a0DBb814Af92458539FB4",
      "name": "Wrapped Aave Arbitrum LINK",
      "summary": "safe",
      "review": "./StatATokenV2Review.md",
      "warnings": [],
      "canUseBufferForSwaps": true,
      "useUnderlyingForAddRemove": true,
      "useWrappedForAddRemove": true
    },
    "0xf09EDbF2655B2A56753bD60D22CeAB2AC5D04188": {
      "asset": "0x912CE59144191C1204E64559FE8253a0e49E6548",
      "name": "WWrapped Aave Arbitrum ARB",
      "summary": "safe",
      "review": "./StatATokenV2Review.md",
      "warnings": [],
      "canUseBufferForSwaps": true,
      "useUnderlyingForAddRemove": true,
      "useWrappedForAddRemove": true
    },
    "0xbB8A61425DFE172AA3a6f882aAFaBA00B32b7d59": {
      "asset": "0xEC70Dcb4A1EFa46b8F2D97C310C9c4790ba5ffA8",
      "name": "Wrapped Aave Arbitrum rETH",
      "summary": "safe",
      "review": "./StatATokenV2Review.md",
      "warnings": [],
      "canUseBufferForSwaps": true,
      "useUnderlyingForAddRemove": true,
      "useWrappedForAddRemove": true
    },
    "0xf253BD61aEd0E9D62523eA76CD6F38B4a51dA145": {
      "asset": "0xDA10009cBd5D07dd0CeCc66161FC93D7c9000da1",
      "name": "Wrapped Aave Arbitrum DAI",
      "summary": "safe",
      "review": "./StatATokenV2Review.md",
      "warnings": [],
      "canUseBufferForSwaps": true,
      "useUnderlyingForAddRemove": true,
      "useWrappedForAddRemove": true
    },
    "0xE6D5923281c89DC989D00817387292387552d5C1": {
      "asset": "0xFF970A61A04b1cA14834A43f5dE4533eBDDB5CC8",
      "name": "Wrapped Aave Arbitrum USDC",
      "summary": "safe",
      "review": "./StatATokenV2Review.md",
      "warnings": [],
      "canUseBufferForSwaps": true,
      "useUnderlyingForAddRemove": true,
      "useWrappedForAddRemove": true
    },
    "0xD089B4cb88Dacf4e27be869A00e9f7e2E3C18193": {
      "asset": "0x7dfF72693f6A4149b17e7C6314655f6A9F7c8B33",
      "name": "Wrapped Aave Arbitrum GHO",
      "summary": "safe",
      "review": "./StatATokenV2Review.md",
      "warnings": [],
      "canUseBufferForSwaps": true,
      "useUnderlyingForAddRemove": true,
      "useWrappedForAddRemove": true
    },
    "0x4ff50C17df0D1b788d021ACd85039810a1aA68A1": {
      "asset": "0x2416092f143378750bb29b79eD961ab195CcEea5",
      "name": "Wrapped Aave Arbitrum ezETH",
      "summary": "safe",
      "review": "./StatATokenV2Review.md",
      "warnings": [],
      "canUseBufferForSwaps": true,
      "useUnderlyingForAddRemove": true,
      "useWrappedForAddRemove": true
    },
    "0x45Df0656F8aDf017590009d2f1898eeca4F0a205": {
      "asset": "0x82aF49447D8a07e3bd95BD0d56f35241523fBab1",
      "name": "fluid weth",
      "summary": "safe",
      "review": "/FluidVaults.md",
      "warnings": [],
      "canUseBufferForSwaps": true,
      "useUnderlyingForAddRemove": true,
      "useWrappedForAddRemove": false
    }
  },
  "base": {
    "0xe9F2a5F9f3c846f29066d7fB3564F8E6B6b2D65b": {
      "asset": "0x833589fCD6eDb6E08f4c7C32D4f71b54bdA02913",
      "name": "Superform USDC",
      "summary": "safe",
      "review": "./SuperformSuperVaultReview.md",
      "warnings": ["buffer"],
      "canUseBufferForSwaps": false,
      "useUnderlyingForAddRemove": false,
      "useWrappedForAddRemove": true
    },
    "0x616a4E1db48e22028f6bbf20444Cd3b8e3273738": {
      "asset": "0x833589fCD6eDb6E08f4c7C32D4f71b54bdA02913",
      "name": "MetaMorpho v1.1 Seamless USDC",
      "summary": "safe",
      "review": "./MorphoVaults/V1.1-Seamless.md",
      "warnings": [],
      "canUseBufferForSwaps": true,
      "useUnderlyingForAddRemove": true,
      "useWrappedForAddRemove": true
    },
    "0x7BfA7C4f149E7415b73bdeDfe609237e29CBF34A": {
      "asset": "0x833589fCD6eDb6E08f4c7C32D4f71b54bdA02913",
      "name": "MetaMorpho v1.1 Spark USDC",
      "summary": "safe",
      "review": "./MorphoVaults/V1.1-Spark.md",
      "warnings": [],
      "canUseBufferForSwaps": true,
      "useUnderlyingForAddRemove": true,
      "useWrappedForAddRemove": true
    },
    "0x23479229e52Ab6aaD312D0B03DF9F33B46753B5e": {
      "asset": "0x833589fCD6eDb6E08f4c7C32D4f71b54bdA02913",
      "name": "MetaMorpho v1.1 Ionic USDC",
      "summary": "safe",
      "review": "./MorphoVaults/V1.1-Ionic.md",
      "warnings": [],
      "canUseBufferForSwaps": true,
      "useUnderlyingForAddRemove": true,
      "useWrappedForAddRemove": true
    },
    "0x5A32099837D89E3a794a44fb131CBbAD41f87a8C": {
      "asset": "0x4200000000000000000000000000000000000006",
      "name": "MetaMorpho v1.1 Ionic WETH",
      "summary": "safe",
      "review": "./MorphoVaults/V1.1-Ionic.md",
      "warnings": [],
      "canUseBufferForSwaps": true,
      "useUnderlyingForAddRemove": true,
      "useWrappedForAddRemove": true
    },
    "0xe298b938631f750DD409fB18227C4a23dCdaab9b": {
      "asset": "0x4200000000000000000000000000000000000006",
      "name": "Wrapped Aave Base WETH",
      "summary": "safe",
      "review": "./StatATokenV2Review.md",
      "warnings": [],
      "canUseBufferForSwaps": true,
      "useUnderlyingForAddRemove": true,
      "useWrappedForAddRemove": true
    },
    "0x6acD0a165fD70A84b6b50d955ff3628700bAAf4b": {
      "asset": "0x04C0599Ae5A44757c0af6F9eC3b93da8976c150A",
      "name": "Wrapped Aave Base weETH",
      "summary": "safe",
      "review": "./StatATokenV2Review.md",
      "warnings": [],
      "canUseBufferForSwaps": true,
      "useUnderlyingForAddRemove": true,
      "useWrappedForAddRemove": true
    },
    "0xC768c589647798a6EE01A91FdE98EF2ed046DBD6": {
      "asset": "0x833589fCD6eDb6E08f4c7C32D4f71b54bdA02913",
      "name": "Wrapped Aave Base USDC",
      "summary": "safe",
      "review": "./StatATokenV2Review.md",
      "warnings": [],
      "canUseBufferForSwaps": true,
      "useUnderlyingForAddRemove": true,
      "useWrappedForAddRemove": true
    },
    "0xFA2A03b6f4A65fB1Af64f7d935fDBf78693df9aF": {
      "asset": "0xcbB7C0000aB88B473b1f5aFd9ef808440eed33Bf",
      "name": "Wrapped Aave Base cbBTC",
      "summary": "safe",
      "review": "./StatATokenV2Review.md",
      "warnings": [],
      "canUseBufferForSwaps": true,
      "useUnderlyingForAddRemove": true,
      "useWrappedForAddRemove": true
    },
    "0x0830820D1A9aa1554364752d6D8F55C836871B74": {
      "asset": "0xc1CBa3fCea344f92D9239c08C0568f6F2F0ee452",
      "name": "Wrapped Aave Base wstETH",
      "summary": "safe",
      "review": "./StatATokenV2Review.md",
      "warnings": [],
      "canUseBufferForSwaps": true,
      "useUnderlyingForAddRemove": true,
      "useWrappedForAddRemove": true
    },
    "0x5e8B674127B321DC344c078e58BBACc3f3008962": {
      "asset": "0x2Ae3F1Ec7F1F5012CFEab0185bfc7aa3cf0DEc22",
      "name": "Wrapped Aave Base cbETH",
      "summary": "safe",
      "review": "./StatATokenV2Review.md",
      "warnings": [],
      "canUseBufferForSwaps": true,
      "useUnderlyingForAddRemove": true,
      "useWrappedForAddRemove": true
    },
    "0x74D4D1D440c9679b1013999Bd91507eAa2fff651": {
      "asset": "0xd9aAEc86B65D86f6A7B5B1b0c42FFA531710b6CA",
      "name": "Wrapped Aave Base USDbC",
      "summary": "safe",
      "review": "./StatATokenV2Review.md",
      "warnings": [],
      "canUseBufferForSwaps": true,
      "useUnderlyingForAddRemove": true,
      "useWrappedForAddRemove": true
    },
    "0xF8F10f39116716e89498c1c5E94137ADa11b2BC7": {
      "asset": "0x2416092f143378750bb29b79eD961ab195CcEea5",
      "name": "Wrapped Aave Base ezETH",
      "summary": "safe",
      "review": "./StatATokenV2Review.md",
      "warnings": [],
      "canUseBufferForSwaps": true,
      "useUnderlyingForAddRemove": true,
      "useWrappedForAddRemove": true
    },
    "0x88b1Cd4b430D95b406E382C3cDBaE54697a0286E": {
      "asset": "0x6Bb7a212910682DCFdbd5BCBb3e28FB4E8da10Ee",
      "name": "Wrapped Aave Base GHO",
      "summary": "safe",
      "review": "./StatATokenV2Review.md",
      "warnings": [],
      "canUseBufferForSwaps": true,
      "useUnderlyingForAddRemove": true,
      "useWrappedForAddRemove": true
    },
    "0x729F75Aff28c726e32403e80cef2aFb518CFbfa7": {
      "asset": "0x60a3E35Cc302bFA44Cb288Bc5a4F316Fdb1adb42",
      "name": "Wrapped Aave Base EURC",
      "summary": "safe",
      "review": "./StatATokenV2Review.md",
      "warnings": [],
      "canUseBufferForSwaps": true,
      "useUnderlyingForAddRemove": true,
      "useWrappedForAddRemove": true
    },
    "0x9272d6153133175175bc276512b2336be3931ce9": {
      "asset": "0x4200000000000000000000000000000000000006",
      "name": "fluid weth",
      "summary": "safe",
      "review": "/FluidVaults.md",
      "warnings": [],
      "canUseBufferForSwaps": true,
      "useUnderlyingForAddRemove": true,
      "useWrappedForAddRemove": false
    },
    "0x589A7339C6d0c8777E7429F57f2f95c069c37288": {
      "asset": "0x833589fCD6eDb6E08f4c7C32D4f71b54bdA02913",
      "name": "WrappedExtraFiX Base USDCErc4626Vault.md",
      "summary": "safe",
      "review": "./WrappedExtraFiX Base USDCErc4626VaultReview8e16.md",
      "warnings": [],
      "upgradeableComponents": [
        {
          "entrypoint": "0x589a7339c6d0c8777e7429f57f2f95c069c37288",
          "implementationReviewed": "0x67a30aa0584fe9cc08b4dcee77e8a9bc89bfdf69"
        },
        {
          "entrypoint": "0x09b11746dfd1b5a8325e30943f8b3d5000922e03",
          "implementationReviewed": "0x77b0e1b55915169abe2353e354749dc901ebb086"
        }
      ],
      "canUseBufferForSwaps": true,
      "useUnderlyingForAddRemove": true,
      "useWrappedForAddRemove": true
    },
    "0x98eFe85735F253a0ed0Be8e2915ff39f9e4AfF0F": {
      "asset": "0x35E5dB674D8e93a03d814FA0ADa70731efe8a4b9",
      "name": "WrappedExtraXBase USRErc4626Vault.md",
      "summary": "safe",
      "review": "./WrappedExtraXBase USRErc4626VaultReview1483.md",
      "warnings": [],
      "upgradeableComponents": [
        {
          "entrypoint": "0x09b11746dfd1b5a8325e30943f8b3d5000922e03",
          "implementationReviewed": "0x77b0e1b55915169abe2353e354749dc901ebb086"
        },
        {
          "entrypoint": "0x98efe85735f253a0ed0be8e2915ff39f9e4aff0f",
          "implementationReviewed": "0x67a30aa0584fe9cc08b4dcee77e8a9bc89bfdf69"
        }
      ],
      "canUseBufferForSwaps": true,
      "useUnderlyingForAddRemove": true,
      "useWrappedForAddRemove": true
    }
  },
  "ethereum": {
    "0xF7DE3c70F2db39a188A81052d2f3C8e3e217822a": {
      "asset": "0xA0b86991c6218b36c1d19D4a2e9Eb0cE3606eB48",
      "name": "Superform USDC",
      "summary": "safe",
      "review": "./SuperformSuperVaultReview.md",
      "warnings": ["buffer"],
      "canUseBufferForSwaps": false,
      "useUnderlyingForAddRemove": false,
      "useWrappedForAddRemove": true
    },
    "0x2371e134e3455e0593363cBF89d3b6cf53740618": {
      "asset": "0xC02aaA39b223FE8D0A0e5C4F27eAD9083C756Cc2",
      "name": "MetaMorpho Gauntlet wETH Prime",
      "summary": "unsafe",
      "review": "./MorphoVaults/V1-Incompatible-Gauntlet.md",
      "warnings": [],
      "canUseBufferForSwaps": false,
      "useUnderlyingForAddRemove": true,
      "useWrappedForAddRemove": true
    },
    "0xBEEF01735c132Ada46AA9aA4c54623cAA92A64CB": {
      "asset": "0xA0b86991c6218b36c1d19D4a2e9Eb0cE3606eB48",
      "name": "MetaMorpho Steakhouse SteakUSDC",
      "summary": "unsafe",
      "review": "./MorphoVaults/V1-incompatible-Steakhouse.md",
      "warnings": [],
      "canUseBufferForSwaps": false,
      "useUnderlyingForAddRemove": true,
      "useWrappedForAddRemove": true
    },
    "0xbEef047a543E45807105E51A8BBEFCc5950fcfBa": {
      "asset": "0xdAC17F958D2ee523a2206206994597C13D831ec7",
      "name": "MetaMorpho Steakhouse SteakUSDT",
      "summary": "unsafe",
      "review": "./MorphoVaults/V1-incompatible-Steakhouse.md",
      "warnings": [],
      "canUseBufferForSwaps": false,
      "useUnderlyingForAddRemove": true,
      "useWrappedForAddRemove": true
    },
    "0xbEEFC01767ed5086f35deCb6C00e6C12bc7476C1": {
      "asset": "0x7751E2F4b8ae93EF6B79d86419d42FE3295A4559",
      "name": "MetaMorpho Coinshift-Steakhouse csUSDL",
      "summary": "unsafe",
      "review": "./MorphoVaults/V1-incompatible-Steakhouse.md",
      "warnings": [],
      "canUseBufferForSwaps": false,
      "useUnderlyingForAddRemove": true,
      "useWrappedForAddRemove": true
    },
    "0xD4fa2D31b7968E448877f69A96DE69f5de8cD23E": {
      "asset": "0xA0b86991c6218b36c1d19D4a2e9Eb0cE3606eB48",
      "name": "Aave Ethereum USDC",
      "summary": "safe",
      "review": "./StatATokenV2Review.md",
      "warnings": [],
      "canUseBufferForSwaps": true,
      "useUnderlyingForAddRemove": true,
      "useWrappedForAddRemove": true
    },
    "0x0bfc9d54Fc184518A81162F8fB99c2eACa081202": {
      "asset": "0xC02aaA39b223FE8D0A0e5C4F27eAD9083C756Cc2",
      "name": "Wrapped Aave Ethereum WETH",
      "summary": "safe",
      "review": "./StatATokenV2Review.md",
      "warnings": [],
      "canUseBufferForSwaps": true,
      "useUnderlyingForAddRemove": true,
      "useWrappedForAddRemove": true
    },
    "0x7Bc3485026Ac48b6cf9BaF0A377477Fff5703Af8": {
      "asset": "0xdAC17F958D2ee523a2206206994597C13D831ec7",
      "name": "Wrapped Aave Ethereum USDT",
      "summary": "safe",
      "review": "./StatATokenV2Review.md",
      "warnings": [],
      "canUseBufferForSwaps": true,
      "useUnderlyingForAddRemove": true,
      "useWrappedForAddRemove": true
    },
    "0x0FE906e030a44eF24CA8c7dC7B7c53A6C4F00ce9": {
      "asset": "0xC02aaA39b223FE8D0A0e5C4F27eAD9083C756Cc2",
      "name": "Wrapped Aave Ethereum Lido WETH",
      "summary": "safe",
      "review": "./StatATokenV2Review.md",
      "warnings": [],
      "canUseBufferForSwaps": true,
      "useUnderlyingForAddRemove": true,
      "useWrappedForAddRemove": true
    },
    "0x775F661b0bD1739349b9A2A3EF60be277c5d2D29": {
      "asset": "0x7f39C581F595B53c5cb19bD0b3f8dA6c935E2Ca0",
      "name": "Wrapped Aave Ethereum Lido wstETH",
      "summary": "safe",
      "review": "./StatATokenV2Review.md",
      "warnings": [],
      "canUseBufferForSwaps": true,
      "useUnderlyingForAddRemove": true,
      "useWrappedForAddRemove": true
    },
    "0x5F9D59db355b4A60501544637b00e94082cA575b": {
      "asset": "0x4c9EDD5852cd905f086C759E8383e09bff1E68B3",
      "name": "Wrapped Aave Ethereum USDe",
      "summary": "safe",
      "review": "./StatATokenV2Review.md",
      "warnings": [],
      "canUseBufferForSwaps": true,
      "useUnderlyingForAddRemove": true,
      "useWrappedForAddRemove": true
    },
    "0xC71Ea051a5F82c67ADcF634c36FFE6334793D24C": {
      "asset": "0x40D16FC0246aD3160Ccc09B8D0D3A2cD28aE6C2f",
      "name": "Wrapped Aave Lido Ethereum GHO",
      "summary": "safe",
      "review": "./StatATokenV2Review.md",
      "warnings": [],
      "canUseBufferForSwaps": true,
      "useUnderlyingForAddRemove": true,
      "useWrappedForAddRemove": true
    },
    "0xbEeFc011e94f43b8B7b455eBaB290C7Ab4E216f1": {
      "asset": "0x7751E2F4b8ae93EF6B79d86419d42FE3295A4559",
      "name": "MetaMorpho v1.1 Coinshift-Steakhouse csUSDL",
      "summary": "safe",
      "review": "./MorphoVaults/V1.1-Steakhouse.md",
      "warnings": [],
      "canUseBufferForSwaps": true,
      "useUnderlyingForAddRemove": true,
      "useWrappedForAddRemove": true
    },
    "0x7204B7Dbf9412567835633B6F00C3Edc3a8D6330": {
      "asset": "0xA0b86991c6218b36c1d19D4a2e9Eb0cE3606eB48",
      "name": "MetaMorpho v1.1 Coinshift-Steakhouse csUSDC",
      "summary": "safe",
      "review": "./MorphoVaults/V1.1-Steakhouse.md",
      "warnings": [],
      "canUseBufferForSwaps": true,
      "useUnderlyingForAddRemove": true,
      "useWrappedForAddRemove": true
    },
    "0x1e6ffa4e9F63d10B8820A3ab52566Af881Dab53c": {
      "asset": "0xC02aaA39b223FE8D0A0e5C4F27eAD9083C756Cc2",
      "name": "MetaMorpho v1.1 Gauntlet wETH Ecosystem",
      "summary": "safe",
      "review": "./MorphoVaults/V1.1 Gauntlet.md",
      "warnings": [],
      "canUseBufferForSwaps": true,
      "useUnderlyingForAddRemove": true,
      "useWrappedForAddRemove": true
    },
    "0x701907283a57FF77E255C3f1aAD790466B8CE4ef": {
      "asset": "0xC02aaA39b223FE8D0A0e5C4F27eAD9083C756Cc2",
      "name": "MetaMorpho v1.1 IndexCoop hyETH",
      "summary": "safe",
      "review": "./MorphoVaults/V1.1 Gauntlet.md",
      "warnings": [],
      "canUseBufferForSwaps": true,
      "useUnderlyingForAddRemove": true,
      "useWrappedForAddRemove": true
    },
    "0xb51EDdDD8c47856D81C8681EA71404Cec93E92c6": {
      "asset": "0x6c3ea9036406852006290770BEdFcAbA0e23A0e8",
      "name": "Wrapped Aave Ethereum PYUSD",
      "summary": "safe",
      "review": "./StatATokenV2Review.md",
      "warnings": [],
      "canUseBufferForSwaps": true,
      "useUnderlyingForAddRemove": true,
      "useWrappedForAddRemove": true
    },
    "0xA1b60d96e5C50dA627095B9381dc5a46AF1a9a42": {
      "asset": "0xc83e27f270cce0A3A3A29521173a83F402c1768b",
      "name": "Steakhouse USDQ",
      "summary": "safe",
      "review": "./MorphoVaults/V1.1-Steakhouse.md",
      "warnings": [],
      "canUseBufferForSwaps": true,
      "useUnderlyingForAddRemove": true,
      "useWrappedForAddRemove": true
    },
    "0x30881Baa943777f92DC934d53D3bFdF33382cab3": {
      "asset": "0x7B43E3875440B44613DC3bC08E7763e6Da63C8f8",
      "name": "Steakhouse USDR",
      "summary": "safe",
      "review": "./MorphoVaults/V1.1-Steakhouse.md",
      "warnings": [],
      "canUseBufferForSwaps": true,
      "useUnderlyingForAddRemove": true,
      "useWrappedForAddRemove": true
    },
    "0x097FFEDb80d4b2Ca6105a07a4D90eB739C45A666": {
      "asset": "0xdAC17F958D2ee523a2206206994597C13D831ec7",
      "name": "Steakhouse USDT Lite",
      "summary": "safe",
      "review": "./MorphoVaults/V1.1-Steakhouse.md",
      "warnings": [],
      "canUseBufferForSwaps": true,
      "useUnderlyingForAddRemove": true,
      "useWrappedForAddRemove": true
    },
    "0x90551c1795392094FE6D29B758EcCD233cFAa260": {
      "asset": "0xC02aaA39b223FE8D0A0e5C4F27eAD9083C756Cc2",
      "name": "fluid weth",
      "summary": "safe",
      "review": "/FluidVaults.md",
      "warnings": [],
      "canUseBufferForSwaps": true,
      "useUnderlyingForAddRemove": true,
      "useWrappedForAddRemove": false
    },
    "0x2411802D8BEA09be0aF8fD8D08314a63e706b29C": {
      "asset": "0x7f39C581F595B53c5cb19bD0b3f8dA6c935E2Ca0",
      "name": "fluid wsteth",
      "summary": "safe",
      "review": "/FluidVaults.md",
      "warnings": [],
      "canUseBufferForSwaps": true,
      "useUnderlyingForAddRemove": true,
      "useWrappedForAddRemove": true
    },
    "0x1202F5C7b4B9E47a1A484E8B270be34dbbC75055": {
      "asset": "0x66a1E37c9b0eAddca17d3662D6c05F4DECf3e110",
      "name": "wstUSR",
      "summary": "safe",
      "review": "/wstUsrReview.md",
      "warnings": [],
      "canUseBufferForSwaps": true,
      "useUnderlyingForAddRemove": true,
      "useWrappedForAddRemove": true
    },
    "0x6A1792a91C08e9f0bFe7a990871B786643237f0F": {
      "asset": "0x8292Bb45bf1Ee4d140127049757C2E0fF06317eD",
      "name": "Wrapped Aave Ethereum RLUSD",
      "summary": "safe",
      "review": "/StatATokenV2Review.md",
      "warnings": [],
      "canUseBufferForSwaps": true,
      "useUnderlyingForAddRemove": true,
      "useWrappedForAddRemove": true
    },
    "0xDBDC1Ef57537E34680B898E1FEBD3D68c7389bCB": {
      "asset": "0x48f9e38f3070AD8945DFEae3FA70987722E3D89c",
      "name": "StakedinfiniFiUSDErc4626Vault.md",
      "summary": "safe",
      "review": "./StakedinfiniFiUSDErc4626VaultReviewc704.md",
      "warnings": [],
      "upgradeableComponents": [],
      "canUseBufferForSwaps": false,
      "useUnderlyingForAddRemove": false,
      "useWrappedForAddRemove": true
    }
  },
  "gnosis": {
    "0x773cda0cade2a3d86e6d4e30699d40bb95174ff2": {
      "asset": "0x6C76971f98945AE98dD7d4DFcA8711ebea946eA6",
      "name": "Aave Gnosis wstETH",
      "summary": "safe",
      "review": "./StatATokenV2Review.md",
      "warnings": [],
      "canUseBufferForSwaps": true,
      "useUnderlyingForAddRemove": true,
      "useWrappedForAddRemove": true
    },
    "0x7c16f0185a26db0ae7a9377f23bc18ea7ce5d644": {
      "asset": "0x9C58BAcC331c9aa871AFD802DB6379a98e80CEdb",
      "name": "Aave Gnosis GNO",
      "summary": "safe",
      "review": "./StatATokenV2Review.md",
      "warnings": [],
      "canUseBufferForSwaps": true,
      "useUnderlyingForAddRemove": true,
      "useWrappedForAddRemove": true
    },
    "0xaf204776c7245bf4147c2612bf6e5972ee483701": {
      "asset": "0xe91D153E0b41518A2Ce8Dd3D7944Fa863463a97d",
      "name": "sDAI",
      "summary": "safe",
      "review": "./sDaiReview.md",
      "warnings": ["buffer"],
      "canUseBufferForSwaps": true,
      "useUnderlyingForAddRemove": false,
      "useWrappedForAddRemove": true
    },
    "0x51350d88c1bd32cc6a79368c9fb70373fb71f375": {
      "asset": "0x2a22f9c3b484c3629090FeED35F17Ff8F88f76F0",
      "name": "Aave Gnosis USDCe",
      "summary": "safe",
      "review": "./StatATokenV2Review.md",
      "warnings": [],
      "canUseBufferForSwaps": true,
      "useUnderlyingForAddRemove": true,
      "useWrappedForAddRemove": true
    },
    "0x57f664882F762FA37903FC864e2B633D384B411A": {
      "asset": "0x6A023CCd1ff6F2045C3309768eAd9E68F978f6e1",
      "name": "Wrapped Aave Gnosis WETH",
      "summary": "safe",
      "review": "./StatATokenV2Review.md",
      "warnings": [],
      "canUseBufferForSwaps": true,
      "useUnderlyingForAddRemove": true,
      "useWrappedForAddRemove": true
    },
    "0x417bc5b940475203A18C2f320a5ba470D6c5E463": {
      "asset": "0xcB444e90D8198415266c6a2724b7900fb12FC56E",
      "name": "Wrapped Aave Gnosis EURe",
      "summary": "safe",
      "review": "./StatATokenV2Review.md",
      "warnings": [],
      "canUseBufferForSwaps": true,
      "useUnderlyingForAddRemove": true,
      "useWrappedForAddRemove": true
    }
  },
  "sonic": {
    "0xA28d4dbcC90C849e3249D642f356D85296a12954": {
      "asset": "0xCC0966D8418d412c599A6421b760a847eB169A8c",
      "name": "Static Avalon Sonic SolvBTC.bbn",
      "summary": "safe",
      "review": "./StaticATokenLMAvalonReview.md",
      "warnings": [],
      "canUseBufferForSwaps": true,
      "useUnderlyingForAddRemove": true,
      "useWrappedForAddRemove": true
    },
    "0xD31E89Ffb929b38bA60D1c7dBeB68c7712EAAb0a": {
      "asset": "0x541FD749419CA806a8bc7da8ac23D346f2dF8B77",
      "name": "Static Avalon Sonic SolvBTC",
      "summary": "safe",
      "review": "./StaticATokenLMAvalonReview.md",
      "warnings": [],
      "canUseBufferForSwaps": true,
      "useUnderlyingForAddRemove": true,
      "useWrappedForAddRemove": true
    },
    "0x7870ddFd5ACA4E977B2287e9A212bcbe8FC4135a": {
      "asset": "0x29219dd400f2Bf60E5a23d13Be72B486D4038894",
      "name": "Beefy USDC Wrapper for SiloV2 ID 20",
      "summary": "safe",
      "review": "./BeefyWrapperReview.md",
      "warnings": [],
      "canUseBufferForSwaps": true,
      "useUnderlyingForAddRemove": true,
      "useWrappedForAddRemove": true
    },
    "0x52Fc9E0a68b6a4C9b57b9D1d99fB71449A99DCd8": {
      "asset": "0xCC0966D8418d412c599A6421b760a847eB169A8c",
      "name": "SiloV2 solvBTC.bbn ID 13",
      "summary": "safe",
      "review": "./SiloV2Review.md",
      "warnings": [],
      "canUseBufferForSwaps": true,
      "useUnderlyingForAddRemove": true,
      "useWrappedForAddRemove": true
    },
    "0x87178fe8698C7eDa8aA207083C3d66aEa569aB98": {
      "asset": "0x541FD749419CA806a8bc7da8ac23D346f2dF8B77",
      "name": "SiloV2 solvBTC ID 13",
      "summary": "safe",
      "review": "./SiloV2Review.md",
      "warnings": [],
      "canUseBufferForSwaps": true,
      "useUnderlyingForAddRemove": true,
      "useWrappedForAddRemove": true
    },
    "0x016C306e103FbF48EC24810D078C65aD13c5f11B": {
      "asset": "0x039e2fB66102314Ce7b64Ce5Ce3E5183bc94aD38",
      "name": "SiloV2 wS ID 25",
      "summary": "safe",
      "review": "./SiloV2Review.md",
      "warnings": [],
      "canUseBufferForSwaps": true,
      "useUnderlyingForAddRemove": true,
      "useWrappedForAddRemove": true
    },
    "0x219656F33c58488D09d518BaDF50AA8CdCAcA2Aa": {
      "asset": "0x50c42dEAcD8Fc9773493ED674b675bE577f2634b",
      "name": "SiloV2 wETH ID 26",
      "summary": "safe",
      "review": "./SiloV2Review.md",
      "warnings": [],
      "canUseBufferForSwaps": true,
      "useUnderlyingForAddRemove": true,
      "useWrappedForAddRemove": true
    },
    "0x5954ce6671d97D24B782920ddCdBB4b1E63aB2De": {
      "asset": "0x29219dd400f2Bf60E5a23d13Be72B486D4038894",
      "name": "SiloV2 USDC ID 23",
      "summary": "safe",
      "review": "./SiloV2Review.md",
      "warnings": [],
      "canUseBufferForSwaps": true,
      "useUnderlyingForAddRemove": true,
      "useWrappedForAddRemove": true
    },
    "0x6c49B18333A1135e9A376560c07E6D1Fd0350EaF": {
      "asset": "0x039e2fB66102314Ce7b64Ce5Ce3E5183bc94aD38",
      "name": "SiloV2 wS ID 28",
      "summary": "safe",
      "review": "./SiloV2Review.md",
      "warnings": [],
      "canUseBufferForSwaps": true,
      "useUnderlyingForAddRemove": true,
      "useWrappedForAddRemove": true
    },
    "0xdA14A41DbdA731F03A94cb722191639DD22b35b2": {
      "asset": "0x80Eede496655FB9047dd39d9f418d5483ED600df",
      "name": "SiloV2 frxUSD ID 37",
      "summary": "safe",
      "review": "./SiloV2Review.md",
      "warnings": [],
      "canUseBufferForSwaps": true,
      "useUnderlyingForAddRemove": true,
      "useWrappedForAddRemove": true
    },
    "0x0A94e18bdbCcD048198806d7FF28A1B1D2590724": {
      "asset": "0xBb30e76d9Bb2CC9631F7fC5Eb8e87B5Aff32bFbd",
      "name": "SiloV2 scBTC ID 32",
      "summary": "safe",
      "review": "./SiloV2Review.md",
      "warnings": [],
      "canUseBufferForSwaps": true,
      "useUnderlyingForAddRemove": true,
      "useWrappedForAddRemove": true
    },
    "0xe6605932e4a686534D19005BB9dB0FBA1F101272": {
      "asset": "0xd3DCe716f3eF535C5Ff8d041c1A41C3bd89b97aE",
      "name": "SiloV2 scUSD ID 46",
      "summary": "safe",
      "review": "./SiloV2Review.md",
      "warnings": [],
      "canUseBufferForSwaps": true,
      "useUnderlyingForAddRemove": true,
      "useWrappedForAddRemove": true
    },
    "0x24c74B30d1a4261608E84Bf5a618693032681DAc": {
      "asset": "0x3bcE5CB273F0F148010BbEa2470e7b5df84C7812",
      "name": "SiloV2 scETH ID 47",
      "summary": "safe",
      "review": "./SiloV2Review.md",
      "warnings": [],
      "canUseBufferForSwaps": true,
      "useUnderlyingForAddRemove": true,
      "useWrappedForAddRemove": true
    },
    "0x42CE2234fd5a26bF161477a996961c4d01F466a3": {
      "asset": "0x29219dd400f2Bf60E5a23d13Be72B486D4038894",
      "name": "SiloV2 USDC ID 33",
      "summary": "safe",
      "review": "./SiloV2Review.md",
      "warnings": [],
      "canUseBufferForSwaps": true,
      "useUnderlyingForAddRemove": true,
      "useWrappedForAddRemove": true
    },
    "0x08C320A84a59c6f533e0DcA655cf497594BCa1F9": {
      "asset": "0x50c42dEAcD8Fc9773493ED674b675bE577f2634b",
      "name": "SiloV2 wETH ID 35",
      "summary": "safe",
      "review": "./SiloV2Review.md",
      "warnings": [],
      "canUseBufferForSwaps": true,
      "useUnderlyingForAddRemove": true,
      "useWrappedForAddRemove": true
    },
    "0x11Ba70c0EBAB7946Ac84F0E6d79162b0cBb2693f": {
      "asset": "0x29219dd400f2Bf60E5a23d13Be72B486D4038894",
      "name": "SiloV2 USDC ID 36",
      "summary": "safe",
      "review": "./SiloV2Review.md",
      "warnings": [],
      "canUseBufferForSwaps": true,
      "useUnderlyingForAddRemove": true,
      "useWrappedForAddRemove": true
    },
    "0x6646248971427B80ce531bdD793e2Eb859347E55": {
      "asset": "0x29219dd400f2Bf60E5a23d13Be72B486D4038894",
      "name": "Wrapped Aave Sonic USDC.E",
      "summary": "safe",
      "review": "./StatATokenV2Review.md",
      "warnings": [],
      "canUseBufferForSwaps": true,
      "useUnderlyingForAddRemove": true,
      "useWrappedForAddRemove": true
    },
    "0x18B7B8695165290f2767BC63c36D3dFEa4C0F9bB": {
      "asset": "0x039e2fB66102314Ce7b64Ce5Ce3E5183bc94aD38",
      "name": "Wrapped Aave Sonic wS",
      "summary": "safe",
      "review": "./StatATokenV2Review.md",
      "warnings": [],
      "canUseBufferForSwaps": true,
      "useUnderlyingForAddRemove": true,
      "useWrappedForAddRemove": true
    },
    "0xeB5e9B0ae5bb60274786C747A1A2A798c11271E0": {
      "asset": "0x50c42dEAcD8Fc9773493ED674b675bE577f2634b",
      "name": "Wrapped Aave Sonic WETH",
      "summary": "safe",
      "review": "./StatATokenV2Review.md",
      "warnings": [],
      "canUseBufferForSwaps": true,
      "useUnderlyingForAddRemove": true,
      "useWrappedForAddRemove": true
    },
    "0xdB1E39faC2EeeEdB49198735B12a8e598a84510c": {
      "asset": "0xE5DA20F15420aD15DE0fa650600aFc998bbE3955",
      "name": "Wrapped Vicuna stS",
      "summary": "safe",
      "review": "./VicunaReview.md",
      "warnings": [],
      "canUseBufferForSwaps": true,
      "useUnderlyingForAddRemove": true,
      "useWrappedForAddRemove": true
    },
    "0x6C2dadFfAB1714485aD87d1926f4c26E29a957b6": {
      "asset": "0x039e2fB66102314Ce7b64Ce5Ce3E5183bc94aD38",
      "name": "Wrapped Vicuna wS",
      "summary": "safe",
      "review": "./VicunaReview.md",
      "warnings": [],
      "canUseBufferForSwaps": true,
      "useUnderlyingForAddRemove": true,
      "useWrappedForAddRemove": true
    },
    "0x711a93a8bD6803aF0a6122F2dE18c1a6AB7CB29C": {
      "asset": "0xd3DCe716f3eF535C5Ff8d041c1A41C3bd89b97aE",
      "name": "Wrapped Vicuna scUSD",
      "summary": "safe",
      "review": "./VicunaReview.md",
      "warnings": [],
      "canUseBufferForSwaps": true,
      "useUnderlyingForAddRemove": true,
      "useWrappedForAddRemove": true
    },
    "0xd7c9f62622dB85545731F0E4e5D4556aC8a19832": {
      "asset": "0x6047828dc181963ba44974801FF68e538dA5eaF9",
      "name": "Wrapped Vicuna USDT",
      "summary": "safe",
      "review": "./VicunaReview.md",
      "warnings": [],
      "canUseBufferForSwaps": true,
      "useUnderlyingForAddRemove": true,
      "useWrappedForAddRemove": true
    },
    "0xef23FdCbd9b36Ed99A6C51CaA83Af549c36601CF": {
      "asset": "0x29219dd400f2Bf60E5a23d13Be72B486D4038894",
      "name": "Wrapped Vicuna USDC.e",
      "summary": "safe",
      "review": "./VicunaReview.md",
      "warnings": [],
      "canUseBufferForSwaps": true,
      "useUnderlyingForAddRemove": true,
      "useWrappedForAddRemove": true
    },
    "0x90a804D316A06E00755444D56b9eF52e5C4F4D73": {
      "asset": "0x039e2fB66102314Ce7b64Ce5Ce3E5183bc94aD38",
      "name": "EVK Vault ewS-5",
      "summary": "safe",
      "review": "./EulerVault.md",
      "warnings": [],
      "canUseBufferForSwaps": true,
      "useUnderlyingForAddRemove": true,
      "useWrappedForAddRemove": true
    },
    "0x6832F3090867449c058e1e3088E552E12AB18F9E": {
      "asset": "0xE5DA20F15420aD15DE0fa650600aFc998bbE3955",
      "name": "EVK Vault estS-5",
      "summary": "safe",
      "review": "./EulerVault.md",
      "warnings": [],
      "canUseBufferForSwaps": true,
      "useUnderlyingForAddRemove": true,
      "useWrappedForAddRemove": true
    },
    "0xF6F87073cF8929C206A77b0694619DC776F89885": {
      "asset": "0x29219dd400f2Bf60E5a23d13Be72B486D4038894",
      "name": "VarlamoreUSDCGrowthErc4626Vault.md",
      "summary": "safe",
      "review": "./VarlamoreUSDCGrowthErc4626VaultReview2127.md",
      "warnings": [],
      "upgradeableComponents": [],
      "canUseBufferForSwaps": true,
      "useUnderlyingForAddRemove": true,
      "useWrappedForAddRemove": true
    },
    "0xDED4aC8645619334186f28B8798e07ca354CFa0e": {
      "asset": "0x039e2fB66102314Ce7b64Ce5Ce3E5183bc94aD38",
      "name": "VarlamoreSErc4626Vault.md",
      "summary": "safe",
      "review": "./VarlamoreSErc4626VaultReview7359.md",
      "warnings": [],
      "upgradeableComponents": [
        {
          "entrypoint": "0xded4ac8645619334186f28b8798e07ca354cfa0e",
          "implementationReviewed": "0x9ef543f9bd71476de1b225f744907bdc764bf937"
        }
      ],
      "canUseBufferForSwaps": true,
      "useUnderlyingForAddRemove": true,
      "useWrappedForAddRemove": true
    },
    "0xb6A23cB29e512Df41876B28D7A848BD831f9c5Ba": {
      "asset": "0xd3DCe716f3eF535C5Ff8d041c1A41C3bd89b97aE",
      "name": "VarlamorescUSDErc4626Vault.md",
      "summary": "safe",
      "review": "./VarlamorescUSDErc4626VaultReviewb07d.md",
      "warnings": [],
      "upgradeableComponents": [],
      "canUseBufferForSwaps": true,
      "useUnderlyingForAddRemove": true,
      "useWrappedForAddRemove": true
    },
    "0xEEEEEEE6d95E55A468D32FeB5d6648754d10A967": {
      "asset": "0x29219dd400f2Bf60E5a23d13Be72B486D4038894",
      "name": "WrappedStabilityUSDCErc4626Vault.md",
      "summary": "safe",
      "review": "./WrappedStabilityUSDCErc4626VaultReviewaa84.md",
      "warnings": [],
      "upgradeableComponents": [
        {
          "entrypoint": "0x96a8055090e87bfe18bdf3794e9d676f196efd80",
          "implementationReviewed": "0xb966706536624f9cee50db67dc31762bfa20cf51"
        },
        {
          "entrypoint": "0x7fc269e8a80d4cfbbcfab99a6bceac06227e2336",
          "implementationReviewed": "0xb966706536624f9cee50db67dc31762bfa20cf51"
        },
        {
          "entrypoint": "0x29219dd400f2bf60e5a23d13be72b486d4038894",
          "implementationReviewed": "0x229e64252e2901a424600e22c28a722404d92dcc"
        },
        {
          "entrypoint": "0xd3c586eec1c6c3ec41d276a23944dea080edcf7f",
          "implementationReviewed": "0xe5b80f6a3fa544de65fe2103b7f63e50bb2f607d"
        },
        {
          "entrypoint": "0x22222222780038f8817b3de825a070225e6d9874",
          "implementationReviewed": "0x97d6bda927457d22dfbef2cbd0c9e1850b69a2a5"
        },
        {
          "entrypoint": "0x422025182dd83a610bfa8b20550dcccdf94dc549",
          "implementationReviewed": "0xc1e76ab444b08b1ec7af2a5405490ad1bd1d3b1d"
        },
        {
          "entrypoint": "0xd267a646213e859323d8765cbb3d00befed7036b",
          "implementationReviewed": "0xbb6a8b4d47efa27d15d4f2d6739a63634f43c401"
        },
        {
          "entrypoint": "0x73b28fcebed28d69b46b84d2c8784ea8ccb3514d",
          "implementationReviewed": "0x0cda6aab8cda48d0f9b85a8f5a6031adc8987a55"
        },
        {
          "entrypoint": "0x709944a48caf83535e43471680fda4905fb3920a",
          "implementationReviewed": "0x709944a48caf83535e43471680fda4905fb3920a"
        },
        {
          "entrypoint": "0x38274302e0dd5779b4e0a3e401023cfb48ff5c23",
          "implementationReviewed": "0xb966706536624f9cee50db67dc31762bfa20cf51"
        },
        {
          "entrypoint": "0x4aca671a420eeb58ecafe83700686a2ad06b20d8",
          "implementationReviewed": "0x15cfd916b22c6bb5e0bbfa705c87ba14f20d9933"
        },
        {
          "entrypoint": "0x2b233014379923d4ba7b52a6feda5dc910a6c05d",
          "implementationReviewed": "0x72fcdc97699f53c5a0679bfe24e38c5c99a6471a"
        },
        {
          "entrypoint": "0xd6ac0e3fbaeee2ad32c139eb194612095a1f3a99",
          "implementationReviewed": "0x0cda6aab8cda48d0f9b85a8f5a6031adc8987a55"
        },
        {
          "entrypoint": "0xb4b88a8a725210bd6220bbc234706bc5b96032a0",
          "implementationReviewed": "0x045c8a060474874c5918717ecd55f07b62c59a90"
        },
        {
          "entrypoint": "0xab7f5ba1ea7434730a3976a45662833e6a6d0bc0",
          "implementationReviewed": "0x0cda6aab8cda48d0f9b85a8f5a6031adc8987a55"
        },
        {
          "entrypoint": "0xf6fc4ea6c1e6dcb68c5ffab82f6c0ad2d4c94df9",
          "implementationReviewed": "0xc24646f2b817e907397d05cff739794808e43753"
        },
        {
          "entrypoint": "0xd248c4b6ec709feed32851a9f883afeac294ad30",
          "implementationReviewed": "0xb966706536624f9cee50db67dc31762bfa20cf51"
        },
        {
          "entrypoint": "0x4895151c8eb560c0de6bd29a3916610ddfceb094",
          "implementationReviewed": "0x56081eb97deac008d999120cfc9062e9890989c7"
        },
        {
          "entrypoint": "0x514ebea728f377563f66828300f27d36c81d8be0",
          "implementationReviewed": "0xe33c7bb866c2e485292fcbb13255ba24e82b111c"
        },
        {
          "entrypoint": "0x7a41df9418509725ab5637f1984f3e6d6e6c899b",
          "implementationReviewed": "0x3824bc80021b6eb08ca08bd15234829a1ef62805"
        },
        {
          "entrypoint": "0xeeeeeee6d95e55a468d32feb5d6648754d10a967",
          "implementationReviewed": "0x893fd046386859db3f1930104685fcbd38afc229"
        },
        {
          "entrypoint": "0xa51e7204054464e656b3658e7dbb63d9b0f150f1",
          "implementationReviewed": "0xb966706536624f9cee50db67dc31762bfa20cf51"
        },
        {
          "entrypoint": "0xa21b35adce4f5d41dce01099c209e735a774891a",
          "implementationReviewed": "0x0cda6aab8cda48d0f9b85a8f5a6031adc8987a55"
        },
        {
          "entrypoint": "0x2ebb3c7808b86f94df9731ae830ab6ea8cb431d8",
          "implementationReviewed": "0xb966706536624f9cee50db67dc31762bfa20cf51"
        },
        {
          "entrypoint": "0x5b2e7653c6ada03c76c144b6155340a5c5578fba",
          "implementationReviewed": "0x72fcdc97699f53c5a0679bfe24e38c5c99a6471a"
        },
        {
          "entrypoint": "0x0c8ce5afc38c94e163f0ddeb2da65df4904734f3",
          "implementationReviewed": "0xb966706536624f9cee50db67dc31762bfa20cf51"
        },
        {
          "entrypoint": "0x9a9092fd248e9ec45be768c0965c3e0426468f96",
          "implementationReviewed": "0xffc80a66ddb43fe4c6b3444f00919cf560fe2fb8"
        },
        {
          "entrypoint": "0xEEEEEEE6d95E55A468D32FeB5d6648754d10A967",
          "implementationReviewed": "0x893fd046386859db3f1930104685fcbd38afc229"
        }
      ],
      "canUseBufferForSwaps": true,
      "useUnderlyingForAddRemove": true,
      "useWrappedForAddRemove": true
    },
    "0xccccCCcca9FC69a2b32408730011EdB3205A93A1": {
      "asset": "0xd3DCe716f3eF535C5Ff8d041c1A41C3bd89b97aE",
      "name": "WrappedStabilityscUSDErc4626Vault.md",
      "summary": "safe",
      "review": "./WrappedStabilityscUSDErc4626VaultReviewbbf6.md",
      "warnings": [],
      "upgradeableComponents": [
        {
          "entrypoint": "0xb4b88a8a725210bd6220bbc234706bc5b96032a0",
          "implementationReviewed": "0x045c8a060474874c5918717ecd55f07b62c59a90"
        },
        {
          "entrypoint": "0xc53172db113fbb310a4d53ec3bcfa60f233abb73",
          "implementationReviewed": "0xde4b4285127e93eb0022069792977afe3ffcc4f0"
        },
        {
          "entrypoint": "0x6ffecd5bac804aaae0bed79596af05841819d471",
          "implementationReviewed": "0xd0d58f7436e668b2cc5f9196dc3207aff9f377c3"
        },
        {
          "entrypoint": "0x33333333c480194b5b651987b7d00b20ddcbd287",
          "implementationReviewed": "0x97d6bda927457d22dfbef2cbd0c9e1850b69a2a5"
        },
        {
          "entrypoint": "0x7362bfd5e3efddd99fb22f982b8963decfbe024a",
          "implementationReviewed": "0xd0d58f7436e668b2cc5f9196dc3207aff9f377c3"
        },
        {
          "entrypoint": "0x422025182dd83a610bfa8b20550dcccdf94dc549",
          "implementationReviewed": "0xc1e76ab444b08b1ec7af2a5405490ad1bd1d3b1d"
        },
        {
          "entrypoint": "0xeeb1dc1ca7ffc5b54ad1cc4c1088db4e5657cb6c",
          "implementationReviewed": "0x11f95aaa59f1ad89576c61e3c9cd24df1fdcf46f"
        },
        {
          "entrypoint": "0xf075cc8660b51d0b8a4474e3f47edac5fa034cfb",
          "implementationReviewed": "0x11f95aaa59f1ad89576c61e3c9cd24df1fdcf46f"
        },
        {
          "entrypoint": "0xb38d431e932fea77d1df0ae0dfe4400c97e597b8",
          "implementationReviewed": "0x11f95aaa59f1ad89576c61e3c9cd24df1fdcf46f"
        },
        {
          "entrypoint": "0xfbb02d242527f3b56af3f087acddaa25d5e8acc4",
          "implementationReviewed": "0xb966706536624f9cee50db67dc31762bfa20cf51"
        },
        {
          "entrypoint": "0xb94b31f3dedaadbda6aa1cec4f49749273929972",
          "implementationReviewed": "0xb966706536624f9cee50db67dc31762bfa20cf51"
        },
        {
          "entrypoint": "0xcccccccca9fc69a2b32408730011edb3205a93a1",
          "implementationReviewed": "0x893fd046386859db3f1930104685fcbd38afc229"
        },
        {
          "entrypoint": "0x4aca671a420eeb58ecafe83700686a2ad06b20d8",
          "implementationReviewed": "0x15cfd916b22c6bb5e0bbfa705c87ba14f20d9933"
        },
        {
          "entrypoint": "0x14d17757e88df8f59069ffa573570a50ed652866",
          "implementationReviewed": "0xb966706536624f9cee50db67dc31762bfa20cf51"
        },
        {
          "entrypoint": "0xd42b93cdd33873eed36ceff6fb1ca78c54943d9d",
          "implementationReviewed": "0x2ca56b6a9fe5c62a10d54fd6316bbf60799fe95e"
        },
        {
          "entrypoint": "0xccccCCcca9FC69a2b32408730011EdB3205A93A1",
          "implementationReviewed": "0x893fd046386859db3f1930104685fcbd38afc229"
        }
      ],
      "canUseBufferForSwaps": true,
      "useUnderlyingForAddRemove": true,
      "useWrappedForAddRemove": true
    },
    "0x9A1BF5365edBB99C2c61CA6D9ffAd0B705ACfc6F": {
      "asset": "0x53a6aBb52B2F968fA80dF6A894e4f1b1020DA975",
      "name": "VarlamoredUSDVaultErc4626Vault.md",
      "summary": "safe",
      "review": "./VarlamoredUSDVaultErc4626VaultReview5852.md",
      "warnings": [],
      "upgradeableComponents": [
        {
          "entrypoint": "0x53a6abb52b2f968fa80df6a894e4f1b1020da975",
          "implementationReviewed": "0xa140c97eff565d50cfd320fe66d27c466cc0d327"
        }
      ],
      "canUseBufferForSwaps": true,
      "useUnderlyingForAddRemove": true,
      "useWrappedForAddRemove": true
    },
    "0x592D1e187729C76EfacC6dfFB9355bd7BF47B2a7": {
      "asset": "0xd3DCe716f3eF535C5Ff8d041c1A41C3bd89b97aE",
      "name": "Re7scUSDErc4626Vault.md",
      "summary": "safe",
      "review": "./Re7scUSDErc4626VaultReview83ee.md",
      "warnings": [],
      "upgradeableComponents": [],
      "canUseBufferForSwaps": true,
      "useUnderlyingForAddRemove": true,
      "useWrappedForAddRemove": true
    },
    "0x92ebF5A1fB4061B45222a6d76ACCF4698bdE4b95": {
      "asset": "0xd3DCe716f3eF535C5Ff8d041c1A41C3bd89b97aE",
      "name": "GamiCapitalscUSDErc4626Vault.md",
      "summary": "safe",
      "review": "./GamiCapitalscUSDErc4626VaultReview6cee.md",
      "warnings": [],
      "upgradeableComponents": [],
      "canUseBufferForSwaps": true,
      "useUnderlyingForAddRemove": true,
      "useWrappedForAddRemove": true
    }
  },
  "avalanche": {
    "0xd7da0de6ef4f51d6206bf2a35fcd2030f54c3f7b": {
      "asset": "0xB31f66AA3C1e785363F0875A1B74E27b85FD66c7",
      "name": "Wrapped Aave Avalanche WAVAX",
      "summary": "safe",
      "review": "./StatATokenV2Review.md",
      "warnings": [],
      "canUseBufferForSwaps": true,
      "useUnderlyingForAddRemove": true,
      "useWrappedForAddRemove": true
    },
    "0x2d324fd1ca86d90f61b0965d2db2f86d22ea4b74": {
      "asset": "0x152b9d0FdC40C096757F570A51E494bd4b943E50",
      "name": "Wrapped Aave Avalanche BTC.b",
      "summary": "safe",
      "review": "./StatATokenV2Review.md",
      "warnings": [],
      "canUseBufferForSwaps": true,
      "useUnderlyingForAddRemove": true,
      "useWrappedForAddRemove": true
    },
    "0xe1bFC96d95BAdCB10Ff013Cb0C9C6c737ca07009": {
      "asset": "0xB97EF9Ef8734C71904D8002F8b6Bc66Dd9c48a6E",
      "name": "Wrapped Aave Avalanche USDC",
      "summary": "safe",
      "review": "./StatATokenV2Review.md",
      "warnings": [],
      "canUseBufferForSwaps": true,
      "useUnderlyingForAddRemove": true,
      "useWrappedForAddRemove": true
    },
    "0x59933c571d200dc6A7Fd1CDa22495dB442082E34": {
      "asset": "0x9702230A8Ea53601f5cD2dc00fDBc13d4dF4A8c7",
      "name": "Wrapped Aave Avalanche USDT",
      "summary": "safe",
      "review": "./StatATokenV2Review.md",
      "warnings": [],
      "canUseBufferForSwaps": true,
      "useUnderlyingForAddRemove": true,
      "useWrappedForAddRemove": true
    },
    "0x7D0394F8898fBA73836Bf12bD606228887705895": {
      "asset": "0x2b2C81e08f1Af8835a78Bb2A90AE924ACE0eA4bE",
      "name": "Wrapped Aave Avalanche SAVAX",
      "summary": "safe",
      "review": "./StatATokenV2Review.md",
      "warnings": [],
      "canUseBufferForSwaps": true,
      "useUnderlyingForAddRemove": true,
      "useWrappedForAddRemove": true
    },
    "0xdFD2b2437a94108323045C282fF1916de5Ac6Af7": {
      "asset": "0x49D5c2BdFfac6CE2BFdB6640F4F80f226bc10bAB",
      "name": "Wrapped Aave Avalanche WETH",
      "summary": "safe",
      "review": "./StatATokenV2Review.md",
      "warnings": [],
      "canUseBufferForSwaps": true,
      "useUnderlyingForAddRemove": true,
      "useWrappedForAddRemove": true
    },
    "0x45cf39EeB437FA95Bb9b52c0105254a6BD25D01e": {
      "asset": "0x00000000eFE302BEAA2b3e6e1b18d08D69a9012a",
      "name": "Wrapped Aave Avalanche AUSD",
      "summary": "safe",
      "review": "./StatATokenV2Review.md",
      "warnings": [],
      "canUseBufferForSwaps": true,
      "useUnderlyingForAddRemove": true,
      "useWrappedForAddRemove": true
    },
    "0xC38aD3527A4B821BF437639cBA8Bf567BFa63A13": {
      "asset": "0xd586E7F844cEa2F87f50152665BCbc2C279D8d70",
      "name": "Wrapped Aave Avalanche DAI",
      "summary": "safe",
      "review": "./StatATokenV2Review.md",
      "warnings": [],
      "canUseBufferForSwaps": true,
      "useUnderlyingForAddRemove": true,
      "useWrappedForAddRemove": true
    },
    "0x61933AF56431280EE4e5667133D8aF6322D64B32": {
      "asset": "0x5947BB275c521040051D82396192181b413227A3",
      "name": "Wrapped Aave Avalanche LINK",
      "summary": "safe",
      "review": "./StatATokenV2Review.md",
      "warnings": [],
      "canUseBufferForSwaps": true,
      "useUnderlyingForAddRemove": true,
      "useWrappedForAddRemove": true
    },
    "0x7883978D1F322641a3AaA82Bac3b0a6Dee7A171E": {
      "asset": "0x63a72806098Bd3D9520cC43356dD78afe5D386D9",
      "name": "Wrapped Aave Avalanche AAVE",
      "summary": "safe",
      "review": "./StatATokenV2Review.md",
      "warnings": [],
      "canUseBufferForSwaps": true,
      "useUnderlyingForAddRemove": true,
      "useWrappedForAddRemove": true
    },
    "0x3929336Afd0BBa6FCAbB67dFB78610379C66B43B": {
      "asset": "0xD24C2Ad096400B6FBcd2ad8B24E7acBc21A1da64",
      "name": "Wrapped Aave Avalanche FRAX",
      "summary": "safe",
      "review": "./StatATokenV2Review.md",
      "warnings": [],
      "canUseBufferForSwaps": true,
      "useUnderlyingForAddRemove": true,
      "useWrappedForAddRemove": true
    },
    "0x79459f4C9AfC902488109D058C3E76ed0B037c41": {
      "asset": "0xfc421aD3C883Bf9E7C4f42dE845C4e4405799e73",
      "name": "WrappedAaveAvalanche GHOErc4626Vault.md",
      "summary": "safe",
      "review": "./WrappedAaveAvalanche GHOErc4626VaultReviewf836.md",
      "warnings": [],
      "upgradeableComponents": [
        {
          "entrypoint": "0x79459f4c9afc902488109d058c3e76ed0b037c41",
          "implementationReviewed": "0x88D2FD5B62BBf2038e2246D9B9ad24f823306FCB"
        },
        {
          "entrypoint": "0x79459f4C9AfC902488109D058C3E76ed0B037c41",
          "implementationReviewed": "0x88D2FD5B62BBf2038e2246D9B9ad24f823306FCB"
        }
      ],
      "canUseBufferForSwaps": true,
      "useUnderlyingForAddRemove": true,
      "useWrappedForAddRemove": true
    },
    "0x39dE0f00189306062D79eDEC6DcA5bb6bFd108f9": {
      "asset": "0xB97EF9Ef8734C71904D8002F8b6Bc66Dd9c48a6E",
      "name": "EVKVaulteUSDC-2Erc4626Vault.md",
      "summary": "safe",
      "review": "./EVKVaulteUSDC-2Erc4626VaultReview.md",
      "warnings": [],
      "upgradeableComponents": [
        {
          "entrypoint": "0xaf4b4c18b17f6a2b32f6c398a3910bdcd7f26181",
          "implementationReviewed": "0x29E9b639e165d919FEcf02521F8A9dA0492D4f21"
        },
        {
          "entrypoint": "0x39de0f00189306062d79edec6dca5bb6bfd108f9",
          "implementationReviewed": "0x29E9b639e165d919FEcf02521F8A9dA0492D4f21"
        },
        {
          "entrypoint": "0x39dE0f00189306062D79eDEC6DcA5bb6bFd108f9",
          "implementationReviewed": "0x29E9b639e165d919FEcf02521F8A9dA0492D4f21"
        }
      ],
      "canUseBufferForSwaps": true,
      "useUnderlyingForAddRemove": true,
      "useWrappedForAddRemove": true
    },
    "0xa446938b0204Aa4055cdFEd68Ddf0E0d1BAB3E9E": {
      "asset": "0x9702230A8Ea53601f5cD2dc00fDBc13d4dF4A8c7",
      "name": "EVKVaulteUSDt-3Erc4626Vault.md",
      "summary": "safe",
      "review": "./EVKVaulteUSDt-3Erc4626VaultReview.md",
      "warnings": [],
      "upgradeableComponents": [
        {
          "entrypoint": "0xaf4b4c18b17f6a2b32f6c398a3910bdcd7f26181",
          "implementationReviewed": "0x29E9b639e165d919FEcf02521F8A9dA0492D4f21"
        },
        {
          "entrypoint": "0xa446938b0204aa4055cdfed68ddf0e0d1bab3e9e",
          "implementationReviewed": "0x29E9b639e165d919FEcf02521F8A9dA0492D4f21"
        },
        {
          "entrypoint": "0xa446938b0204Aa4055cdFEd68Ddf0E0d1BAB3E9E",
          "implementationReviewed": "0x29E9b639e165d919FEcf02521F8A9dA0492D4f21"
        }
      ],
      "canUseBufferForSwaps": true,
      "useUnderlyingForAddRemove": true,
      "useWrappedForAddRemove": true
    },
    "0x2137568666f12fc5A026f5430Ae7194F1C1362aB": {
      "asset": "0x00000000eFE302BEAA2b3e6e1b18d08D69a9012a",
      "name": "EVKVaulteAUSD-2Erc4626Vault.md",
      "summary": "safe",
      "review": "./EVKVaulteAUSD-2Erc4626VaultReview.md",
      "warnings": [],
      "upgradeableComponents": [
        {
          "entrypoint": "0xaf4b4c18b17f6a2b32f6c398a3910bdcd7f26181",
          "implementationReviewed": "0x29E9b639e165d919FEcf02521F8A9dA0492D4f21"
        },
        {
          "entrypoint": "0x2137568666f12fc5a026f5430ae7194f1c1362ab",
          "implementationReviewed": "0x29E9b639e165d919FEcf02521F8A9dA0492D4f21"
        },
        {
          "entrypoint": "0x2137568666f12fc5A026f5430Ae7194F1C1362aB",
          "implementationReviewed": "0x29E9b639e165d919FEcf02521F8A9dA0492D4f21"
        }
      ],
      "canUseBufferForSwaps": true,
      "useUnderlyingForAddRemove": true,
      "useWrappedForAddRemove": true
    },
    "0x5030183B3DD0105d69D7d45595C120Fc4b542EC3": {
      "asset": "0x06d47F3fb376649c3A9Dafe069B3D6E35572219E",
      "name": "EVKVaultesavUSD-3Erc4626Vault.md",
      "summary": "safe",
      "review": "./EVKVaultesavUSD-3Erc4626VaultReview.md",
      "warnings": [],
      "upgradeableComponents": [
        {
          "entrypoint": "0x5030183b3dd0105d69d7d45595c120fc4b542ec3",
          "implementationReviewed": "0x29E9b639e165d919FEcf02521F8A9dA0492D4f21"
        },
        {
          "entrypoint": "0xaf4b4c18b17f6a2b32f6c398a3910bdcd7f26181",
          "implementationReviewed": "0x29E9b639e165d919FEcf02521F8A9dA0492D4f21"
        },
        {
          "entrypoint": "0x5030183B3DD0105d69D7d45595C120Fc4b542EC3",
          "implementationReviewed": "0x29E9b639e165d919FEcf02521F8A9dA0492D4f21"
        }
      ],
      "canUseBufferForSwaps": true,
      "useUnderlyingForAddRemove": true,
      "useWrappedForAddRemove": true
    },
    "0x72F92a966f1874f74e1b601BEe7CF57031B53A03": {
      "asset": "0x06d47F3fb376649c3A9Dafe069B3D6E35572219E",
      "name": "EVKVaultesavUSD-2Erc4626Vault.md",
      "summary": "safe",
      "review": "./EVKVaultesavUSD-2Erc4626VaultReview9cb8.md",
      "warnings": [],
      "upgradeableComponents": [
        {
          "entrypoint": "0x72f92a966f1874f74e1b601bee7cf57031b53a03",
          "implementationReviewed": "0x29E9b639e165d919FEcf02521F8A9dA0492D4f21"
        },
        {
          "entrypoint": "0xaf4b4c18b17f6a2b32f6c398a3910bdcd7f26181",
          "implementationReviewed": "0x29E9b639e165d919FEcf02521F8A9dA0492D4f21"
        },
        {
          "entrypoint": "0x72F92a966f1874f74e1b601BEe7CF57031B53A03",
          "implementationReviewed": "0x29E9b639e165d919FEcf02521F8A9dA0492D4f21"
        }
      ],
      "canUseBufferForSwaps": true,
      "useUnderlyingForAddRemove": true,
      "useWrappedForAddRemove": true
    },
    "0x51b47B3013863c52CA28D603De3C2d7a5FEf50B9": {
      "asset": "0xA3D68b74bF0528fdD07263c60d6488749044914b",
      "name": "EVKVaulteweETH-1Erc4626Vault.md",
      "summary": "safe",
      "review": "./EVKVaulteweETH-1Erc4626VaultReview417e.md",
      "warnings": [],
      "upgradeableComponents": [
        {
          "entrypoint": "0xaf4b4c18b17f6a2b32f6c398a3910bdcd7f26181",
          "implementationReviewed": "0x29E9b639e165d919FEcf02521F8A9dA0492D4f21"
        },
        {
          "entrypoint": "0x51b47b3013863c52ca28d603de3c2d7a5fef50b9",
          "implementationReviewed": "0x29E9b639e165d919FEcf02521F8A9dA0492D4f21"
        },
        {
          "entrypoint": "0x51b47B3013863c52CA28D603De3C2d7a5FEf50B9",
          "implementationReviewed": "0x29E9b639e165d919FEcf02521F8A9dA0492D4f21"
        }
      ],
      "canUseBufferForSwaps": true,
      "useUnderlyingForAddRemove": true,
      "useWrappedForAddRemove": true
    }
  },
  "sepolia": {
    "0xDE46e43F46ff74A23a65EBb0580cbe3dFE684a17": {
      "asset": "0xff34b3d4aee8ddcd6f9afffb6fe49bd371b8a357",
      "name": "Static Aave Ethereum DAI",
      "summary": "safe",
      "review": "./AaveV3.md",
      "warnings": [],
      "canUseBufferForSwaps": true,
      "useUnderlyingForAddRemove": true,
      "useWrappedForAddRemove": true
    },
    "0x94a9d9ac8a22534e3faca9f4e7f2e2cf85d5e4c8": {
      "asset": "0xff34b3d4aee8ddcd6f9afffb6fe49bd371b8a357",
      "name": "Static Aave Ethereum USDT",
      "summary": "safe",
      "review": "./AaveV3.md",
      "warnings": [],
      "canUseBufferForSwaps": true,
      "useUnderlyingForAddRemove": true,
      "useWrappedForAddRemove": true
    },
    "0x978206fAe13faF5a8d293FB614326B237684B750": {
      "asset": "0xaa8e23fb1079ea71e0a56f48a2aa51851d8433d0",
      "name": "Static Aave Ethereum USDC",
      "summary": "safe",
      "review": "./AaveV3.md",
      "warnings": [],
      "canUseBufferForSwaps": true,
      "useUnderlyingForAddRemove": true,
      "useWrappedForAddRemove": true
    },
    "0x8a88124522dbbf1e56352ba3de1d9f78c143751e": {
      "asset": "0x94a9D9AC8a22534E3FaCa9F4e7F2E2cf85d5E4C8",
      "name": "Static Aave Ethereum USDC 2",
      "summary": "safe",
      "review": "./AaveV3.md",
      "warnings": [],
      "canUseBufferForSwaps": true,
      "useUnderlyingForAddRemove": true,
      "useWrappedForAddRemove": true
    }
  },
  "optimism": {
    "0x61b620FAd391b53A2D0973b10a3Ed69558d5c66E": {
      "asset": "0xDA10009cBd5D07dd0CeCc66161FC93D7c9000da1",
      "name": "WrappedAaveOptimism DAIErc4626Vault.md",
      "summary": "safe",
      "review": "./WrappedAaveOptimism DAIErc4626VaultReview6f04.md",
      "warnings": [],
      "upgradeableComponents": [
        {
          "entrypoint": "0x61b620fad391b53a2d0973b10a3ed69558d5c66e",
          "implementationReviewed": "0x88d2fd5b62bbf2038e2246d9b9ad24f823306fcb"
        },
        {
          "entrypoint": "0x82e64f49ed5ec1bc6e43dad4fc8af9bb3a2312ee",
          "implementationReviewed": "0xbcb167bdcf14a8f791d6f4a6edd964aed2f8813b"
        },
        {
          "entrypoint": "0x794a61358d6845594f94dc1db02a252b5b4814ad",
          "implementationReviewed": "0x7f775bb7af2e7e09d5dc9506c95516159a5ca0d0"
        }
      ],
      "canUseBufferForSwaps": true,
      "useUnderlyingForAddRemove": true,
      "useWrappedForAddRemove": true
    },
    "0x464b808c2C7E04b07e860fDF7a91870620246148": {
      "asset": "0x4200000000000000000000000000000000000006",
      "name": "WrappedAaveOptimism WETHErc4626Vault.md",
      "summary": "safe",
      "review": "./WrappedAaveOptimism WETHErc4626VaultReview86b0.md",
      "warnings": [],
      "upgradeableComponents": [
        {
          "entrypoint": "0x464b808c2c7e04b07e860fdf7a91870620246148",
          "implementationReviewed": "0x88d2fd5b62bbf2038e2246d9b9ad24f823306fcb"
        },
        {
          "entrypoint": "0x794a61358d6845594f94dc1db02a252b5b4814ad",
          "implementationReviewed": "0x7f775bb7af2e7e09d5dc9506c95516159a5ca0d0"
        },
        {
          "entrypoint": "0xe50fa9b3c56ffb159cb0fca61f5c9d750e8128c8",
          "implementationReviewed": "0xbcb167bdcf14a8f791d6f4a6edd964aed2f8813b"
        }
      ],
      "canUseBufferForSwaps": true,
      "useUnderlyingForAddRemove": true,
      "useWrappedForAddRemove": true
    },
    "0x927CfF131fD5B43FC992D071929b2c095d6E4b70": {
      "asset": "0x94b008aA00579c1307B0EF2c499aD98a8ce58e58",
      "name": "WrappedAaveOptimism USDTErc4626Vault.md",
      "summary": "safe",
      "review": "./WrappedAaveOptimism USDTErc4626VaultReviewab63.md",
      "warnings": [],
      "upgradeableComponents": [
        {
          "entrypoint": "0x6ab707aca953edaefbc4fd23ba73294241490620",
          "implementationReviewed": "0xbcb167bdcf14a8f791d6f4a6edd964aed2f8813b"
        },
        {
          "entrypoint": "0x794a61358d6845594f94dc1db02a252b5b4814ad",
          "implementationReviewed": "0x7f775bb7af2e7e09d5dc9506c95516159a5ca0d0"
        },
        {
          "entrypoint": "0x927cff131fd5b43fc992d071929b2c095d6e4b70",
          "implementationReviewed": "0x88d2fd5b62bbf2038e2246d9b9ad24f823306fcb"
        }
      ],
      "canUseBufferForSwaps": true,
      "useUnderlyingForAddRemove": true,
      "useWrappedForAddRemove": true
    },
    "0xEA9020a9e04C557478daD749A1aaD242b443042C": {
      "asset": "0x68f180fcCe6836688e9084f035309E29Bf0A2095",
      "name": "WrappedAaveOptimism WBTCErc4626Vault.md",
      "summary": "safe",
      "review": "./WrappedAaveOptimism WBTCErc4626VaultReview13a5.md",
      "warnings": [],
      "upgradeableComponents": [
        {
          "entrypoint": "0x078f358208685046a11c85e8ad32895ded33a249",
          "implementationReviewed": "0xbcb167bdcf14a8f791d6f4a6edd964aed2f8813b"
        },
        {
          "entrypoint": "0xea9020a9e04c557478dad749a1aad242b443042c",
          "implementationReviewed": "0x88d2fd5b62bbf2038e2246d9b9ad24f823306fcb"
        },
        {
          "entrypoint": "0x794a61358d6845594f94dc1db02a252b5b4814ad",
          "implementationReviewed": "0x7f775bb7af2e7e09d5dc9506c95516159a5ca0d0"
        }
      ],
      "canUseBufferForSwaps": true,
      "useUnderlyingForAddRemove": true,
      "useWrappedForAddRemove": true
    },
    "0x41B334E9F2C0ED1f30fD7c351874a6071C53a78E": {
      "asset": "0x0b2C639c533813f4Aa9D7837CAf62653d097Ff85",
      "name": "WrappedAaveOptimism USDCnErc4626Vault.md",
      "summary": "safe",
      "review": "./WrappedAaveOptimism USDCnErc4626VaultReview3e4a.md",
      "warnings": [],
      "upgradeableComponents": [
        {
          "entrypoint": "0x794a61358d6845594f94dc1db02a252b5b4814ad",
          "implementationReviewed": "0x7f775bb7af2e7e09d5dc9506c95516159a5ca0d0"
        },
        {
          "entrypoint": "0x38d693ce1df5aadf7bc62595a37d667ad57922e5",
          "implementationReviewed": "0xbcb167bdcf14a8f791d6f4a6edd964aed2f8813b"
        },
        {
          "entrypoint": "0x0b2c639c533813f4aa9d7837caf62653d097ff85",
          "implementationReviewed": "0xded3b9a8dbedc2f9cb725b55d0e686a81e6d06dc"
        },
        {
          "entrypoint": "0x41b334e9f2c0ed1f30fd7c351874a6071c53a78e",
          "implementationReviewed": "0x88d2fd5b62bbf2038e2246d9b9ad24f823306fcb"
        }
      ],
      "canUseBufferForSwaps": true,
      "useUnderlyingForAddRemove": true,
      "useWrappedForAddRemove": true
    },
    "0x712Ef4D78f43ecAfa106ea003704a908C99D7f11": {
      "asset": "0x4200000000000000000000000000000000000042",
      "name": "WrappedAaveOptimism OPErc4626Vault.md",
      "summary": "safe",
      "review": "./WrappedAaveOptimism OPErc4626VaultReviewa908.md",
      "warnings": [],
      "upgradeableComponents": [
        {
          "entrypoint": "0x513c7e3a9c69ca3e22550ef58ac1c0088e918fff",
          "implementationReviewed": "0xbcb167bdcf14a8f791d6f4a6edd964aed2f8813b"
        },
        {
          "entrypoint": "0x712ef4d78f43ecafa106ea003704a908c99d7f11",
          "implementationReviewed": "0x88d2fd5b62bbf2038e2246d9b9ad24f823306fcb"
        },
        {
          "entrypoint": "0x794a61358d6845594f94dc1db02a252b5b4814ad",
          "implementationReviewed": "0x7f775bb7af2e7e09d5dc9506c95516159a5ca0d0"
        }
      ],
      "canUseBufferForSwaps": true,
      "useUnderlyingForAddRemove": true,
      "useWrappedForAddRemove": true
    },
    "0x8e6a81b9d541A0CeA090818B62C4B2DE7f2A2Cf7": {
      "asset": "0x9Bcef72be871e61ED4fBbc7630889beE758eb81D",
      "name": "WrappedAaveOptimism rETHErc4626Vault.md",
      "summary": "safe",
      "review": "./WrappedAaveOptimism rETHErc4626VaultReview47b5.md",
      "warnings": [],
      "upgradeableComponents": [
        {
          "entrypoint": "0x8e6a81b9d541a0cea090818b62c4b2de7f2a2cf7",
          "implementationReviewed": "0x88d2fd5b62bbf2038e2246d9b9ad24f823306fcb"
        },
        {
          "entrypoint": "0x724dc807b04555b71ed48a6896b6f41593b8c637",
          "implementationReviewed": "0xbcb167bdcf14a8f791d6f4a6edd964aed2f8813b"
        },
        {
          "entrypoint": "0x794a61358d6845594f94dc1db02a252b5b4814ad",
          "implementationReviewed": "0x7f775bb7af2e7e09d5dc9506c95516159a5ca0d0"
        }
      ],
      "canUseBufferForSwaps": true,
      "useUnderlyingForAddRemove": true,
      "useWrappedForAddRemove": true
    },
    "0x0B590eF479c8e03825Ae779839aCb4583aCc15FD": {
      "asset": "0x7F5c764cBc14f9669B88837ca1490cCa17c31607",
      "name": "WrappedAaveOptimism USDCErc4626Vault.md",
      "summary": "safe",
      "review": "./WrappedAaveOptimism USDCErc4626VaultReview1944.md",
      "warnings": [],
      "upgradeableComponents": [
        {
          "entrypoint": "0x0b590ef479c8e03825ae779839acb4583acc15fd",
          "implementationReviewed": "0x88d2fd5b62bbf2038e2246d9b9ad24f823306fcb"
        },
        {
          "entrypoint": "0x794a61358d6845594f94dc1db02a252b5b4814ad",
          "implementationReviewed": "0x7f775bb7af2e7e09d5dc9506c95516159a5ca0d0"
        },
        {
          "entrypoint": "0x625e7708f30ca75bfd92586e17077590c60eb4cd",
          "implementationReviewed": "0xbcb167bdcf14a8f791d6f4a6edd964aed2f8813b"
        }
      ],
      "canUseBufferForSwaps": true,
      "useUnderlyingForAddRemove": true,
      "useWrappedForAddRemove": true
    },
    "0xC438643b0eee8a314eEC53eb8A1Ee6467C88fc24": {
      "asset": "0x350a791Bfc2C21F9Ed5d10980Dad2e2638ffa7f6",
      "name": "WrappedAaveOptimism LINKErc4626Vault.md",
      "summary": "safe",
      "review": "./WrappedAaveOptimism LINKErc4626VaultReview4239.md",
      "warnings": [],
      "upgradeableComponents": [
        {
          "entrypoint": "0x191c10aa4af7c30e871e70c95db0e4eb77237530",
          "implementationReviewed": "0xbcb167bdcf14a8f791d6f4a6edd964aed2f8813b"
        },
        {
          "entrypoint": "0xc438643b0eee8a314eec53eb8a1ee6467c88fc24",
          "implementationReviewed": "0x88d2fd5b62bbf2038e2246d9b9ad24f823306fcb"
        },
        {
          "entrypoint": "0x794a61358d6845594f94dc1db02a252b5b4814ad",
          "implementationReviewed": "0x7f775bb7af2e7e09d5dc9506c95516159a5ca0d0"
        }
      ],
      "canUseBufferForSwaps": true,
      "useUnderlyingForAddRemove": true,
      "useWrappedForAddRemove": true
    },
    "0x527604E4D87A7562ec653dbe2878D0DCAB7f1972": {
      "asset": "0x76FB31fb4af56892A25e32cFC43De717950c9278",
      "name": "WrappedAaveOptimism AAVEErc4626Vault.md",
      "summary": "safe",
      "review": "./WrappedAaveOptimism AAVEErc4626VaultReviewe14e.md",
      "warnings": [],
      "upgradeableComponents": [
        {
          "entrypoint": "0x794a61358d6845594f94dc1db02a252b5b4814ad",
          "implementationReviewed": "0x7f775bb7af2e7e09d5dc9506c95516159a5ca0d0"
        },
        {
          "entrypoint": "0x527604e4d87a7562ec653dbe2878d0dcab7f1972",
          "implementationReviewed": "0x88d2fd5b62bbf2038e2246d9b9ad24f823306fcb"
        },
        {
          "entrypoint": "0xf329e36c7bf6e5e86ce2150875a84ce77f477375",
          "implementationReviewed": "0xbcb167bdcf14a8f791d6f4a6edd964aed2f8813b"
        }
      ],
      "canUseBufferForSwaps": true,
      "useUnderlyingForAddRemove": true,
      "useWrappedForAddRemove": true
    },
    "0x0ec63A55a688E5Ba26afe8d9250114505E8b60a0": {
      "asset": "0x8c6f28f2F1A3C87F0f938b96d27520d9751ec8d9",
      "name": "WrappedAaveOptimism SUSDErc4626Vault.md",
      "summary": "safe",
      "review": "./WrappedAaveOptimism SUSDErc4626VaultReview6780.md",
      "warnings": [],
      "upgradeableComponents": [
        {
          "entrypoint": "0x6d80113e533a2c0fe82eabd35f1875dcea89ea97",
          "implementationReviewed": "0xbcb167bdcf14a8f791d6f4a6edd964aed2f8813b"
        },
        {
          "entrypoint": "0x794a61358d6845594f94dc1db02a252b5b4814ad",
          "implementationReviewed": "0x7f775bb7af2e7e09d5dc9506c95516159a5ca0d0"
        },
        {
          "entrypoint": "0x0ec63a55a688e5ba26afe8d9250114505e8b60a0",
          "implementationReviewed": "0x88d2fd5b62bbf2038e2246d9b9ad24f823306fcb"
        }
      ],
      "canUseBufferForSwaps": true,
      "useUnderlyingForAddRemove": true,
      "useWrappedForAddRemove": true
    },
    "0x413093E03d6aeE4F2F7e48D4b88881bf4932b249": {
      "asset": "0xc40F949F8a4e094D1b49a23ea9241D289B7b2819",
      "name": "WrappedAaveOptimism LUSDErc4626Vault.md",
      "summary": "safe",
      "review": "./WrappedAaveOptimism LUSDErc4626VaultReviewdb45.md",
      "warnings": [],
      "upgradeableComponents": [
        {
          "entrypoint": "0x413093e03d6aee4f2f7e48d4b88881bf4932b249",
          "implementationReviewed": "0x88d2fd5b62bbf2038e2246d9b9ad24f823306fcb"
        },
        {
          "entrypoint": "0x794a61358d6845594f94dc1db02a252b5b4814ad",
          "implementationReviewed": "0x7f775bb7af2e7e09d5dc9506c95516159a5ca0d0"
        },
        {
          "entrypoint": "0x8eb270e296023e9d92081fdf967ddd7878724424",
          "implementationReviewed": "0xbcb167bdcf14a8f791d6f4a6edd964aed2f8813b"
        }
      ],
      "canUseBufferForSwaps": true,
      "useUnderlyingForAddRemove": true,
      "useWrappedForAddRemove": true
    },
    "0xbaF95bB30CDab3d5b7a11B67EDeF5631bD62be86": {
      "asset": "0x1F32b1c2345538c0c6f582fCB022739c4A194Ebb",
      "name": "WrappedAaveOptimism wstETHErc4626Vault.md",
      "summary": "safe",
      "review": "./WrappedAaveOptimism wstETHErc4626VaultReview2b8e.md",
      "warnings": [],
      "upgradeableComponents": [
        {
          "entrypoint": "0xc45a479877e1e9dfe9fcd4056c699575a1045daa",
          "implementationReviewed": "0xbcb167bdcf14a8f791d6f4a6edd964aed2f8813b"
        },
        {
          "entrypoint": "0x1f32b1c2345538c0c6f582fcb022739c4a194ebb",
          "implementationReviewed": "0xfe57042de76c8d6b1df0e9e2047329fd3e2b7334"
        },
        {
          "entrypoint": "0x794a61358d6845594f94dc1db02a252b5b4814ad",
          "implementationReviewed": "0x7f775bb7af2e7e09d5dc9506c95516159a5ca0d0"
        },
        {
          "entrypoint": "0xbaf95bb30cdab3d5b7a11b67edef5631bd62be86",
          "implementationReviewed": "0x88d2fd5b62bbf2038e2246d9b9ad24f823306fcb"
        }
      ],
      "canUseBufferForSwaps": true,
      "useUnderlyingForAddRemove": true,
      "useWrappedForAddRemove": true
    }
  },
  "hyperevm": {
<<<<<<< HEAD
    "0x9c59a9389D8f72DE2CdAf1126F36EA4790E2275e": {
      "asset": "0xb50A96253aBDF803D85efcDce07Ad8becBc52BD5",
      "name": "FelixUSDhlErc4626Vault.md",
      "summary": "safe",
      "review": "./FelixUSDhlErc4626VaultReview8494.md",
=======
    "0x53A333e51E96FE288bC9aDd7cdC4B1EAD2CD2FfA": {
      "asset": "0xB8CE59FC3717ada4C02eaDF9682A9e934F625ebb",
      "name": "GauntletUSDT0VaultErc4626Vault.md",
      "summary": "safe",
      "review": "./GauntletUSDT0VaultErc4626VaultReview93a6.md",
>>>>>>> e4056ad9
      "warnings": [],
      "upgradeableComponents": [],
      "canUseBufferForSwaps": false,
      "useUnderlyingForAddRemove": true,
      "useWrappedForAddRemove": true
    }
  }
}<|MERGE_RESOLUTION|>--- conflicted
+++ resolved
@@ -1837,19 +1837,24 @@
     }
   },
   "hyperevm": {
-<<<<<<< HEAD
+    "0x53A333e51E96FE288bC9aDd7cdC4B1EAD2CD2FfA": {
+      "asset": "0xB8CE59FC3717ada4C02eaDF9682A9e934F625ebb",
+      "name": "GauntletUSDT0VaultErc4626Vault.md",
+      "summary": "safe",
+      "review": "./GauntletUSDT0VaultErc4626VaultReview93a6.md",
+      "warnings": [],
+      "upgradeableComponents": [],
+      "canUseBufferForSwaps": false,
+      "useUnderlyingForAddRemove": true,
+      "useWrappedForAddRemove": true
+    }
+  },
+  "hyperevm": {
     "0x9c59a9389D8f72DE2CdAf1126F36EA4790E2275e": {
       "asset": "0xb50A96253aBDF803D85efcDce07Ad8becBc52BD5",
       "name": "FelixUSDhlErc4626Vault.md",
       "summary": "safe",
       "review": "./FelixUSDhlErc4626VaultReview8494.md",
-=======
-    "0x53A333e51E96FE288bC9aDd7cdC4B1EAD2CD2FfA": {
-      "asset": "0xB8CE59FC3717ada4C02eaDF9682A9e934F625ebb",
-      "name": "GauntletUSDT0VaultErc4626Vault.md",
-      "summary": "safe",
-      "review": "./GauntletUSDT0VaultErc4626VaultReview93a6.md",
->>>>>>> e4056ad9
       "warnings": [],
       "upgradeableComponents": [],
       "canUseBufferForSwaps": false,
