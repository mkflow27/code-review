{
  "arbitrum": {
    "0xFC8d81A01deD207aD3DEB4FE91437CAe52deD0b5": {
      "asset": "0xe05A08226c49b636ACf99c40Da8DC6aF83CE5bB3",
      "name": "AnkrETHRateProvider",
      "summary": "safe",
      "review": "./AnkrETHRateProvider.md",
      "warnings": [],
      "factory": "",
      "upgradeableComponents": [
        {
          "entrypoint": "0xe05A08226c49b636ACf99c40Da8DC6aF83CE5bB3",
          "implementationReviewed": "0x4d8798836b630025C5c98FEbd10a90B3D7596777"
        },
        {
          "entrypoint": "0xCb0006B31e6b403fEeEC257A8ABeE0817bEd7eBa",
          "implementationReviewed": "0xd00b967296B6d8Ec266E4BA64594f892D03A4d0a"
        }
      ]
    },
    "0xD438f19b1Dd47EbECc5f904d8Fd44583CbFB7c85": {
      "asset": "0xae48b7C8e096896E32D53F10d0Bf89f82ec7b987",
      "name": "BalancerRateProvider",
      "summary": "safe",
      "review": "./BalancerRateProvider_USDF.md",
      "warnings": [],
      "factory": "",
      "upgradeableComponents": [
        {
          "entrypoint": "0x80e1a981285181686a3951B05dEd454734892a09",
          "implementationReviewed": "0x038C8535269E4AdC083Ba90388f15788174d7da7"
        }
      ]
    },
    "0x2bA447d4B823338435057571bF70907F8224BB47": {
      "asset": "0xB86fb1047A955C0186c77ff6263819b37B32440D",
      "name": "WrappedUsdPlusRateProvider",
      "summary": "safe",
      "review": "./WrappedUsdPlusRateProvider.md",
      "warnings": [],
      "factory": "",
      "upgradeableComponents": [
        {
          "entrypoint": "0xB86fb1047A955C0186c77ff6263819b37B32440D",
          "implementationReviewed": "0xA7E51DF47dcd98F729a80b1C931aAC2b5194f4A0"
        },
        {
          "entrypoint": "0xe80772Eaf6e2E18B651F160Bc9158b2A5caFCA65",
          "implementationReviewed": "0x159f28F598b5C5340D6A902D34eB373D30499660"
        },
        {
          "entrypoint": "0x73cb180bf0521828d8849bc8CF2B920918e23032",
          "implementationReviewed": "0x763018d8B4c27a6Fb320CD588e2Bc355D0d3049E"
        },
        {
          "entrypoint": "0xa44dF8A8581C2cb536234E6640112fFf932ED2c4",
          "implementationReviewed": "0x45523bC29D4bCec386f548bDc295DB28483c56E8"
        }
      ]
    },
    "0x6dbF2155B0636cb3fD5359FCcEFB8a2c02B6cb51": {
      "asset": "0x6dbF2155B0636cb3fD5359FCcEFB8a2c02B6cb51",
      "name": "PlsRdntTokenV2",
      "summary": "safe",
      "review": "./PlsRdntTokenV2.md",
      "warnings": ["donation"],
      "factory": "",
      "upgradeableComponents": [
        {
          "entrypoint": "0x6dbF2155B0636cb3fD5359FCcEFB8a2c02B6cb51",
          "implementationReviewed": "0xF7eB1efc5A3fD02399aC82aa983962280324F9b7"
        }
      ]
    },
    "0xd4e96ef8eee8678dbff4d535e033ed1a4f7605b7": {
      "asset": "0xEC70Dcb4A1EFa46b8F2D97C310C9c4790ba5ffA8",
      "name": "RocketBalancerRateProvider",
      "summary": "safe",
      "review": "./rETHRateProvider.md",
      "warnings": ["donation"],
      "factory": "",
      "upgradeableComponents": [
        {
          "entrypoint": "0x1d8f8f00cfa6758d7bE78336684788Fb0ee0Fa46",
          "implementationReviewed": "0x1d8f8f00cfa6758d7bE78336684788Fb0ee0Fa46"
        }
      ]
    },
    "0xa73ec45fe405b5bfcdc0bf4cbc9014bb32a01cd2": {
      "asset": "0xEC70Dcb4A1EFa46b8F2D97C310C9c4790ba5ffA8",
      "name": "RocketBalancerRateProvider OLD",
      "summary": "unsafe",
      "review": "./rETHRateProvider.md",
      "warnings": ["donation"],
      "factory": "",
      "upgradeableComponents": []
    },
    "0x3bB6861c0Be6673809D55b9D346b6774B634a9D7": {
      "asset": "0xB88a5Ac00917a02d82c7cd6CEBd73E2852d43574",
      "name": "BalancerAMM",
      "summary": "safe",
      "review": "./sweepRateProvider.md",
      "warnings": [],
      "factory": "",
      "upgradeableComponents": [
        {
          "entrypoint": "0xB88a5Ac00917a02d82c7cd6CEBd73E2852d43574",
          "implementationReviewed": "0x19E4F40584824029Fc100c60A74BF41b43EC4976"
        }
      ]
    },
    "0xf7c5c26B574063e7b098ed74fAd6779e65E3F836": {
      "asset": "0x5979D7b546E38E414F7E9822514be443A4800529",
      "name": "ChainlinkRateProvider",
      "summary": "safe",
      "review": "./wstethRateProvider.md",
      "warnings": [],
      "factory": "",
      "upgradeableComponents": []
    },
    "0xf25484650484DE3d554fB0b7125e7696efA4ab99": {
      "asset": "0x2416092f143378750bb29b79eD961ab195CcEea5",
      "name": "xRenzoDeposit",
      "summary": "safe",
      "review": "./ezETHRateProviderArbitrum.md",
      "warnings": [],
      "factory": "",
      "upgradeableComponents": [
        {
          "entrypoint": "0x0e60fd361fF5b90088e1782e6b21A7D177d462C5",
          "implementationReviewed": "0x3E5c63644E683549055b9Be8653de26E0B4CD36E"
        },
        {
          "entrypoint": "0xc1036D6bBa2FE24c65823110B348Ee80D3386ACd",
          "implementationReviewed": "0x5665F1F7ED2dcaD5Dc4CC9B41CA90Bae9DEE1a3A"
        },
        {
          "entrypoint": "0x387dBc0fB00b26fb085aa658527D5BE98302c84C",
          "implementationReviewed": "0x9284cEFf248315377e782df0666EE9832E119508"
        }
      ]
    },
    "0x87cD462A781c0ca843EAB131Bf368328848bB6fD": {
      "asset": "0x7CFaDFD5645B50bE87d546f42699d863648251ad",
      "name": "ERC4626RateProvider",
      "summary": "safe",
      "review": "./statATokenLMRateProvider.md",
      "warnings": [],
      "factory": "",
      "upgradeableComponents": [
        {
          "entrypoint": "0x7CFaDFD5645B50bE87d546f42699d863648251ad",
          "implementationReviewed": "0x4c0633bf70fb2bb984a9eec5d9052bdea451c70a"
        },
        {
          "entrypoint": "0x794a61358D6845594F94dc1DB02A252b5b4814aD",
          "implementationReviewed": "0x03e8c5cd5e194659b16456bb43dd5d38886fe541"
        }
      ]
    },
    "0x48942B49B5bB6f3E1d43c204a3F40a4c5F696ef6": {
      "asset": "0xb165a74407fE1e519d6bCbDeC1Ed3202B35a4140",
      "name": "ERC4626RateProvider",
      "summary": "safe",
      "review": "./statATokenLMRateProvider.md",
      "warnings": [],
      "factory": "",
      "upgradeableComponents": [
        {
          "entrypoint": "0xb165a74407fE1e519d6bCbDeC1Ed3202B35a4140",
          "implementationReviewed": "0x4c0633bf70fb2bb984a9eec5d9052bdea451c70a"
        },
        {
          "entrypoint": "0x794a61358D6845594F94dc1DB02A252b5b4814aD",
          "implementationReviewed": "0x03e8c5cd5e194659b16456bb43dd5d38886fe541"
        }
      ]
    },
    "0x3A236F67Fce401D87D7215695235e201966576E4": {
      "asset": "0x211Cc4DD073734dA055fbF44a2b4667d5E5fE5d2",
      "name": "MergedAdapterWithoutRoundsSusdeRateProviderV1",
      "summary": "safe",
      "review": "./sUSDERateProvider.md",
      "warnings": [],
      "factory": "",
      "upgradeableComponents": [
        {
          "entrypoint": "0x3A236F67Fce401D87D7215695235e201966576E4",
          "implementationReviewed": "0x0e2d75D760b12ac1F2aE84CD2FF9fD13Cb632942"
        }
      ]
    },
    "0x8aa73EC870DC4a0af6b471937682a8FC3b8A21f8": {
      "asset": "0x83e1d2310Ade410676B1733d16e89f91822FD5c3",
      "name": "StakePoolRate",
      "summary": "safe",
      "review": "./jitoSOLRateProvider.md",
      "warnings": [],
      "factory": "",
      "upgradeableComponents": [
        {
          "entrypoint": "0xa5f208e072434bC67592E4C49C1B991BA79BCA46",
          "implementationReviewed": "0x621199f6beB2ba6fbD962E8A52A320EA4F6D4aA3"
        }
      ]
    },
    "0xd983d5560129475bFC210332422FAdCb4EcD09B0": {
      "asset": "0x1DEBd73E752bEaF79865Fd6446b0c970EaE7732f",
      "name": "cbETH Rate Provider",
      "summary": "safe",
      "review": "./ChainLinkRateProvider.md",
      "warnings": ["chainlink"],
      "factory": "0x5DbAd78818D4c8958EfF2d5b95b28385A22113Cd",
      "upgradeableComponents": []
    },
    "0x2237a270E87F81A30a1980422185f806e4549346": {
      "asset": "0x95aB45875cFFdba1E5f451B950bC2E42c0053f39",
      "name": "sfrxETH Rate Provider",
      "summary": "safe",
      "review": "./ChainLinkRateProvider.md",
      "warnings": ["chainlink"],
      "factory": "0x5DbAd78818D4c8958EfF2d5b95b28385A22113Cd",
      "upgradeableComponents": []
    },
    "0x320CFa1a78d37a13C5D1cA5aA51563fF6Bb0f686": {
      "asset": "0xe3b3FE7bcA19cA77Ad877A5Bebab186bEcfAD906",
      "name": "sFRAX Rate Provider",
      "summary": "safe",
      "review": "./ChainLinkRateProvider.md",
      "warnings": ["chainlink"],
      "factory": "0x5DbAd78818D4c8958EfF2d5b95b28385A22113Cd",
      "upgradeableComponents": []
    },
    "0x155a25c8C3a9353d47BCDBc3650E19d1aEa13E54": {
      "asset": "0xe3b3FE7bcA19cA77Ad877A5Bebab186bEcfAD906",
      "name": "sFRAX Rate Provider Duplicate",
      "summary": "safe",
      "review": "./ChainLinkRateProvider.md",
      "warnings": ["chainlink"],
      "factory": "0x5DbAd78818D4c8958EfF2d5b95b28385A22113Cd",
      "upgradeableComponents": []
    },
    "0x8581953084FfdDBB82fC63f30f11bDb0E7300284": {
      "asset": "0xED65C5085a18Fa160Af0313E60dcc7905E944Dc7",
      "name": "ETHx Rate Provider",
      "summary": "safe",
      "review": "./ChainLinkRateProvider.md",
      "warnings": ["chainlink"],
      "factory": "0x5DbAd78818D4c8958EfF2d5b95b28385A22113Cd",
      "upgradeableComponents": []
    },
    "0xefa422c31fc71a636c2c630d226dba4cced1073a": {
      "asset": "0xd8724322f44e5c58d7a815f542036fb17dbbf839",
      "name": "woETH Rate Provider",
      "summary": "safe",
      "review": "./ChainLinkRateProvider.md",
      "warnings": ["chainlink"],
      "factory": "0x5DbAd78818D4c8958EfF2d5b95b28385A22113Cd",
      "upgradeableComponents": []
    },
    "0xCd9e3fb32c8F258555b8292531112bBb5B87E2F4": {
      "asset": "0x35751007a407ca6feffe80b3cb397736d2cf4dbe",
      "name": "weETH Rate Provider",
      "summary": "safe",
      "review": "./ChainLinkRateProvider.md",
      "warnings": ["chainlink"],
      "factory": "0x5DbAd78818D4c8958EfF2d5b95b28385A22113Cd",
      "upgradeableComponents": []
    },
    "0xBA74737A078C05500dD98C970909e4A3b90c35C6": {
      "asset": "0xf7d4e7273E5015C96728A6b02f31C505eE184603",
      "name": "PriceFeed",
      "summary": "safe",
      "review": "./StakewiseRateProviderArbitrum.md",
      "warnings": [],
      "factory": "",
      "upgradeableComponents": [
        {
          "entrypoint": "0xBA74737A078C05500dD98C970909e4A3b90c35C6",
          "implementationReviewed": "0xBA74737A078C05500dD98C970909e4A3b90c35C6"
        }
      ]
    },
    "0x3222d3De5A9a3aB884751828903044CC4ADC627e": {
      "asset": "0x4186BFC76E2E237523CBC30FD220FE055156b41F",
      "name": "RsETHRateProvider",
      "summary": "safe",
      "review": "./rsETHRateProviderArbitrum.md",
      "warnings": ["donation"],
      "factory": "",
      "upgradeableComponents": [
        {
          "entrypoint": "0x349A73444b1a310BAe67ef67973022020d70020d",
          "implementationReviewed": "0x8B9991f89Fc31600DCE064566ccE28dC174Fb8E4"
        },
        {
          "entrypoint": "0x947Cb49334e6571ccBFEF1f1f1178d8469D65ec7",
          "implementationReviewed": "0xc5cD38d47D0c2BD7Fe18c64a50c512063DC29700"
        },
        {
          "entrypoint": "0xA1290d69c65A6Fe4DF752f95823fae25cB99e5A7",
          "implementationReviewed": "0x60FF20BACD9A647e4025Ed8b17CE30e40095A1d2"
        },
        {
          "entrypoint": "0x3D08ccb47ccCde84755924ED6B0642F9aB30dFd2",
          "implementationReviewed": "0x0379E85188BC416A1D43Ab04b28F38B5c63F129E"
        },
        {
          "entrypoint": "0x8546A7C8C3C537914C3De24811070334568eF427",
          "implementationReviewed": "0xD7DB9604EF925aF96CDa6B45026Be64C691C7704"
        }
      ]
    },
    "0x971b35225361535D04828F16442AAA54009efE1a": {
      "asset": "0x5A7a183B6B44Dc4EC2E3d2eF43F98C5152b1d76d",
      "name": "InceptionRatioFeed",
      "summary": "safe",
      "review": "./InceptionLRTArbitrum.md",
      "warnings": [],
      "factory": "",
      "upgradeableComponents": [
        {
          "entrypoint": "0xfE715358368416E01d3A961D3a037b7359735d5e",
          "implementationReviewed": "0xBf19Eead55a6B100667f04F8FBC5371E03E8ab2E"
        }
      ]
    },
    "0x57a5a0567187FF4A8dcC1A9bBa86155E355878F2": {
      "asset": "0xd08C3F25862077056cb1b710937576Af899a4959",
      "name": "InceptionRatioFeed",
      "summary": "safe",
      "review": "./InceptionLRTArbitrum.md",
      "warnings": [],
      "factory": "",
      "upgradeableComponents": [
        {
          "entrypoint": "0xfE715358368416E01d3A961D3a037b7359735d5e",
          "implementationReviewed": "0xBf19Eead55a6B100667f04F8FBC5371E03E8ab2E"
        }
      ]
    },
    "0x7F55E509006C9Df7594C4819Ba7ebfE6EfE4854b": {
      "asset": "0x57F5E098CaD7A3D1Eed53991D4d66C45C9AF7812",
      "name": "wUSDM",
      "summary": "safe",
      "review": "./wUSDMRateProvider.md",
      "warnings": ["eoaUpgradeable"],
      "factory": "",
      "upgradeableComponents": [
        {
          "entrypoint": "0x57F5E098CaD7A3D1Eed53991D4d66C45C9AF7812",
          "implementationReviewed": "0x0369d5De7619805238540F721a85c2C859B8da10"
        }
      ]
    },
    "0x601A3bC1A24d209A2C08D2d54eC3f3aa39c3a40A": {
      "asset": "0xd3443ee1e91aF28e5FB858Fbd0D72A63bA8046E0",
      "name": "GTokenRateProvider",
      "summary": "safe",
      "review": "./GTokenRateProvider.md",
      "warnings": [],
      "factory": "",
      "upgradeableComponents": [
        {
          "entrypoint": "0xd3443ee1e91aF28e5FB858Fbd0D72A63bA8046E0",
          "implementationReviewed": "0x9093939b9bdc5322d6e2b37b62867d744c98e874"
        }
      ]
    },
    "0xf7ec24690fBCEc489E7C9A7055C04Db5C221c397": {
      "asset": "0xbC404429558292eE2D769E57d57D6E74bbd2792d",
      "name": "ERC4626RateProvider",
      "summary": "safe",
      "review": "./sUSXRateProvider.md",
      "warnings": [],
      "factory": "0xe548a29631f9E49830bE8edc22d407b2D2915F31",
      "upgradeableComponents": [
        {
          "entrypoint": "0xbC404429558292eE2D769E57d57D6E74bbd2792d",
          "implementationReviewed": "0x339B34965bD3A61025eEA3D5FDcADf75756cc0Db"
        }
      ]
    },
    "0x177862A0242acD8b5F9cc757a963c1C8883da45E": {
      "asset": "0xD9FBA68D89178e3538e708939332c79efC540179",
      "name": "ERC4626RateProvider",
      "summary": "safe",
      "review": "./statATokenLMRateProvider.md",
      "warnings": [],
      "factory": "",
      "upgradeableComponents": [
        {
          "entrypoint": "0xD9FBA68D89178e3538e708939332c79efC540179",
          "implementationReviewed": "0x9Bf9df78b1f7c76a473588c41321B5059b62981e"
        },
        {
          "entrypoint": "0x794a61358D6845594F94dc1DB02A252b5b4814aD",
          "implementationReviewed": "0x6C6c6857e2F32fcCBDb2791597350Aa034a3ce47"
        }
      ]
    },
    "0x183Ac1bCC538aa9729350f8a9C6357a268e1Bd03": {
      "asset": "0x89AEc2023f89E26Dbb7eaa7a98fe3996f9d112A8",
      "name": "ERC4626RateProvider",
      "summary": "safe",
      "review": "./statATokenLMRateProvider.md",
      "warnings": [],
      "factory": "",
      "upgradeableComponents": [
        {
          "entrypoint": "0x89AEc2023f89E26Dbb7eaa7a98fe3996f9d112A8",
          "implementationReviewed": "0x9Bf9df78b1f7c76a473588c41321B5059b62981e"
        },
        {
          "entrypoint": "0x794a61358D6845594F94dc1DB02A252b5b4814aD",
          "implementationReviewed": "0x6C6c6857e2F32fcCBDb2791597350Aa034a3ce47"
        }
      ]
    },
    "0x3a216B01db971Bf28D171C9dA44Cc8C89867697F": {
      "asset": "0xCA5d8F8a8d49439357d3CF46Ca2e720702F132b8",
      "name": "ConstantRateProvider",
      "summary": "safe",
      "review": "./ConstantRateProvider.md",
      "warnings": [],
      "factory": "",
      "upgradeableComponents": []
    },
    "0x72F6Da3b4bd0Ab7028F52339Ee3B1f94fffe2dD0": {
      "asset": "0xCA5d8F8a8d49439357d3CF46Ca2e720702F132b8",
      "name": "ConstantRateProvider",
      "summary": "safe",
      "review": "./ConstantRateProvider.md",
      "warnings": [],
      "factory": "",
      "upgradeableComponents": []
    },
    "0xdcd8db2a23e21a4b9fa3d984d5a31fb554c70832": {
      "asset": "0x82af49447d8a07e3bd95bd0d56f35241523fbab1",
      "name": "ConstantRateProvider",
      "summary": "safe",
      "review": "./ConstantRateProvider.md",
      "warnings": [],
      "factory": "",
      "upgradeableComponents": []
    },
    "0x4d494eF5CB1143991F7F767567aD7f55bCfDc279": {
      "asset": "0x7751E2F4b8ae93EF6B79d86419d42FE3295A4559",
      "name": "ERC4626RateProvider",
      "summary": "safe",
      "review": "./wUSDLPaxosRateProvider.md",
      "warnings": [],
      "factory": "0xe548a29631f9e49830be8edc22d407b2d2915f31",
      "upgradeableComponents": [
        {
          "entrypoint": "0x7751E2F4b8ae93EF6B79d86419d42FE3295A4559",
          "implementationReviewed": "0x2954C85E7e2B841d0e9A9fdcC09Dac1274057D71"
        },
        {
          "entrypoint": "0x7F850b0aB1988Dd17B69aC564c1E2857949e4dEe",
          "implementationReviewed": "0xF393cf22308C3B0dE868ec125834A9F065C11CeC"
        }
      ]
    },
    "0xDA967592898c584966AAf765C1acfd09F6e1aEAA": {
      "asset": "0x7788A3538C5fc7F9c7C8A74EAC4c898fC8d87d92",
      "name": "ERC4626RateProvider",
      "summary": "safe",
      "review": "./sUSDXRateProviderReview.md",
      "warnings": [],
      "factory": "0xe548a29631f9E49830bE8edc22d407b2D2915F31",
      "upgradeableComponents": []
    },
    "0x4FEFC8A9104464671E909c6470f3A08B71130659": {
      "asset": "0xd09ACb80C1E8f2291862c4978A008791c9167003",
      "name": "tETH / wstETH Rate Provider",
      "summary": "safe",
      "review": "./ChainLinkRateProvider.md",
      "warnings": ["chainlink"],
      "factory": "0x5DbAd78818D4c8958EfF2d5b95b28385A22113Cd",
      "upgradeableComponents": []
    },
    "0xE3dF105DB16282E5ce5cDa2d15391b04A408BcCf": {
      "asset": "0x4cE13a79f45C1Be00BdABD38B764aC28C082704E",
      "name": "Wrapped Aave Arbitrum WETH",
      "summary": "safe",
      "review": "./statATokenv2RateProvider.md",
      "warnings": [""],
      "factory": "0xe548a29631f9E49830bE8edc22d407b2D2915F31",
      "upgradeableComponents": []
    },
    "0xcdAa68ce322728FE4185a60f103C194F1E2c47BC": {
      "asset": "0xD9E3Ef2c12de90E3b03F7b7E3964956a71920d40",
      "name": "Wrapped Aave Arbitrum weETH",
      "summary": "safe",
      "review": "./MarketRateTransformerRateProviders.md",
      "warnings": [""],
      "factory": "0xeC2C6184761ab7fE061130B4A7e3Da89c72F8395",
      "upgradeableComponents": []
    },
    "0xDEA44786E61fd5475B35869586737D99B5e6dB59": {
      "asset": "0x52Dc1FEeFA4f9a99221F93D79da46Ae89b8c0967",
      "name": "Wrapped Aave Arbitrum WBTC",
      "summary": "safe",
      "review": "./statATokenv2RateProvider.md",
      "warnings": [""],
      "factory": "0xe548a29631f9E49830bE8edc22d407b2D2915F31",
      "upgradeableComponents": []
    },
    "0xDAff80737b23A6E40F77Aa28957a10c9Af5dff45": {
      "asset": "0x7F6501d3B98eE91f9b9535E4b0ac710Fb0f9e0bc",
      "name": "USDCn",
      "summary": "safe",
      "review": "./statATokenv2RateProvider.md",
      "warnings": [""],
      "factory": "0xe548a29631f9E49830bE8edc22d407b2D2915F31",
      "upgradeableComponents": []
    },
    "0x9CC54cb63E61c7D5231c506e4206Eb459250D2A7": {
      "asset": "0xe98fc055c99DECD8Da0c111B090885d5d15C774E",
      "name": "Wrapped Aave Arbitrum wstETH",
      "summary": "safe",
      "review": "./MarketRateTransformerRateProviders.md",
      "warnings": [""],
      "factory": "0xeC2C6184761ab7fE061130B4A7e3Da89c72F8395",
      "upgradeableComponents": []
    },
    "0xc6B25ba4c028Cb238AB7CaC7a2ee59Ed4F1E96d4": {
      "asset": "0xa6D12574eFB239FC1D2099732bd8b5dC6306897F",
      "name": "Wrapped Aave Arbitrum USDT",
      "summary": "safe",
      "review": "./statATokenv2RateProvider.md",
      "warnings": [""],
      "factory": "0xe548a29631f9E49830bE8edc22d407b2D2915F31",
      "upgradeableComponents": []
    },
    "0x957914d31912194911365D644F008E537C0150eb": {
      "asset": "0xEAB84053B99f2ec4433F5121A1CB1524c8c998F8",
      "name": "Wrapped Aave Arbitrum LINK",
      "summary": "safe",
      "review": "./statATokenv2RateProvider.md",
      "warnings": [""],
      "factory": "0xe548a29631f9E49830bE8edc22d407b2D2915F31",
      "upgradeableComponents": []
    },
    "0xc7c5820E210dAc087faCD1692A7E66b5fEdA1C75": {
      "asset": "0xf09EDbF2655B2A56753bD60D22CeAB2AC5D04188",
      "name": "Wrapped Aave Arbitrum ARB",
      "summary": "safe",
      "review": "./statATokenv2RateProvider.md",
      "warnings": [""],
      "factory": "0xe548a29631f9E49830bE8edc22d407b2D2915F31",
      "upgradeableComponents": []
    },
    "0xbB8A61425DFE172AA3a6f882aAFaBA00B32b7d59": {
      "asset": "0xbB8A61425DFE172AA3a6f882aAFaBA00B32b7d59",
      "name": "Wrapped Aave Arbitrum ARB",
      "summary": "safe",
      "review": "./MarketRateTransformerRateProviders.md",
      "warnings": [""],
      "factory": "0xeC2C6184761ab7fE061130B4A7e3Da89c72F8395",
      "upgradeableComponents": []
    },
    "0x788dab521C4607C99F879f327894cC6fAcd217E3": {
      "asset": "0xf253BD61aEd0E9D62523eA76CD6F38B4a51dA145",
      "name": "Wrapped Aave Arbitrum DAI",
      "summary": "safe",
      "review": "./statATokenv2RateProvider.md",
      "warnings": [""],
      "factory": "0xe548a29631f9E49830bE8edc22d407b2D2915F31",
      "upgradeableComponents": []
    },
    "0x30A225b9e9989bEd9C3e473686a29C9106E4393e": {
      "asset": "0xE6D5923281c89DC989D00817387292387552d5C1",
      "name": "Wrapped Aave Arbitrum USDC",
      "summary": "safe",
      "review": "./statATokenv2RateProvider.md",
      "warnings": [""],
      "factory": "0xe548a29631f9E49830bE8edc22d407b2D2915F31",
      "upgradeableComponents": []
    },
    "0xb866b055D0F970FD48DEA5dB28FdEa5BcAE3EA67": {
      "asset": "0xD089B4cb88Dacf4e27be869A00e9f7e2E3C18193",
      "name": "Wrapped Aave Arbitrum GHO",
      "summary": "safe",
      "review": "./statATokenv2RateProvider.md",
      "warnings": [""],
      "factory": "0xe548a29631f9E49830bE8edc22d407b2D2915F31",
      "upgradeableComponents": []
    },
    "0xfa5D15F15bC1BeBf3B413d9373E27586ac799dB6": {
      "asset": "0x4ff50C17df0D1b788d021ACd85039810a1aA68A1",
      "name": "Wrapped Aave Arbitrum ezETH",
      "summary": "safe",
      "review": "./MarketRateTransformerRateProviders.md",
      "warnings": [""],
      "factory": "0xe548a29631f9E49830bE8edc22d407b2D2915F31",
      "upgradeableComponents": []
    },
    "0x998DE64cB90EdF3d205CFDB864E199fDA4d55710": {
      "asset": "0xd09ACb80C1E8f2291862c4978A008791c9167003",
      "name": "TreeHouseRateProvider",
      "summary": "safe",
      "review": "./ChainLinkRateProvider.md",
      "warnings": [],
      "factory": "0x26dEc0e6a4249F28e0f16A1a79808bF9ba308310",
      "upgradeableComponents": []
    },
    "0xb1D5c23DbfCb36864f32bc704AE4205BB9720C33": {
      "asset": "0x895e15020C3f52ddD4D8e9514eB83C39F53B1579",
      "name": "YieldFi yUSD Rate Provider",
      "summary": "safe",
      "review": "./yUSDRateProviderArbitrum.md",
      "warnings": [""],
      "factory": "",
      "upgradeableComponents": [
        {
          "entrypoint": "0xE88DA976479461080072D6461128fd401B6D4Dcb",
          "implementationReviewed": "0xfeae389573e64b4ada95a494090f2399415c8b20"
        }
      ]
    },
    "0xeAaf42989c294e2280eFbB0B0f368E806AD8cA69": {
      "asset": "0x45Df0656F8aDf017590009d2f1898eeca4F0a205",
      "name": "fluid weth rate provider",
      "summary": "safe",
      "review": "./FluidRateProviders.md",
      "warnings": [""],
      "factory": "0xe548a29631f9E49830bE8edc22d407b2D2915F31",
      "upgradeableComponents": []
    },
    "0xb0a3f194bf6dad4409e861c48cbba9f41e870be7": {
      "asset": "0xcF6C2bb97a8978321C9e207afE8A2037fa9be45C",
      "name": "OrbETHRateProvider",
      "summary": "safe",
      "review": "./OrbEthRateProvider.md",
      "warnings": [],
      "factory": "",
      "upgradeableComponents": [
        {
          "entrypoint": "0xcF6C2bb97a8978321C9e207afE8A2037fa9be45C",
          "implementationReviewed": "0x98f444794A4BBf71F419c761DC20B87D86c001F8"
        },
        {
          "entrypoint": "0x8a6e8E584b415352f7aAef2304945E1772f80378",
          "implementationReviewed": "0x9Df58696D577b864885dEbBD18625d20B514fb4e"
        }
      ]
    },
    "0x63e3ceb3aa1bdbd74e8971249da041964322e150": {
      "asset": "0x82af49447d8a07e3bd95bd0d56f35241523fbab1",
      "name": "wETH to USD Rate Provider",
      "summary": "safe",
      "review": "./ChainLinkRateProvider.md",
      "warnings": ["chainlink"],
      "factory": "0x5dbad78818d4c8958eff2d5b95b28385a22113cd",
      "upgradeableComponents": []
    },
    "0x5b988aacf8aD14ce4b50C19676C234410135696E": {
      "asset": "0x4772D2e014F9fC3a820C444e3313968e9a5C8121",
      "name": "YieldFiyUSDRateProvider.md",
      "summary": "safe",
      "review": "./YieldFiyUSDRateProviderReview43cd.md",
      "warnings": [],
      "factory": "",
      "upgradeableComponents": [
        {
          "entrypoint": "0x4772d2e014f9fc3a820c444e3313968e9a5c8121",
          "implementationReviewed": "0xaad9fdeca3c4805e1a6cbf93d1f7492e7d9006b4"
        },
        {
          "entrypoint": "0xaf88d065e77c8cc2239327c5edb3a432268e5831",
          "implementationReviewed": "0x86e721b43d4ecfa71119dd38c0f938a75fdb57b3"
        }
      ]
    },
    "0x76889a37f3E7E56b314c593Df5b749Ce86E9d828": {
      "asset": "0x0B2b2B2076d95dda7817e785989fE353fe955ef9",
      "name": "StakedUSDaiRateProvider.md",
      "summary": "safe",
      "review": "./StakedUSDaiRateProviderReview7289.md",
      "warnings": [],
      "factory": "",
      "upgradeableComponents": [
        {
          "entrypoint": "0x437cc33344a0b27a429f795ff6b469c72698b291",
          "implementationReviewed": "0x813b926b1d096e117721bd1eb017fba122302da0"
        }
      ]
    },
    "0xb5AF5dEfD471990545C7E416868ef054b56EC807": {
      "asset": "0x0c06cCF38114ddfc35e07427B9424adcca9F44F8",
      "name": "EURe Rate Provider",
      "summary": "safe",
      "review": "./ChainLinkRateProvider.md",
      "warnings": [],
      "factory": "0x5dbad78818d4c8958eff2d5b95b28385a22113cd",
      "upgradeableComponents": []
    }
  },
  "avalanche": {
    "0xd6Fd021662B83bb1aAbC2006583A62Ad2Efb8d4A": {
      "asset": "0x12d8ce035c5de3ce39b1fdd4c1d5a745eaba3b8c",
      "name": "AnkrETHRateProvider",
      "summary": "safe",
      "review": "./AnkrETHRateProvider.md",
      "warnings": [],
      "factory": "",
      "upgradeableComponents": [
        {
          "entrypoint": "0x12D8CE035c5DE3Ce39B1fDD4C1d5a745EAbA3b8C",
          "implementationReviewed": "0x4d8798836b630025C5c98FEbd10a90B3D7596777"
        },
        {
          "entrypoint": "0xEf3C162450E1d08804493aA27BE60CDAa054050F",
          "implementationReviewed": "0x8ff4fb91c9FFf1F57310dE52D52d033c00523F81"
        }
      ]
    },
    "0x1bB74eC551cCd9FE416C71F904D64f42079A0a7f": {
      "asset": "0xa25eaf2906fa1a3a13edac9b9657108af7b703e3",
      "name": "GGAVAXRateProvider",
      "summary": "safe",
      "review": "./GGAVAXRateProvider.md",
      "warnings": ["donation"],
      "factory": "",
      "upgradeableComponents": [
        {
          "entrypoint": "0xA25EaF2906FA1a3a13EdAc9B9657108Af7B703e3",
          "implementationReviewed": "0xf80Eb498bBfD45f5E2d123DFBdb752677757843E"
        }
      ]
    },
    "0x13a80aBe608A054059CfB54Ef08809a05Fc07b82": {
      "asset": "0xf7d9281e8e363584973f946201b82ba72c965d27",
      "name": "YyAvaxRateProvider",
      "summary": "safe",
      "review": "./YyAvaxRateProvider.md",
      "warnings": [],
      "factory": "",
      "upgradeableComponents": [
        {
          "entrypoint": "0x4fe8C658f268842445Ae8f95D4D6D8Cfd356a8C8",
          "implementationReviewed": "0x280b6475BE9A67DF23B0EF75D00c876a74Bfc4b7"
        }
      ]
    },
    "0x9693AEea2B32452e0834C860E01C33295d2164a5": {
      "asset": "0xB88a5Ac00917a02d82c7cd6CEBd73E2852d43574",
      "name": "BalancerAMM",
      "summary": "safe",
      "review": "./sweepRateProvider.md",
      "warnings": [],
      "factory": "",
      "upgradeableComponents": [
        {
          "entrypoint": "0xB88a5Ac00917a02d82c7cd6CEBd73E2852d43574",
          "implementationReviewed": "0x8A7d9967A31fe557041519c131B355176734d907"
        }
      ]
    },
    "0x5f8147f9e4fB550C5be815C8a20013171eEFB46D": {
      "asset": "0x2b2C81e08f1Af8835a78Bb2A90AE924ACE0eA4bE",
      "name": "sAVAX Rate Provider",
      "summary": "safe",
      "review": "./LegacyReview.md",
      "warnings": ["legacy"],
      "factory": "",
      "upgradeableComponents": []
    },
    "0xD70C8AaC058E6daFe3446F78091325F9E29bcee4": {
      "asset": "0xc3344870d52688874b06d844E0C36cc39FC727F6",
      "name": "ankrAVAX Rate Provider",
      "summary": "safe",
      "review": "./LegacyReview.md",
      "warnings": ["legacy"],
      "factory": "",
      "upgradeableComponents": []
    },
    "0x484ebac26a05e1feb7909243f293a4f79eef837a": {
      "asset": "0x6A02C7a974F1F13A67980C80F774eC1d2eD8f98d",
      "name": "ERC4626RateProvider",
      "summary": "safe",
      "review": "./statATokenLMRateProvider.md",
      "warnings": [],
      "factory": "",
      "upgradeableComponents": [
        {
          "entrypoint": "0x6A02C7a974F1F13A67980C80F774eC1d2eD8f98d",
          "implementationReviewed": "0xB67347196F551d1f85B7a07e64e0E47E6c9c254a"
        },
        {
          "entrypoint": "0x794a61358D6845594F94dc1DB02A252b5b4814aD",
          "implementationReviewed": "0x1f69d4700B34A1D9F92E55235df414FcC02A8306"
        }
      ]
    },
    "0x7E98951ae90fd1Fd7aF3cfe0ACA2A8a8D0FC5767": {
      "asset": "0xC509aB7bB4eDbF193b82264D499a7Fc526Cd01F4",
      "name": "ERC4626RateProvider",
      "summary": "safe",
      "review": "./statATokenLMRateProvider.md",
      "warnings": [],
      "factory": "0xfCe81cafe4b3F7e2263EFc2d907f488EBF2B238E",
      "upgradeableComponents": [
        {
          "entrypoint": "0xC509aB7bB4eDbF193b82264D499a7Fc526Cd01F4",
          "implementationReviewed": "0xB67347196F551d1f85B7a07e64e0E47E6c9c254a"
        },
        {
          "entrypoint": "0x794a61358D6845594F94dc1DB02A252b5b4814aD",
          "implementationReviewed": "0x5DFb8c777C19d3cEdcDc7398d2EeF1FB0b9b05c9"
        }
      ]
    },
    "0xd0C13867BeA969398370B2A2B9124e3b2E48743C": {
      "asset": "0xb31f66aa3c1e785363f0875a1b74e27b85fd66c7",
      "name": "ConstantRateProvider",
      "summary": "safe",
      "review": "./ConstantRateProvider.md",
      "warnings": [],
      "factory": "",
      "upgradeableComponents": []
    },
    "0x06fF8A561Eabe71554fa44C727E76fCaa731F5ef": {
      "asset": "0x3408b22d8895753C9A3e14e4222E981d4E9A599E",
      "name": "UpshiftAvalancheAUSDRateProvider.md",
      "summary": "safe",
      "review": "./UpshiftAvalancheAUSDRateProviderReview.md",
      "warnings": [],
      "factory": "",
      "upgradeableComponents": [
        {
          "entrypoint": "0x3408b22d8895753c9a3e14e4222e981d4e9a599e",
          "implementationReviewed": "0x237f498C29bb8479a7b7252FCd7Df2042f3bEB4E"
        },
        {
          "entrypoint": "0x00000000efe302beaa2b3e6e1b18d08d69a9012a",
          "implementationReviewed": "0x0000000000000D1Dd95e299c2aB8Df107Dc83aEd"
        }
      ]
    },
    "0x358Ea83380F1a66B22A15E5F5965967Db6D75748": {
      "asset": "0xd7da0de6ef4f51d6206bf2a35fcd2030f54c3f7b",
      "name": "Aave-wAVAX ERC4626RateProvider",
      "summary": "safe",
      "review": "./statATokenv2RateProvider.md",
      "warnings": [""],
      "factory": "0xfCe81cafe4b3F7e2263EFc2d907f488EBF2B238E",
      "upgradeableComponents": [
        {
          "entrypoint": "0xd7da0de6ef4f51d6206bf2a35fcd2030f54c3f7b",
          "implementationReviewed": "0x88D2FD5B62BBf2038e2246D9B9ad24f823306FCB"
        },
        {
          "entrypoint": "0x794a61358D6845594F94dc1DB02A252b5b4814aD",
          "implementationReviewed": "0xB7467b66d86cE80CC258f28D266A18A51DB7FAC8"
        }
      ]
    },
    "0x3dc85A7d42875E086Ce1717a57c080F8Dddd1A71": {
      "asset": "0x2d324fd1ca86d90f61b0965d2db2f86d22ea4b74",
      "name": "Aave-BTC.b ERC4626RateProvider",
      "summary": "safe",
      "review": "./statATokenv2RateProvider.md",
      "warnings": [""],
      "factory": "0xfCe81cafe4b3F7e2263EFc2d907f488EBF2B238E",
      "upgradeableComponents": [
        {
          "entrypoint": "0x2d324fd1ca86d90f61b0965d2db2f86d22ea4b74",
          "implementationReviewed": "0x88D2FD5B62BBf2038e2246D9B9ad24f823306FCB"
        },
        {
          "entrypoint": "0x794a61358D6845594F94dc1DB02A252b5b4814aD",
          "implementationReviewed": "0xB7467b66d86cE80CC258f28D266A18A51DB7FAC8"
        }
      ]
    },
    "0x37C9a6Ca1124D7C6166fbdFa566575D93F398241": {
      "asset": "0xe1bFC96d95BAdCB10Ff013Cb0C9C6c737ca07009",
      "name": "Aave-USDC ERC4626RateProvider",
      "summary": "safe",
      "review": "./statATokenv2RateProvider.md",
      "warnings": [""],
      "factory": "0xfCe81cafe4b3F7e2263EFc2d907f488EBF2B238E",
      "upgradeableComponents": [
        {
          "entrypoint": "0xe1bFC96d95BAdCB10Ff013Cb0C9C6c737ca07009",
          "implementationReviewed": "0x88D2FD5B62BBf2038e2246D9B9ad24f823306FCB"
        },
        {
          "entrypoint": "0x794a61358D6845594F94dc1DB02A252b5b4814aD",
          "implementationReviewed": "0xB7467b66d86cE80CC258f28D266A18A51DB7FAC8"
        }
      ]
    },
    "0x3a053D215dA33BE9B24Dd11b2e44B22a97836Dc3": {
      "asset": "0x59933c571d200dc6A7Fd1CDa22495dB442082E34",
      "name": "Aave-USDT ERC4626RateProvider",
      "summary": "safe",
      "review": "./statATokenv2RateProvider.md",
      "warnings": [""],
      "factory": "0xfCe81cafe4b3F7e2263EFc2d907f488EBF2B238E",
      "upgradeableComponents": [
        {
          "entrypoint": "0x59933c571d200dc6A7Fd1CDa22495dB442082E34",
          "implementationReviewed": "0x88D2FD5B62BBf2038e2246D9B9ad24f823306FCB"
        },
        {
          "entrypoint": "0x794a61358D6845594F94dc1DB02A252b5b4814aD",
          "implementationReviewed": "0xB7467b66d86cE80CC258f28D266A18A51DB7FAC8"
        }
      ]
    },
    "0xcdAa68ce322728FE4185a60f103C194F1E2c47BC": {
      "asset": "0x7D0394F8898fBA73836Bf12bD606228887705895",
      "name": "Aave-sAVAX ERC4626RateProvider",
      "summary": "safe",
      "review": "./CombinedRateProvider.md",
      "warnings": [""],
      "factory": "0xeC2C6184761ab7fE061130B4A7e3Da89c72F8395",
      "upgradeableComponents": [
        {
          "entrypoint": "0x7D0394F8898fBA73836Bf12bD606228887705895",
          "implementationReviewed": "0x88D2FD5B62BBf2038e2246D9B9ad24f823306FCB"
        },
        {
          "entrypoint": "0x794a61358D6845594F94dc1DB02A252b5b4814aD",
          "implementationReviewed": "0xB7467b66d86cE80CC258f28D266A18A51DB7FAC8"
        }
      ]
    },
    "0x64a721E8BAE80983D00F96CCfA8Ed95Ec9352255": {
      "asset": "0xdFD2b2437a94108323045C282fF1916de5Ac6Af7",
      "name": "Aave-wETH ERC4626RateProvider",
      "summary": "safe",
      "review": "./statATokenv2RateProvider.md",
      "warnings": [""],
      "factory": "0xfCe81cafe4b3F7e2263EFc2d907f488EBF2B238E",
      "upgradeableComponents": [
        {
          "entrypoint": "0xdFD2b2437a94108323045C282fF1916de5Ac6Af7",
          "implementationReviewed": "0x88D2FD5B62BBf2038e2246D9B9ad24f823306FCB"
        },
        {
          "entrypoint": "0x794a61358D6845594F94dc1DB02A252b5b4814aD",
          "implementationReviewed": "0xB7467b66d86cE80CC258f28D266A18A51DB7FAC8"
        }
      ]
    },
    "0x04936CB19eFA1c0E9091922CF143d3690ED31038": {
      "asset": "0x45cf39EeB437FA95Bb9b52c0105254a6BD25D01e",
      "name": "Aave-AUSD ERC4626RateProvider",
      "summary": "safe",
      "review": "./statATokenv2RateProvider.md",
      "warnings": [""],
      "factory": "0xfCe81cafe4b3F7e2263EFc2d907f488EBF2B238E",
      "upgradeableComponents": [
        {
          "entrypoint": "0x45cf39EeB437FA95Bb9b52c0105254a6BD25D01e",
          "implementationReviewed": "0x88D2FD5B62BBf2038e2246D9B9ad24f823306FCB"
        },
        {
          "entrypoint": "0x794a61358D6845594F94dc1DB02A252b5b4814aD",
          "implementationReviewed": "0xB7467b66d86cE80CC258f28D266A18A51DB7FAC8"
        }
      ]
    },
    "0x7C0b810B445a26d6383eB29b283E49bEa0a9CD37": {
      "asset": "0xC38aD3527A4B821BF437639cBA8Bf567BFa63A13",
      "name": "Aave-DAI ERC4626RateProvider",
      "summary": "safe",
      "review": "./statATokenv2RateProvider.md",
      "warnings": [""],
      "factory": "0xfCe81cafe4b3F7e2263EFc2d907f488EBF2B238E",
      "upgradeableComponents": [
        {
          "entrypoint": "0xC38aD3527A4B821BF437639cBA8Bf567BFa63A13",
          "implementationReviewed": "0x88D2FD5B62BBf2038e2246D9B9ad24f823306FCB"
        },
        {
          "entrypoint": "0x794a61358D6845594F94dc1DB02A252b5b4814aD",
          "implementationReviewed": "0xB7467b66d86cE80CC258f28D266A18A51DB7FAC8"
        }
      ]
    },
    "0x099961a744446af57f7ea93815a69366d3ed4341": {
      "asset": "0x61933AF56431280EE4e5667133D8aF6322D64B32",
      "name": "Aave-LINK ERC4626RateProvider",
      "summary": "safe",
      "review": "./statATokenv2RateProvider.md",
      "warnings": [""],
      "factory": "0xfCe81cafe4b3F7e2263EFc2d907f488EBF2B238E",
      "upgradeableComponents": [
        {
          "entrypoint": "0x61933AF56431280EE4e5667133D8aF6322D64B32",
          "implementationReviewed": "0x88D2FD5B62BBf2038e2246D9B9ad24f823306FCB"
        },
        {
          "entrypoint": "0x794a61358D6845594F94dc1DB02A252b5b4814aD",
          "implementationReviewed": "0xB7467b66d86cE80CC258f28D266A18A51DB7FAC8"
        }
      ]
    },
    "0xe92543e2910c7c60ba56cf282bbc84c7226f97b0": {
      "asset": "0x7883978D1F322641a3AaA82Bac3b0a6Dee7A171E",
      "name": "Aave-AAVE ERC4626RateProvider",
      "summary": "safe",
      "review": "./statATokenv2RateProvider.md",
      "warnings": [""],
      "factory": "0xfCe81cafe4b3F7e2263EFc2d907f488EBF2B238E",
      "upgradeableComponents": [
        {
          "entrypoint": "0x7883978D1F322641a3AaA82Bac3b0a6Dee7A171E",
          "implementationReviewed": "0x88D2FD5B62BBf2038e2246D9B9ad24f823306FCB"
        },
        {
          "entrypoint": "0x794a61358D6845594F94dc1DB02A252b5b4814aD",
          "implementationReviewed": "0xB7467b66d86cE80CC258f28D266A18A51DB7FAC8"
        }
      ]
    },
    "0x4a93b8a90c4be95879f240fb8d3fed46ab1a51db": {
      "asset": "0x3929336Afd0BBa6FCAbB67dFB78610379C66B43B",
      "name": "Aave-FRAX ERC4626RateProvider",
      "summary": "safe",
      "review": "./statATokenv2RateProvider.md",
      "warnings": [""],
      "factory": "0xfCe81cafe4b3F7e2263EFc2d907f488EBF2B238E",
      "upgradeableComponents": [
        {
          "entrypoint": "0x3929336Afd0BBa6FCAbB67dFB78610379C66B43B",
          "implementationReviewed": "0x88D2FD5B62BBf2038e2246D9B9ad24f823306FCB"
        },
        {
          "entrypoint": "0x794a61358D6845594F94dc1DB02A252b5b4814aD",
          "implementationReviewed": "0xB7467b66d86cE80CC258f28D266A18A51DB7FAC8"
        }
      ]
    },
    "0x3f83967f262a1aef68cfc6c884be8b75f06947c3": {
      "asset": "0x79459f4C9AfC902488109D058C3E76ed0B037c41",
      "name": "WrappedAaveAvalanche GHORateProvider.md",
      "summary": "safe",
      "review": "./WrappedAaveAvalanche GHORateProviderReview9261.md",
      "warnings": [],
      "factory": "0xfCe81cafe4b3F7e2263EFc2d907f488EBF2B238E",
      "upgradeableComponents": [
        {
          "entrypoint": "0x79459f4c9afc902488109d058c3e76ed0b037c41",
          "implementationReviewed": "0x88D2FD5B62BBf2038e2246D9B9ad24f823306FCB"
        }
      ]
    },
    "0x7DB6B5bD0E9EAC1E050544f478961830cc676d30": {
      "asset": "0x68088C91446c7bEa49ea7Dbd3B96Ce62B272DC96",
      "name": "StakeddeUSDRateProvider.md",
      "summary": "safe",
      "review": "./StakeddeUSDRateProviderReview.md",
      "warnings": [],
      "factory": "",
      "upgradeableComponents": [
        {
          "entrypoint": "0xb57b25851fe2311cc3fe511c8f10e868932e0680",
          "implementationReviewed": "0x526f100dE665F2598D25e585DbD944E706BB9e3f"
        }
      ]
    },
    "0xEC21c3e82B89EC14d3dDF4beBD50f4B1bd52CFE6": {
      "asset": "0x06d47F3fb376649c3A9Dafe069B3D6E35572219E",
      "name": "StakedavUSDRateProvider.md",
      "summary": "safe",
      "review": "./StakedavUSDRateProviderReview.md",
      "warnings": [],
      "factory": "",
      "upgradeableComponents": []
    },
    "0xfEFCB3d15100f87911631f0A625bAf87dfFb8a5f": {
      "asset": "0x39dE0f00189306062D79eDEC6DcA5bb6bFd108f9",
      "name": "EVKVaulteUSDC-2RateProvider.md",
      "summary": "safe",
      "review": "./EVKVaulteUSDC-2RateProviderReview.md",
      "warnings": [],
      "factory": "",
      "upgradeableComponents": [
        {
          "entrypoint": "0xaf4b4c18b17f6a2b32f6c398a3910bdcd7f26181",
          "implementationReviewed": "0x29E9b639e165d919FEcf02521F8A9dA0492D4f21"
        },
        {
          "entrypoint": "0x39de0f00189306062d79edec6dca5bb6bfd108f9",
          "implementationReviewed": "0x29E9b639e165d919FEcf02521F8A9dA0492D4f21"
        }
      ]
    },
    "0x4e7cE59ccBF84fA0C1d012Ae2F86f990d324A038": {
      "asset": "0xa446938b0204Aa4055cdFEd68Ddf0E0d1BAB3E9E",
      "name": "EVKVaulteUSDt-3RateProvider.md",
      "summary": "safe",
      "review": "./EVKVaulteUSDt-3RateProviderReview.md",
      "warnings": [],
      "factory": "",
      "upgradeableComponents": [
        {
          "entrypoint": "0xa446938b0204aa4055cdfed68ddf0e0d1bab3e9e",
          "implementationReviewed": "0x29E9b639e165d919FEcf02521F8A9dA0492D4f21"
        },
        {
          "entrypoint": "0xaf4b4c18b17f6a2b32f6c398a3910bdcd7f26181",
          "implementationReviewed": "0x29E9b639e165d919FEcf02521F8A9dA0492D4f21"
        }
      ]
    },
    "0x392Eb09258cEC61C3f7278A4c855d6686202aF85": {
      "asset": "0x2137568666f12fc5A026f5430Ae7194F1C1362aB",
      "name": "EVKVaulteAUSD-2RateProvider.md",
      "summary": "safe",
      "review": "./EVKVaulteAUSD-2RateProviderReview.md",
      "warnings": [],
      "factory": "",
      "upgradeableComponents": [
        {
          "entrypoint": "0xaf4b4c18b17f6a2b32f6c398a3910bdcd7f26181",
          "implementationReviewed": "0x29E9b639e165d919FEcf02521F8A9dA0492D4f21"
        },
        {
          "entrypoint": "0x2137568666f12fc5a026f5430ae7194f1c1362ab",
          "implementationReviewed": "0x29E9b639e165d919FEcf02521F8A9dA0492D4f21"
        }
      ]
    },
    "0xfa5D15F15bC1BeBf3B413d9373E27586ac799dB6": {
      "asset": "0x06d47F3fb376649c3A9Dafe069B3D6E35572219E",
      "name": "StakedavUSDRateProvider.md",
      "summary": "safe",
      "review": "./StakedavUSDRateProviderReviewd696.md",
      "warnings": [],
      "factory": "",
      "upgradeableComponents": [
        {
          "entrypoint": "0x5030183b3dd0105d69d7d45595c120fc4b542ec3",
          "implementationReviewed": "0x29E9b639e165d919FEcf02521F8A9dA0492D4f21"
        },
        {
          "entrypoint": "0xaf4b4c18b17f6a2b32f6c398a3910bdcd7f26181",
          "implementationReviewed": "0x29E9b639e165d919FEcf02521F8A9dA0492D4f21"
        }
      ]
    },
    "0x9062a576D3e6Cf6999e99e405608063033c4CFF6": {
      "asset": "0x72F92a966f1874f74e1b601BEe7CF57031B53A03",
      "name": "EVKVaultesavUSD-2RateProvider.md",
      "summary": "safe",
      "review": "./EVKVaultesavUSD-2RateProviderReview911d.md",
      "warnings": [],
      "factory": "",
      "upgradeableComponents": [
        {
          "entrypoint": "0x72f92a966f1874f74e1b601bee7cf57031b53a03",
          "implementationReviewed": "0x29E9b639e165d919FEcf02521F8A9dA0492D4f21"
        },
        {
          "entrypoint": "0xaf4b4c18b17f6a2b32f6c398a3910bdcd7f26181",
          "implementationReviewed": "0x29E9b639e165d919FEcf02521F8A9dA0492D4f21"
        }
      ]
    },
    "0x41F21f6eE1742e15775efcf52e0ecFD2CE8309C2": {
      "asset": "0x6C7d727a0432D03351678F91FAA1126a5B871DF5",
      "name": "SolvBTCAvalancheRateProvider.md",
      "summary": "safe",
      "review": "./SolvBTCAvalancheRateProviderReviewdf07.md",
      "warnings": [],
      "factory": "",
      "upgradeableComponents": [
        {
          "entrypoint": "0x540a9dbba1ae6250253ba8793714492ee357ac1d",
          "implementationReviewed": "0x02a90b43A9179e51eEC59415395437fa8E05dcd9"
        },
        {
          "entrypoint": "0x6c7d727a0432d03351678f91faa1126a5b871df5",
          "implementationReviewed": "0xa45716a26274D4C5F12CeD534Fb6B1fA9EF7aCf8"
        },
        {
          "entrypoint": "0xd157b70f917fef3a59502b9128feca911debc864",
          "implementationReviewed": "0xeFD6F956d68ce2A2338D3c0b12cC51Fd0504D233"
        }
      ]
    },
    "0x6Be2e71238e2000cBA004a38aceA357d14D7e081": {
      "asset": "0x580d5E1399157FD0d58218b7A514b60974F2AB01",
      "name": "StakedUTYRateProvider.md",
      "summary": "safe",
      "review": "./StakedUTYRateProviderReview7bf6.md",
      "warnings": [],
      "factory": "",
      "upgradeableComponents": [
        {
          "entrypoint": "0x580d5e1399157fd0d58218b7a514b60974f2ab01",
          "implementationReviewed": "0x5c1b144D757FC0b24C48914d80FE7137F07dF411"
        },
        {
          "entrypoint": "0xdbc5192a6b6ffee7451301bb4ec312f844f02b4a",
          "implementationReviewed": "0x639C72EEA35E50F5e2911891389FC4E8422587C4"
        }
      ]
    },
    "0x121CE3929a4b7162a84345c9b6296439a82A841c": {
      "asset": "0x51b47B3013863c52CA28D603De3C2d7a5FEf50B9",
      "name": "EVKVaulteweETH-1RateProvider.md",
      "summary": "safe",
      "review": "./EVKVaulteweETH-1RateProviderReview9da2.md",
      "warnings": [],
      "factory": "",
      "upgradeableComponents": [
        {
          "entrypoint": "0xaf4b4c18b17f6a2b32f6c398a3910bdcd7f26181",
          "implementationReviewed": "0x29E9b639e165d919FEcf02521F8A9dA0492D4f21"
        },
        {
          "entrypoint": "0x51b47b3013863c52ca28d603de3c2d7a5fef50b9",
          "implementationReviewed": "0x29E9b639e165d919FEcf02521F8A9dA0492D4f21"
        }
      ]
    },
    "0x332648a03FE7F43f6d835D9547CD0FD1BB420944": {
      "asset": "0xA3D68b74bF0528fdD07263c60d6488749044914b",
      "name": "weETH Rate Provider",
      "summary": "safe",
      "review": "./ChainLinkRateProvider.md",
      "warnings": ["chainlink"],
      "factory": "0x76578ecf9a141296Ec657847fb45B0585bCDa3a6",
      "upgradeableComponents": [
        {
          "entrypoint": "0xA3D68b74bF0528fdD07263c60d6488749044914b",
          "implementationReviewed": "0x08DB0DB9b5F2dcbBFDc26FF411FB2026e81DA748"
        }
      ]
    },
    "0x8Be2e3D4b85d05cac2dBbAC6c42798fb342aef45": {
      "asset": "0x51b47b3013863c52ca28d603de3c2d7a5fef50b9",
      "name": "Euler weETH / weETH CombinedRateProvider",
      "summary": "safe",
      "review": "./CombinedRateProvider.md",
      "warnings": [""],
      "factory": "0xeC2C6184761ab7fE061130B4A7e3Da89c72F8395",
      "upgradeableComponents": []
    }
  },
  "base": {
    "0x829Be222f36C6B7D48a7e1270b3c070BA2Ee98C4": {
      "asset": "0xe9F2a5F9f3c846f29066d7fB3564F8E6B6b2D65b",
      "name": "Superform USDC Rate Provider",
      "summary": "safe",
      "review": "./SuperformRateProviders.md",
      "warnings": [],
      "factory": "0xEfD3aF73d3359014f3B864d37AC672A6d3D7ff1A",
      "upgradeableComponents": []
    },
    "0xe1b1e024f4Bc01Bdde23e891E081b76a1A914ddd": {
      "asset": "0xd95ca61CE9aAF2143E81Ef5462C0c2325172E028",
      "name": "WrappedUsdPlusRateProvider",
      "summary": "safe",
      "review": "./WrappedUsdPlusRateProvider.md",
      "warnings": [],
      "factory": "",
      "upgradeableComponents": [
        {
          "entrypoint": "0xd95ca61CE9aAF2143E81Ef5462C0c2325172E028",
          "implementationReviewed": "0xE3434045a3bE5376e8d3Cf841981835996561f80"
        },
        {
          "entrypoint": "0xB79DD08EA68A908A97220C76d19A6aA9cBDE4376",
          "implementationReviewed": "0x441Df98011aD427C5692418999ba2150e6d84277"
        },
        {
          "entrypoint": "0x7cb1B38591021309C64f451859d79312d8Ca2789",
          "implementationReviewed": "0x083f016e9928a3eaa3aca0ff9f4e4ded5db3b4b7"
        },
        {
          "entrypoint": "0x8ab9012D1BfF1b62c2ad82AE0106593371e6b247",
          "implementationReviewed": "0x292F13d4BfD6f6aE0Bf8Be981bcC44eC4850e5E9"
        }
      ]
    },
    "0xeC0C14Ea7fF20F104496d960FDEBF5a0a0cC14D0": {
      "asset": "0x99aC4484e8a1dbd6A185380B3A811913Ac884D87",
      "name": "DSRBalancerRateProviderAdapter",
      "summary": "safe",
      "review": "./DSRRateProvider.md",
      "warnings": [],
      "factory": "",
      "upgradeableComponents": []
    },
    "0x4467Ab7BC794bb3929d77e826328BD378bf5392F": {
      "asset": "0x4EA71A20e655794051D1eE8b6e4A3269B13ccaCc",
      "name": "ERC4626RateProvider",
      "summary": "safe",
      "review": "./statATokenLMRateProvider.md",
      "warnings": [],
      "factory": "",
      "upgradeableComponents": [
        {
          "entrypoint": "0x4EA71A20e655794051D1eE8b6e4A3269B13ccaCc",
          "implementationReviewed": "0xF1Cd4193bbc1aD4a23E833170f49d60f3D35a621"
        },
        {
          "entrypoint": "0xA238Dd80C259a72e81d7e4664a9801593F98d1c5",
          "implementationReviewed": "0xE9547fc44C271dBddf94D8E20b46836B87DA6789"
        }
      ]
    },
    "0x3786a6CAAB433f5dfE56503207DF31DF87C5b5C1": {
      "asset": "0x2Ae3F1Ec7F1F5012CFEab0185bfc7aa3cf0DEc22",
      "name": "cbETH Rate Provider",
      "summary": "safe",
      "review": "./ChainLinkRateProvider.md",
      "warnings": ["chainlink"],
      "factory": "0x0A973B6DB16C2ded41dC91691Cc347BEb0e2442B",
      "upgradeableComponents": []
    },
    "0x5a7A419C59eAAdec8Dc00bc93ac95612e6e154Cf": {
      "asset": "0x04C0599Ae5A44757c0af6F9eC3b93da8976c150A",
      "name": "weETH Rate Provider",
      "summary": "safe",
      "review": "./ChainLinkRateProvider.md",
      "warnings": ["chainlink"],
      "factory": "0x0A973B6DB16C2ded41dC91691Cc347BEb0e2442B",
      "upgradeableComponents": []
    },
    "0x039f7205C2cBa4535C2575123Ac3D657263892c4": {
      "asset": "0xB6fe221Fe9EeF5aBa221c348bA20A1Bf5e73624c",
      "name": "rETH RocketPool Rate Provider",
      "summary": "safe",
      "review": "./LegacyReview.md",
      "warnings": ["legacy"],
      "factory": "",
      "upgradeableComponents": []
    },
    "0x5E10C2a55fB6E4C14c50C7f6B82bb28A813a4748": {
      "asset": "0x4200000000000000000000000000000000000006",
      "name": "ConstantRateProvider",
      "summary": "safe",
      "review": "./ConstantRateProvider.md",
      "warnings": [],
      "factory": "",
      "upgradeableComponents": []
    },
    "0x3e89cc86307aF44A77EB29d0c4163d515D348313": {
      "asset": "0x4200000000000000000000000000000000000006",
      "name": "ConstantRateProvider",
      "summary": "safe",
      "review": "./ConstantRateProvider.md",
      "warnings": [],
      "factory": "",
      "upgradeableComponents": []
    },
    "0x3fA516CEB5d068b60FDC0c68a3B793Fc43B88f15": {
      "asset": "0x4200000000000000000000000000000000000006",
      "name": "ConstantRateProvider",
      "summary": "safe",
      "review": "./ConstantRateProvider.md",
      "warnings": [],
      "factory": "",
      "upgradeableComponents": []
    },
    "0xd58338f102e8de2e3d9d54cc043c6d606826a790": {
      "asset": "0xcbb7c0000ab88b473b1f5afd9ef808440eed33bf",
      "name": "ConstantRateProvider",
      "summary": "safe",
      "review": "./ConstantRateProvider.md",
      "warnings": [],
      "factory": "",
      "upgradeableComponents": []
    },
    "0x4a0f0012004bc22d4fdb818b9c539e78adc0c69d": {
      "asset": "0xcbb7c0000ab88b473b1f5afd9ef808440eed33bf",
      "name": "ConstantRateProvider",
      "summary": "safe",
      "review": "./ConstantRateProvider.md",
      "warnings": [],
      "factory": "",
      "upgradeableComponents": []
    },
    "0x3b3dd5f913443bb5E70389F29c83F7DCA460CAe1": {
      "asset": "0xc1cba3fcea344f92d9239c08c0568f6f2f0ee452",
      "name": "wstETH Rate Provider",
      "summary": "safe",
      "review": "./ChainLinkRateProvider.md",
      "warnings": ["chainlink"],
      "factory": "0x0A973B6DB16C2ded41dC91691Cc347BEb0e2442B",
      "upgradeableComponents": []
    },
    "0x6ac3b3BeCE5AA61C6AB5d50ecd2D47b1f18ACe49": {
      "asset": "0x2416092f143378750bb29b79ed961ab195cceea5",
      "name": "ezETH Rate Provider",
      "summary": "safe",
      "review": "./ChainLinkRateProvider.md",
      "warnings": ["chainlink"],
      "factory": "0x0A973B6DB16C2ded41dC91691Cc347BEb0e2442B",
      "upgradeableComponents": []
    },
    "0xc11082BbDBB8AaB12d0947EEAD2c8bc28E1b3B34": {
      "asset": "0x616a4E1db48e22028f6bbf20444Cd3b8e3273738",
      "name": "Seamless USDC Rate Provider",
      "summary": "safe",
      "review": "./MorphoERC4626RateProviders.md",
      "warnings": [],
      "factory": "0xEfD3aF73d3359014f3B864d37AC672A6d3D7ff1A",
      "upgradeableComponents": []
    },
    "0x9e0926C3c5D2F42845Bf4F980F926b60323872d7": {
      "asset": "0x7BfA7C4f149E7415b73bdeDfe609237e29CBF34A",
      "name": "Spark USDC Rate Provider",
      "summary": "safe",
      "review": "./MorphoERC4626RateProviders.md",
      "warnings": [],
      "factory": "0xEfD3aF73d3359014f3B864d37AC672A6d3D7ff1A",
      "upgradeableComponents": []
    },
    "0xdCb03A77bB54E0a05D591e543FA39E9c46E8Febb": {
      "asset": "0x23479229e52Ab6aaD312D0B03DF9F33B46753B5e",
      "name": "Ionic Ecosystem USDC Rate Provider",
      "summary": "safe",
      "review": "./MorphoERC4626RateProviders.md",
      "warnings": [],
      "factory": "0xEfD3aF73d3359014f3B864d37AC672A6d3D7ff1A",
      "upgradeableComponents": []
    },
    "0xcc028cF7F8fA7986001fa7063A2E26b3094b42fd": {
      "asset": "0x5A32099837D89E3a794a44fb131CBbAD41f87a8C",
      "name": "Ionic Ecosystem WETH Rate Provider",
      "summary": "safe",
      "review": "./MorphoERC4626RateProviders.md",
      "warnings": [],
      "factory": "0xEfD3aF73d3359014f3B864d37AC672A6d3D7ff1A",
      "upgradeableComponents": []
    },
    "0x14BD1e9b30007510c2aFE3a7a8053A6DE5605d35": {
      "asset": "0xe298b938631f750DD409fB18227C4a23dCdaab9b",
      "name": "ERC4626RateProvider",
      "summary": "safe",
      "review": "./statATokenLMRateProvider.md",
      "warnings": [""],
      "factory": "0xEfD3aF73d3359014f3B864d37AC672A6d3D7ff1A",
      "upgradeableComponents": []
    },
    "0x0368b79b6A173a5aD589594E3227153D8cC7Cecc": {
      "asset": "0xC768c589647798a6EE01A91FdE98EF2ed046DBD6",
      "name": "ERC4626RateProvider",
      "summary": "safe",
      "review": "./statATokenLMRateProvider.md",
      "warnings": [""],
      "factory": "0xEfD3aF73d3359014f3B864d37AC672A6d3D7ff1A",
      "upgradeableComponents": []
    },
    "0xbF21251c74208771e25De5C08971cE586236EE89": {
      "asset": "0xFA2A03b6f4A65fB1Af64f7d935fDBf78693df9aF",
      "name": "ERC4626RateProvider",
      "summary": "safe",
      "review": "./statATokenLMRateProvider.md",
      "warnings": [],
      "factory": "",
      "upgradeableComponents": []
    },
    "0xcb1f29103F710A0A562de7f0e9DDE223D0860674": {
      "asset": "0x0830820D1A9aa1554364752d6D8F55C836871B74",
      "name": "AaveMarketRateTransformer",
      "summary": "safe",
      "review": "./MarketRateTransformerRateProviders.md",
      "warnings": [],
      "factory": "",
      "upgradeableComponents": []
    },
    "0x940748d30315276362f594ECcCb648A4f9aB7629": {
      "asset": "0x5e8B674127B321DC344c078e58BBACc3f3008962",
      "name": "AaveMarketRateTransformer",
      "summary": "safe",
      "review": "./MarketRateTransformerRateProviders.md",
      "warnings": [],
      "factory": "",
      "upgradeableComponents": []
    },
    "0xBa0Fd0f3B019e8aBA61FEA2ac4Eb56b29F6808c0": {
      "asset": "0x74D4D1D440c9679b1013999Bd91507eAa2fff651",
      "name": "ERC4626RateProvider",
      "summary": "safe",
      "review": "./statATokenLMRateProvider.md",
      "warnings": [],
      "factory": "",
      "upgradeableComponents": []
    },
    "0xFF4B2CE4131E0Fb6b8A40447B4dF96Bdc83f759a": {
      "asset": "0xF8F10f39116716e89498c1c5E94137ADa11b2BC7",
      "name": "AaveMarketRateTransformer",
      "summary": "safe",
      "review": "./MarketRateTransformerRateProviders.md",
      "warnings": [],
      "factory": "",
      "upgradeableComponents": []
    },
    "0x84394fa6a39bdff63b255622da362b113c690267": {
      "asset": "0x5875eEE11Cf8398102FdAd704C9E96607675467a",
      "name": "SavingsUSDSRateProvider",
      "summary": "safe",
      "review": "./sUSDSBaseRateProvider.md",
      "warnings": [],
      "factory": "",
      "upgradeableComponents": [
        {
          "entrypoint": "0xa3931d71877C0E7a3148CB7Eb4463524FEc27fbD",
          "implementationReviewed": "0x4e7991e5C547ce825BdEb665EE14a3274f9F61e0"
        }
      ]
    },
    "0xD47c15CDD7c734db321F07CB9AB1f852aE9A0b83": {
      "asset": "0x895e15020C3f52ddD4D8e9514eB83C39F53B1579",
      "name": "YieldFi yUSD Rate Provider",
      "summary": "safe",
      "review": "./yUSDRateProviderBase.md",
      "warnings": [""],
      "factory": "",
      "upgradeableComponents": [
        {
          "entrypoint": "0xE88DA976479461080072D6461128fd401B6D4Dcb",
          "implementationReviewed": "0xfeae389573e64b4ada95a494090f2399415c8b20"
        }
      ]
    },
    "0xf8CDA16566a06f3C848258DE4Ec5fc3401cbB214": {
      "asset": "0x88b1Cd4b430D95b406E382C3cDBaE54697a0286E",
      "name": "Aave GHO StataV2",
      "summary": "safe",
      "review": "./statATokenLMRateProvider.md",
      "warnings": [],
      "factory": "",
      "upgradeableComponents": []
    },
    "0x6f2c300878ac028bc0Bc2cF38217396DF163fF42": {
      "asset": "0xe31ee12bdfdd0573d634124611e85338e2cbf0cf",
      "name": "sUSDz Rate Provider",
      "summary": "safe",
      "review": "./ChainLinkRateProvider.md",
      "warnings": ["chainlink"],
      "factory": "0x0A973B6DB16C2ded41dC91691Cc347BEb0e2442B",
      "upgradeableComponents": []
    },
    "0x0bB7028D24b24424485E769bD44b936B315Cb8FC": {
      "asset": "0x9272D6153133175175Bc276512B2336BE3931CE9",
      "name": "fluid weth rate provider",
      "summary": "safe",
      "review": "./FluidRateProviders.md",
      "warnings": [""],
      "factory": "0xEfD3aF73d3359014f3B864d37AC672A6d3D7ff1A",
      "upgradeableComponents": []
    },
    "0x80016277F5d8c5607D12f74a5bED31038dB2ca8c": {
      "asset": "0xffE8B2295CEf70290819A8193834cc7900bCef5f",
      "name": "SuperUSDC Bridged Rate",
      "summary": "safe",
      "review": "./API3RateProvider.md",
      "warnings": [""],
      "factory": "0x0A973B6DB16C2ded41dC91691Cc347BEb0e2442B",
      "upgradeableComponents": []
    },
    "0x9938e1b933148dffe36697ac464a7dd420b4190c": {
      "asset": "0x4200000000000000000000000000000000000006",
      "name": "wETH to USD Rate Provider",
      "summary": "safe",
      "review": "./ChainLinkRateProvider.md",
      "warnings": ["chainlink"],
      "factory": "0x0A973B6DB16C2ded41dC91691Cc347BEb0e2442B",
      "upgradeableComponents": []
    },
    "0xdBB41Da7dE45729857A09baaF98D1e9b0b1A8740": {
      "asset": "0x729F75Aff28c726e32403e80cef2aFb518CFbfa7",
      "name": "aEURC to USD AaveMarketRateTransformer",
      "summary": "safe",
      "review": "./MarketRateTransformerRateProviders.md",
      "warnings": [],
      "factory": "",
      "upgradeableComponents": []
    },
    "0x1298d51c51a201614502f90f554549256f1121fe": {
      "asset": "0x60a3e35cc302bfa44cb288bc5a4f316fdb1adb42",
      "name": "EURc Rate Provider",
      "summary": "safe",
      "review": "./ChainLinkRateProvider.md",
      "warnings": ["chainlink"],
      "factory": "0x0A973B6DB16C2ded41dC91691Cc347BEb0e2442B",
      "upgradeableComponents": []
    },
    "0xB0027C1C870573d5626Df1f049a12E39d3e613e9": {
      "asset": "0x3A43AEC53490CB9Fa922847385D82fe25d0E9De7",
      "name": "YoVaultETHRateProvider.md",
      "summary": "safe",
      "review": "./YoVaultETHRateProviderReview3d7a.md",
      "warnings": [],
      "factory": "",
      "upgradeableComponents": [
        {
          "entrypoint": "0x3a43aec53490cb9fa922847385d82fe25d0e9de7",
          "implementationReviewed": "0x657f7aea768feeaa406b271a9561181a83eea017"
        }
      ]
    },
    "0x47fc979C519fA6c07D4dB6ab7B7573e20d94C5F9": {
      "asset": "0xbCbc8cb4D1e8ED048a6276a5E94A3e952660BcbC",
      "name": "YoVaultBTCRateProvider.md",
      "summary": "safe",
      "review": "./YoVaultBTCRateProviderReviewfbc3.md",
      "warnings": [],
      "factory": "",
      "upgradeableComponents": [
        {
          "entrypoint": "0xbcbc8cb4d1e8ed048a6276a5e94a3e952660bcbc",
          "implementationReviewed": "0x586b76704287964f5793b71555d50daa592da037"
        },
        {
          "entrypoint": "0xcbb7c0000ab88b473b1f5afd9ef808440eed33bf",
          "implementationReviewed": "0x7458bfdc30034eb860b265e6068121d18fa5aa72"
        }
      ]
    },
    "0x8Cb017261719799f8b5A3762Ebe2b0e214F9a735": {
      "asset": "0x0000000f2eB9f69274678c76222B35eEc7588a65",
      "name": "YoVaultUSDRateProvider.md",
      "summary": "safe",
      "review": "./YoVaultUSDRateProviderReview53ea.md",
      "warnings": [],
      "factory": "",
      "upgradeableComponents": [
        {
          "entrypoint": "0x833589fcd6edb6e08f4c7c32d4f71b54bda02913",
          "implementationReviewed": "0x2ce6311ddae708829bc0784c967b7d77d19fd779"
        },
        {
          "entrypoint": "0x0000000f2eb9f69274678c76222b35eec7588a65",
          "implementationReviewed": "0xf17476acc4c25b2d99852371b44d7ccbe7e8fc89"
        }
      ]
    },
    "0x2fb9fb5eB65c17B405c1B1c02bAE992D625B34c6": {
      "asset": "0x4772D2e014F9fC3a820C444e3313968e9a5C8121",
      "name": "YieldFiyUSDRateProvider.md",
      "summary": "safe",
      "review": "./YieldFiyUSDRateProviderReview33e7.md",
      "warnings": [],
      "factory": "",
      "upgradeableComponents": [
        {
          "entrypoint": "0x833589fcd6edb6e08f4c7c32d4f71b54bda02913",
          "implementationReviewed": "0x2ce6311ddae708829bc0784c967b7d77d19fd779"
        }
      ]
    },
    "0x2e40AcBBB710e04BeE940560Af0B0932018b67Ec": {
      "asset": "0x589A7339C6d0c8777E7429F57f2f95c069c37288",
      "name": "WrappedExtraFiX Base USDCRateProvider.md",
      "summary": "safe",
      "review": "./WrappedExtraFiX Base USDCRateProviderReviewc321.md",
      "warnings": [],
      "factory": "",
      "upgradeableComponents": [
        {
          "entrypoint": "0x589a7339c6d0c8777e7429f57f2f95c069c37288",
          "implementationReviewed": "0x67a30aa0584fe9cc08b4dcee77e8a9bc89bfdf69"
        },
        {
          "entrypoint": "0x09b11746dfd1b5a8325e30943f8b3d5000922e03",
          "implementationReviewed": "0x77b0e1b55915169abe2353e354749dc901ebb086"
        }
      ]
    },
    "0x9caC674EADA0cfA8Fd6DD3ab4498E77E421A5a0B": {
      "asset": "0x98eFe85735F253a0ed0Be8e2915ff39f9e4AfF0F",
      "name": "WrappedExtraXBase USRRateProvider.md",
      "summary": "safe",
      "review": "./WrappedExtraXBase USRRateProviderReview6fec.md",
      "warnings": [],
      "factory": "",
      "upgradeableComponents": [
        {
          "entrypoint": "0x98efe85735f253a0ed0be8e2915ff39f9e4aff0f",
          "implementationReviewed": "0x67a30aa0584fe9cc08b4dcee77e8a9bc89bfdf69"
        },
        {
          "entrypoint": "0x09b11746dfd1b5a8325e30943f8b3d5000922e03",
          "implementationReviewed": "0x77b0e1b55915169abe2353e354749dc901ebb086"
        }
      ]
    }
  },
  "ethereum": {
    "0x9fA39387D479fd456367190c82739eD6dC86491D": {
      "asset": "0xF7DE3c70F2db39a188A81052d2f3C8e3e217822a",
      "name": "Superform USDC Rate Provider",
      "summary": "safe",
      "review": "./SuperformRateProviders.md",
      "warnings": [],
      "factory": "0xFC541f8d8c5e907E236C8931F0Df9F58e0C259Ec",
      "upgradeableComponents": []
    },
    "0x1aCB59d7c5D23C0310451bcd7bA5AE46d18c108C": {
      "asset": "0xF1617882A71467534D14EEe865922de1395c9E89",
      "name": "asETHRateProvider",
      "summary": "safe",
      "review": "./asETHRateProvider.md",
      "warnings": ["donation"],
      "factory": "0xFC541f8d8c5e907E236C8931F0Df9F58e0C259Ec",
      "upgradeableComponents": [
        {
          "entrypoint": "0xF1617882A71467534D14EEe865922de1395c9E89",
          "implementationReviewed": "0xD9F64Ee3DD6F552c1BcfC8862dbD130bc6697a66"
        },
        {
          "entrypoint": "0xFC87753Df5Ef5C368b5FBA8D4C5043b77e8C5b39",
          "implementationReviewed": "0x5f898DC62d699ecBeD578E4A9bEf46009EA8424b"
        }
      ]
    },
    "0x2c3b8c5e98A6e89AAAF21Deebf5FF9d08c4A9FF7": {
      "asset": "0xF1376bceF0f78459C0Ed0ba5ddce976F1ddF51F4",
      "name": "BalancerRateProxy",
      "summary": "safe",
      "review": "./BalancerRateProxy_uniETH.md",
      "warnings": ["donation"],
      "factory": "",
      "upgradeableComponents": [
        {
          "entrypoint": "0x4beFa2aA9c305238AA3E0b5D17eB20C045269E9d",
          "implementationReviewed": "0x9Ba573D531b45521a4409f3D3e1bC0d7dfF7C757"
        }
      ]
    },
    "0xAAE054B9b822554dd1D9d1F48f892B4585D3bbf0": {
      "asset": "0xA35b1B31Ce002FBF2058D22F30f95D405200A15b",
      "name": "ETHxRateProvider",
      "summary": "safe",
      "review": "./ETHxRateProvider.md",
      "warnings": [],
      "factory": "",
      "upgradeableComponents": [
        {
          "entrypoint": "0xcf5EA1b38380f6aF39068375516Daf40Ed70D299",
          "implementationReviewed": "0x9dceaeB1C035C1427E64E6c6fEC61F816e0d0FF5"
        }
      ]
    },
    "0xA6aeD7922366611953546014A3f9e93f058756a2": {
      "asset": "0x93ef1Ea305D11A9b2a3EbB9bB4FCc34695292E7d",
      "name": "QueenRateProvider",
      "summary": "safe",
      "review": "./QueenRateProvider.md",
      "warnings": ["donation"],
      "factory": "",
      "upgradeableComponents": []
    },
    "0x67560A970FFaB46D65cB520dD3C2fF4E684f29c2": {
      "asset": "0xC4cafEFBc3dfeA629c589728d648CB6111DB3136",
      "name": "TBYRateProvider",
      "summary": "safe",
      "review": "./TBYRateProvider.md",
      "warnings": [],
      "factory": "0x97390050B63eb56C0e39bB0D8d364333Eb3AFD12",
      "upgradeableComponents": []
    },
    "0xDceC4350d189Ea7e1DD2C9BDa63cB0e0Ae34b81F": {
      "asset": "0x8dc5BE35672D650bc8A176A4bafBfC33555D80AC",
      "name": "TBYRateProvider",
      "summary": "safe",
      "review": "./TBYRateProvider.md",
      "warnings": [],
      "factory": "0x97390050B63eb56C0e39bB0D8d364333Eb3AFD12",
      "upgradeableComponents": []
    },
    "0xc7177B6E18c1Abd725F5b75792e5F7A3bA5DBC2c": {
      "asset": "0x83F20F44975D03b1b09e64809B757c47f942BEeA",
      "name": "SavingsDAIRateProvider",
      "summary": "safe",
      "review": "./SavingsDAIRateProvider.md",
      "warnings": [],
      "factory": "",
      "upgradeableComponents": []
    },
    "0xd8689E8740C23d73136744817347fd6aC464E842": {
      "asset": "0xaF4ce7CD4F8891ecf1799878c3e9A35b8BE57E09",
      "name": "wUSDKRateProvider",
      "summary": "safe",
      "review": "./wUSDKRateProvider.md",
      "warnings": ["donation"],
      "factory": "",
      "upgradeableComponents": []
    },
    "0xf518f2EbeA5df8Ca2B5E9C7996a2A25e8010014b": {
      "asset": "0x24Ae2dA0f361AA4BE46b48EB19C91e02c5e4f27E",
      "name": "MevEthRateProvider",
      "summary": "safe",
      "review": "./MevEthRateProvider.md",
      "warnings": ["donation"],
      "factory": "",
      "upgradeableComponents": []
    },
    "0xCd5fE23C85820F7B72D0926FC9b05b43E359b7ee": {
      "asset": "0xCd5fE23C85820F7B72D0926FC9b05b43E359b7ee",
      "name": "WeETH",
      "summary": "safe",
      "review": "./WeETH.md",
      "warnings": [],
      "factory": "",
      "upgradeableComponents": [
        {
          "entrypoint": "0xCd5fE23C85820F7B72D0926FC9b05b43E359b7ee",
          "implementationReviewed": "0xe629ee84C1Bd9Ea9c677d2D5391919fCf5E7d5D9"
        },
        {
          "entrypoint": "0x308861A430be4cce5502d0A12724771Fc6DaF216",
          "implementationReviewed": "0x4D784Aa9eacc108ea5A326747870897f88d93860"
        },
        {
          "entrypoint": "0x35fA164735182de50811E8e2E824cFb9B6118ac2",
          "implementationReviewed": "0x1B47A665364bC15C28B05f449B53354d0CefF72f"
        },
        {
          "entrypoint": "0x3d320286E014C3e1ce99Af6d6B00f0C1D63E3000",
          "implementationReviewed": "0x047A7749AD683C2Fd8A27C7904Ca8dD128F15889"
        },
        {
          "entrypoint": "0x0EF8fa4760Db8f5Cd4d993f3e3416f30f942D705",
          "implementationReviewed": "0x9D6fC3cBaaD0ef36b2B3a4b4b311C9dd267a4aeA"
        },
        {
          "entrypoint": "0x57AaF0004C716388B21795431CD7D5f9D3Bb6a41",
          "implementationReviewed": "0x698cB4508F13Cc12aAD36D2B64413C302B781d9A"
        }
      ]
    },
    "0x8023518b2192FB5384DAdc596765B3dD1cdFe471": {
      "asset": "0xf1C9acDc66974dFB6dEcB12aA385b9cD01190E38",
      "name": "PriceFeed",
      "summary": "safe",
      "review": "./osEthRateProvider.md",
      "warnings": [],
      "factory": "",
      "upgradeableComponents": []
    },
    "0x387dBc0fB00b26fb085aa658527D5BE98302c84C": {
      "asset": "0xbf5495Efe5DB9ce00f80364C8B423567e58d2110",
      "name": "BalancerRateProvider",
      "summary": "safe",
      "review": "ezETHRateProvider.md",
      "warnings": ["donation"],
      "factory": "",
      "upgradeableComponents": [
        {
          "entrypoint": "0x387dBc0fB00b26fb085aa658527D5BE98302c84C",
          "implementationReviewed": "0x9284cEFf248315377e782df0666EE9832E119508"
        },
        {
          "entrypoint": "0xbf5495Efe5DB9ce00f80364C8B423567e58d2110",
          "implementationReviewed": "0x1e756B7bCca7B26FB9D85344B3525F5559bbacb0"
        },
        {
          "entrypoint": "0x74a09653A083691711cF8215a6ab074BB4e99ef5",
          "implementationReviewed": "0x18Ac4D26ACD4c5C4FE98C9098D2E5e1e501A042a"
        },
        {
          "entrypoint": "0x4994EFc62101A9e3F885d872514c2dC7b3235849",
          "implementationReviewed": "0x09aA40B6e0e768a04d650302e1879DCED6b7666E"
        },
        {
          "entrypoint": "0x5a12796f7e7EBbbc8a402667d266d2e65A814042",
          "implementationReviewed": "0x5a12796f7e7EBbbc8a402667d266d2e65A814042"
        },
        {
          "entrypoint": "0xbAf5f3A05BD7Af6f3a0BBA207803bf77e2657c8F",
          "implementationReviewed": "0xceEa4f26924F2CF55f59A560d6F323241728019a"
        },
        {
          "entrypoint": "0x0B1981a9Fcc24A445dE15141390d3E46DA0e425c",
          "implementationReviewed": "0xceEa4f26924F2CF55f59A560d6F323241728019a"
        }
      ]
    },
    "0x746df66bc1Bb361b9E8E2a794C299c3427976e6C": {
      "asset": "0xA1290d69c65A6Fe4DF752f95823fae25cB99e5A7",
      "name": "RsETHRateProvider",
      "summary": "safe",
      "review": "rsETHRateProvider.md",
      "warnings": ["donation"],
      "factory": "",
      "upgradeableComponents": [
        {
          "entrypoint": "0x349A73444b1a310BAe67ef67973022020d70020d",
          "implementationReviewed": "0xf1bed40dbee8fc0f324fa06322f2bbd62d11c97d"
        },
        {
          "entrypoint": "0x947Cb49334e6571ccBFEF1f1f1178d8469D65ec7",
          "implementationReviewed": "0x8d9cd771c51b7f6217e0000c1c735f05adbe6594"
        },
        {
          "entrypoint": "0xA1290d69c65A6Fe4DF752f95823fae25cB99e5A7",
          "implementationReviewed": "0x8e2fe2f55f295f3f141213789796fa79e709ef23"
        },
        {
          "entrypoint": "0x3D08ccb47ccCde84755924ED6B0642F9aB30dFd2",
          "implementationReviewed": "0x0379e85188bc416a1d43ab04b28f38b5c63f129e"
        },
        {
          "entrypoint": "0x8546A7C8C3C537914C3De24811070334568eF427",
          "implementationReviewed": "0xd7db9604ef925af96cda6b45026be64c691c7704"
        }
      ]
    },
    "0xad4bFaFAe75ECd3fED5cFad4E4E9847Cd47A1879": {
      "asset": "0x6733F0283711F225A447e759D859a70b0c0Fd2bC",
      "name": "svETHRateProvider",
      "summary": "safe",
      "review": "sveth.md",
      "warnings": ["donation"],
      "factory": "",
      "upgradeableComponents": [
        {
          "entrypoint": "0x38D64ce1Bdf1A9f24E0Ec469C9cAde61236fB4a0",
          "implementationReviewed": "0x38D64ce1Bdf1A9f24E0Ec469C9cAde61236fB4a0"
        }
      ]
    },
    "0xFAe103DC9cf190eD75350761e95403b7b8aFa6c0": {
      "asset": "0xFAe103DC9cf190eD75350761e95403b7b8aFa6c0",
      "name": "RswETH",
      "summary": "safe",
      "review": "./rswethRateProvider.md",
      "warnings": [""],
      "factory": "",
      "upgradeableComponents": [
        {
          "entrypoint": "0xFAe103DC9cf190eD75350761e95403b7b8aFa6c0",
          "implementationReviewed": "0xcD284A617b4ED7697c2E455d95049c7Fc538785c"
        },
        {
          "entrypoint": "0xd5A73c748449a45CC7D9f21c7ed3aB9eB3D2e959",
          "implementationReviewed": "0xF00E70450EB294C6fe430c842A09796D73c28977"
        },
        {
          "entrypoint": "0x796592b2092F7E150C48643dA19Dd2F28be3333F",
          "implementationReviewed": "0x527d6db79bFf473B8DD722429bDB3B0C8b855D23"
        }
      ]
    },
    "0xD02011C6C8AEE310D0aA42AA98BFE9DCa547fCc0": {
      "asset": "0xb45ad160634c528Cc3D2926d9807104FA3157305",
      "name": "ERC4626RateProvider",
      "summary": "safe",
      "review": "./sDOLARateProvider.md",
      "warnings": ["donation"],
      "factory": "",
      "upgradeableComponents": []
    },
    "0xe3E123ED9fec48a6f40A8aC7bE9afEDDAD80F146": {
      "asset": "0xB88a5Ac00917a02d82c7cd6CEBd73E2852d43574",
      "name": "BalancerAMM",
      "summary": "safe",
      "review": "./sweepRateProvider.md",
      "warnings": [],
      "factory": "",
      "upgradeableComponents": [
        {
          "entrypoint": "0xB88a5Ac00917a02d82c7cd6CEBd73E2852d43574",
          "implementationReviewed": "0xf0604A1c725F8eeb14FF082F2275AfE0B67A32D5"
        }
      ]
    },
    "0x343281Bb5029C4b698fE736D800115ac64D5De39": {
      "asset": "0x7FA768E035F956c41d6aeaa3Bd857e7E5141CAd5",
      "name": "InstETHRateProvider",
      "summary": "safe",
      "review": "./InceptionLRTRateProvider.md",
      "warnings": ["donation"],
      "factory": "",
      "upgradeableComponents": [
        {
          "entrypoint": "0x814CC6B8fd2555845541FB843f37418b05977d8d",
          "implementationReviewed": "0xbBf7fc7036B60D1E88913bD583dC5E39957F9f17"
        },
        {
          "entrypoint": "0x7FA768E035F956c41d6aeaa3Bd857e7E5141CAd5",
          "implementationReviewed": "0xBAa61A8d8BC52f5a9256612Fab498c542188A132"
        }
      ]
    },
    "0xda3E8CD08753a05Ed4103aF28c69C47e35d6D8Da": {
      "asset": "0x862c57d48becB45583AEbA3f489696D22466Ca1b",
      "name": "ERC4626RateProvider",
      "summary": "safe",
      "review": "./statATokenLMRateProvider.md",
      "warnings": [""],
      "factory": "",
      "upgradeableComponents": [
        {
          "entrypoint": "0x862c57d48becB45583AEbA3f489696D22466Ca1b",
          "implementationReviewed": "0xc026f5dd7869e0ddc44a759ea3dec6d5cd8d996b"
        },
        {
          "entrypoint": "0x87870Bca3F3fD6335C3F4ce8392D69350B4fA4E2",
          "implementationReviewed": "0x5faab9e1adbddad0a08734be8a52185fd6558e14"
        }
      ]
    },
    "0x3fc2eada4FE8ecc835E74D295b9447B4A4475bAE": {
      "asset": "0x848107491E029AFDe0AC543779c7790382f15929",
      "name": "ERC4626RateProvider",
      "summary": "safe",
      "review": "./statATokenLMRateProvider.md",
      "warnings": [""],
      "factory": "https://etherscan.io/address/0xfc541f8d8c5e907e236c8931f0df9f58e0c259ec",
      "upgradeableComponents": [
        {
          "entrypoint": "0x848107491E029AFDe0AC543779c7790382f15929",
          "implementationReviewed": "0xc026f5dd7869e0ddc44a759ea3dec6d5cd8d996b"
        },
        {
          "entrypoint": "0x87870Bca3F3fD6335C3F4ce8392D69350B4fA4E2",
          "implementationReviewed": "0x5faab9e1adbddad0a08734be8a52185fd6558e14"
        }
      ]
    },
    "0x159aa33322918C12a08d8b83a215836781C2682F": {
      "asset": "0xDBf5E36569798D1E39eE9d7B1c61A7409a74F23A",
      "name": "ERC4626RateProvider",
      "summary": "safe",
      "review": "./statATokenLMRateProvider.md",
      "warnings": [""],
      "factory": "0xFC541f8d8c5e907E236C8931F0Df9F58e0C259Ec",
      "upgradeableComponents": [
        {
          "entrypoint": "0xDBf5E36569798D1E39eE9d7B1c61A7409a74F23A",
          "implementationReviewed": "0xc026f5dd7869e0ddc44a759ea3dec6d5cd8d996b"
        },
        {
          "entrypoint": "0x87870Bca3F3fD6335C3F4ce8392D69350B4fA4E2",
          "implementationReviewed": "0x5faab9e1adbddad0a08734be8a52185fd6558e14"
        }
      ]
    },
    "0xC29783738A475112Cafe58433Dd9D19F3a406619": {
      "asset": "0xf073bAC22DAb7FaF4a3Dd6c6189a70D54110525C",
      "name": "GenEthRateProvider",
      "summary": "safe",
      "review": "./genETHRateProvider.md",
      "warnings": [],
      "factory": "",
      "upgradeableComponents": [
        {
          "entrypoint": "0xf073bAC22DAb7FaF4a3Dd6c6189a70D54110525C",
          "implementationReviewed": "0x59114182500d834b8E41A397314C97EeE96Ee9bD"
        },
        {
          "entrypoint": "0x81b98D3a51d4aC35e0ae132b0CF6b50EA1Da2603",
          "implementationReviewed": "0xe99AD80f1367ef20e81Ad72134192358670F7bf9"
        },
        {
          "entrypoint": "0x122ee24Cb3Cc1b6B987800D3B54A68FC16910Dbf",
          "implementationReviewed": "0xB7A63a69cc0e635915e65379D2794f0b687D63EC"
        }
      ]
    },
    "0x72D07D7DcA67b8A406aD1Ec34ce969c90bFEE768": {
      "asset": "0x7f39C581F595B53c5cb19bD0b3f8dA6c935E2Ca0",
      "name": "WstETHRateProvider",
      "summary": "safe",
      "review": "./wstethRateProvider.md",
      "warnings": [],
      "factory": "",
      "upgradeableComponents": []
    },
    "0x71f80e2CfAFA5EC2F0bF12f71FA7Ea57c3D0c7Af": {
      "asset": "0xD9A442856C234a39a81a089C06451EBAa4306a72",
      "name": "pufETHRateProvider",
      "summary": "safe",
      "review": "./PufEthRateProvider.md",
      "warnings": ["donation"],
      "factory": "",
      "upgradeableComponents": [
        {
          "entrypoint": "0x71f80e2CfAFA5EC2F0bF12f71FA7Ea57c3D0c7Af",
          "implementationReviewed": "0x1025aAa9ceB206303984Af4cc831B8A792c363d0"
        },
        {
          "entrypoint": "0xD9A442856C234a39a81a089C06451EBAa4306a72",
          "implementationReviewed": "0x39Ca0a6438B6050ea2aC909Ba65920c7451305C1"
        }
      ]
    },
    "0xB3351000db2A9a3638d6bbf1c229BEFeb98377DB": {
      "asset": "0x32bd822d615A3658A68b6fDD30c2fcb2C996D678",
      "name": "MswETHRateProvider",
      "summary": "safe",
      "review": "./MagpieMswETHRateProvider.md",
      "warnings": [],
      "factory": "",
      "upgradeableComponents": [
        {
          "entrypoint": "0x32bd822d615A3658A68b6fDD30c2fcb2C996D678",
          "implementationReviewed": "0x19513d54df2e0e8432f6053f08e10907a2165d4e"
        },
        {
          "entrypoint": "0x20b70E4A1883b81429533FeD944d7957121c7CAB",
          "implementationReviewed": "0x90790a124c8a598651beb56243e92679bd012761"
        },
        {
          "entrypoint": "0x9daA893D4Dfb96F46eA879f08ca46f39DaC07767",
          "implementationReviewed": "0xfd2145b374cd9f6cc3bcde92b08e0018adc743d0"
        }
      ]
    },
    "0xCC701e2D472dFa2857Bf9AE24c263DAa39fD2C61": {
      "asset": "0x49446A0874197839D15395B908328a74ccc96Bc0",
      "name": "./MagpieMstETHRateProvider.md",
      "summary": "safe",
      "review": "./MagpieMstETHRateProvider.md",
      "warnings": [],
      "factory": "",
      "upgradeableComponents": [
        {
          "entrypoint": "0x49446A0874197839D15395B908328a74ccc96Bc0",
          "implementationReviewed": "0x50e0D2241f45DBfE071B6A05b798B028a39BF0bd"
        },
        {
          "entrypoint": "0x20b70E4A1883b81429533FeD944d7957121c7CAB",
          "implementationReviewed": "0x90790a124c8a598651beb56243e92679bd012761"
        },
        {
          "entrypoint": "0x9daA893D4Dfb96F46eA879f08ca46f39DaC07767",
          "implementationReviewed": "0xfd2145b374cd9f6cc3bcde92b08e0018adc743d0"
        }
      ]
    },
    "0x3A244e6B3cfed21593a5E5B347B593C0B48C7dA1": {
      "asset": "0x9D39A5DE30e57443BfF2A8307A4256c8797A3497",
      "name": "EthenaBalancerRateProvider",
      "summary": "safe",
      "review": "./sUSDERateProviderMainnet.md",
      "warnings": ["donation"],
      "factory": "",
      "upgradeableComponents": []
    },
    "0x033E20068Db853Fa6C077F38faa4670423FC55fF": {
      "asset": "0xA663B02CF0a4b149d2aD41910CB81e23e1c41c32",
      "name": "ERC4626RateProvider",
      "summary": "safe",
      "review": "./sFRAXRateProvider.md",
      "warnings": ["donation"],
      "factory": "",
      "upgradeableComponents": []
    },
    "0x8bC73134A736437da780570308d3b37b67174ddb": {
      "asset": "0xfa2629B9cF3998D52726994E0FcdB750224D8B9D",
      "name": "InankrETHRateProvider",
      "summary": "safe",
      "review": "./InceptionLRTRateProvider.md",
      "warnings": ["donation"],
      "factory": "",
      "upgradeableComponents": [
        {
          "entrypoint": "0x36B429439AB227fAB170A4dFb3321741c8815e55",
          "implementationReviewed": "0x540529f2CF6B0CE1cd39c65815487AfD54B61c2f"
        },
        {
          "entrypoint": "0xfa2629B9cF3998D52726994E0FcdB750224D8B9D",
          "implementationReviewed": "0xf0b06794b6B068f728481b4F44C9AD0bE42fB8aB"
        }
      ]
    },
    "0x1a8F81c256aee9C640e14bB0453ce247ea0DFE6F": {
      "asset": "0xae78736Cd615f374D3085123A210448E74Fc6393",
      "name": "RocketBalancerRETHRateProvider",
      "summary": "safe",
      "review": "./LegacyReview.md",
      "warnings": ["legacy"],
      "factory": "",
      "upgradeableComponents": []
    },
    "0x302013E7936a39c358d07A3Df55dc94EC417E3a1": {
      "asset": "0xac3E018457B222d93114458476f3E3416Abbe38F",
      "name": "sfrxETH ERC4626RateProvider",
      "summary": "safe",
      "review": "./LegacyReview.md",
      "warnings": ["legacy"],
      "factory": "",
      "upgradeableComponents": []
    },
    "0x00F8e64a8651E3479A0B20F46b1D462Fe29D6aBc": {
      "asset": "0xE95A203B1a91a908F9B9CE46459d101078c2c3cb",
      "name": "AnkrETHRateProvider",
      "summary": "safe",
      "review": "./LegacyReview.md",
      "warnings": ["legacy"],
      "factory": "",
      "upgradeableComponents": []
    },
    "0x7311E4BB8a72e7B300c5B8BDE4de6CdaA822a5b1": {
      "asset": "0xBe9895146f7AF43049ca1c1AE358B0541Ea49704",
      "name": "CbEthRateProvider",
      "summary": "safe",
      "review": "./LegacyReview.md",
      "warnings": ["legacy"],
      "factory": "",
      "upgradeableComponents": []
    },
    "0x3D40f9dd83bd404fA4047c15da494E58C3c1f1ac": {
      "asset": "0x9559Aaa82d9649C7A7b220E7c461d2E74c9a3593",
      "name": "Stafi RETHRateProvider",
      "summary": "safe",
      "review": "./LegacyReview.md",
      "warnings": ["legacy"],
      "factory": "",
      "upgradeableComponents": []
    },
    "0x3556F710c165090AAE9f98Eb62F5b04ADeF7Eaea": {
      "asset": "0x198d7387Fa97A73F05b8578CdEFf8F2A1f34Cd1F",
      "name": "wjAuraRateProvider",
      "summary": "safe",
      "review": "./LegacyReview.md",
      "warnings": ["legacy"],
      "factory": "",
      "upgradeableComponents": []
    },
    "0xf951E335afb289353dc249e82926178EaC7DEd78": {
      "asset": "0xf951E335afb289353dc249e82926178EaC7DEd78",
      "name": "swETH Rate Provider TransparentUpgradeableProxy",
      "summary": "safe",
      "review": "./LegacyReview.md",
      "warnings": ["legacy"],
      "factory": "",
      "upgradeableComponents": []
    },
    "0xdE76434352633349f119bcE523d092743fEF20E9": {
      "asset": "0xa2E3356610840701BDf5611a53974510Ae27E2e1",
      "name": "wBETH BinanceBeaconEthRateProvider",
      "summary": "safe",
      "review": "./LegacyReview.md",
      "warnings": ["legacy"],
      "factory": "",
      "upgradeableComponents": []
    },
    "0x12589A727aeFAc3fbE5025F890f1CB97c269BEc2": {
      "asset": "0x4Bc3263Eb5bb2Ef7Ad9aB6FB68be80E43b43801F",
      "name": "Bitfrost vETHRateProvider",
      "summary": "safe",
      "review": "./LegacyReview.md",
      "warnings": ["legacy"],
      "factory": "",
      "upgradeableComponents": []
    },
    "0x5F0A29e479744DcA0D3d912f87F1a6E3237A55D3": {
      "asset": "0x0Ae38f7E10A43B5b2fB064B42a2f4514cbA909ef",
      "name": "unshETHRateProvider",
      "summary": "safe",
      "review": "./LegacyReview.md",
      "warnings": ["legacy"],
      "factory": "",
      "upgradeableComponents": []
    },
    "0xd2C59781F1Db84080A0592CE83Fe265642A4a8Eb": {
      "asset": "0x80ac24aA929eaF5013f6436cdA2a7ba190f5Cc0b",
      "name": "SyrupRateProvider",
      "summary": "safe",
      "review": "./SyrupRateProvider.md",
      "warnings": ["donation"],
      "factory": "",
      "upgradeableComponents": [
        {
          "entrypoint": "0x0055c00ba4Dec5ed545A5419C4d430daDa8cb1CE",
          "implementationReviewed": "0x0055c00ba4Dec5ed545A5419C4d430daDa8cb1CE"
        },
        {
          "entrypoint": "0x804a6F5F667170F545Bf14e5DDB48C70B788390C",
          "implementationReviewed": "0x5A64417823E8382a7e8957E4411873FE758E73a8"
        },
        {
          "entrypoint": "0x6ACEb4cAbA81Fa6a8065059f3A944fb066A10fAc",
          "implementationReviewed": "0xbAD003DA1e107f537Ae2f687f5FE7a7aFFe9B241"
        },
        {
          "entrypoint": "0x4A1c3F0D9aD0b3f9dA085bEBfc22dEA54263371b",
          "implementationReviewed": "0x5b97c9dcce2693844b90cea40ba1fd15bf99eb01"
        }
      ]
    },
    "0x3f032432f239d86D36ccF01Fb0c86399a33BD004": {
      "asset": "0xfe18aE03741a5b84e39C295Ac9C856eD7991C38e",
      "name": "CDCETHBalancerRateProvider",
      "summary": "safe",
      "review": "./cdcEthRateProvider.md",
      "warnings": ["eoaUpgradeable"],
      "factory": "",
      "upgradeableComponents": []
    },
    "0x20EDB9299Ae83D9f22bE16279a4A2B422F34d020": {
      "asset": "0xBEEF69Ac7870777598A04B2bd4771c71212E6aBc",
      "name": "VaultRateOracle",
      "summary": "safe",
      "review": "./MellowRateProviders.md",
      "warnings": [],
      "factory": "",
      "upgradeableComponents": [
        {
          "entrypoint": "0xBEEF69Ac7870777598A04B2bd4771c71212E6aBc",
          "implementationReviewed": "0xaf108ae0AD8700ac41346aCb620e828c03BB8848"
        }
      ]
    },
    "0x9D09c1E832102A23215e27E85B37b139aEe95Ff4": {
      "asset": "0x84631c0d0081FDe56DeB72F6DE77abBbF6A9f93a",
      "name": "VaultRateOracle",
      "summary": "safe",
      "review": "./MellowRateProviders.md",
      "warnings": [],
      "factory": "",
      "upgradeableComponents": [
        {
          "entrypoint": "0x84631c0d0081FDe56DeB72F6DE77abBbF6A9f93a",
          "implementationReviewed": "0xaf108ae0AD8700ac41346aCb620e828c03BB8848"
        }
      ]
    },
    "0x6984F8E8ce474B69A2F32bE7dEc4d003d644B4B7": {
      "asset": "0x7a4EffD87C2f3C55CA251080b1343b605f327E3a",
      "name": "VaultRateOracle",
      "summary": "safe",
      "review": "./MellowRateProviders.md",
      "warnings": [],
      "factory": "",
      "upgradeableComponents": [
        {
          "entrypoint": "0x7a4EffD87C2f3C55CA251080b1343b605f327E3a",
          "implementationReviewed": "0xaf108ae0AD8700ac41346aCb620e828c03BB8848"
        }
      ]
    },
    "0x3A2228C7B3Bc3A32AEa9338d0A890A5EbD7bc977": {
      "asset": "0x5fD13359Ba15A84B76f7F87568309040176167cd",
      "name": "VaultRateOracle",
      "summary": "safe",
      "review": "./MellowRateProviders.md",
      "warnings": [],
      "factory": "",
      "upgradeableComponents": [
        {
          "entrypoint": "0x5fD13359Ba15A84B76f7F87568309040176167cd",
          "implementationReviewed": "0xaf108ae0AD8700ac41346aCb620e828c03BB8848"
        }
      ]
    },
    "0x34406A8Ee75B5af34F8920D1960AC6a5B33A47b6": {
      "asset": "0x8c9532a60E0E7C6BbD2B2c1303F63aCE1c3E9811",
      "name": "VaultRateOracle",
      "summary": "safe",
      "review": "./MellowRateProviders.md",
      "warnings": ["donation"],
      "factory": "",
      "upgradeableComponents": [
        {
          "entrypoint": "0x8c9532a60E0E7C6BbD2B2c1303F63aCE1c3E9811",
          "implementationReviewed": "0xaf108ae0AD8700ac41346aCb620e828c03BB8848"
        },
        {
          "entrypoint": "0x9C49a829F1D726679cB505439BbF3ed018A7e9c6",
          "implementationReviewed": "0x9C49a829F1D726679cB505439BbF3ed018A7e9c6"
        }
      ]
    },
    "0x2A2f1b8c02Dafc5359B8E0e8BFc138400CB6d3a1": {
      "asset": "0x49cd586dd9BA227Be9654C735A659a1dB08232a9",
      "name": "VaultRateOracle",
      "summary": "safe",
      "review": "./MellowRateProviders.md",
      "warnings": ["donation"],
      "factory": "",
      "upgradeableComponents": [
        {
          "entrypoint": "0x49cd586dd9BA227Be9654C735A659a1dB08232a9",
          "implementationReviewed": "0xaf108ae0AD8700ac41346aCb620e828c03BB8848"
        },
        {
          "entrypoint": "0x9C49a829F1D726679cB505439BbF3ed018A7e9c6",
          "implementationReviewed": "0x9C49a829F1D726679cB505439BbF3ed018A7e9c6"
        }
      ]
    },
    "0xEd29fBe335A0602Bf100825b533B12133FE523A3": {
      "asset": "0x68749665FF8D2d112Fa859AA293F07A622782F38",
      "name": "XAUt Tether Gold Rate Provider",
      "summary": "safe",
      "review": "./ChainLinkRateProvider.md",
      "warnings": ["chainlink"],
      "factory": "0x1311Fbc9F60359639174c1e7cC2032DbDb5Cc4d1",
      "upgradeableComponents": []
    },
    "0xc497F11326c3DE5086710EDa43354697b32c1541": {
      "asset": "0xbC404429558292eE2D769E57d57D6E74bbd2792d",
      "name": "ERC4626RateProvider",
      "summary": "safe",
      "review": "./sUSXRateProvider.md",
      "warnings": [],
      "factory": "0xFC541f8d8c5e907E236C8931F0Df9F58e0C259Ec",
      "upgradeableComponents": [
        {
          "entrypoint": "0xbC404429558292eE2D769E57d57D6E74bbd2792d",
          "implementationReviewed": "0xC80aD49191113d31fe52427c01A197106ef5EB5b"
        }
      ]
    },
    "0xF0207Ffa0b793E009DF9Df62fEE95B8FC6c93EcF": {
      "asset": "0x09db87A538BD693E9d08544577d5cCfAA6373A48",
      "name": "ynViewer",
      "summary": "safe",
      "review": "./YieldNestRateProvider.md",
      "warnings": [],
      "factory": "",
      "upgradeableComponents": [
        {
          "entrypoint": "0xF0207Ffa0b793E009DF9Df62fEE95B8FC6c93EcF",
          "implementationReviewed": "0x0365a6eF790e05EEe386B57326e5Ceaf5B10899e"
        },
        {
          "entrypoint": "0x09db87A538BD693E9d08544577d5cCfAA6373A48",
          "implementationReviewed": "0x14dc3d915107dca9ed39e29e14fbdfe4358a1346"
        },
        {
          "entrypoint": "0x8C33A1d6d062dB7b51f79702355771d44359cD7d",
          "implementationReviewed": "0xabd3a755e4eef24f862c268d21fd5235904cc811"
        },
        {
          "entrypoint": "0x144dA5E59228E9C558B8F692Dde6c48f890D0d96",
          "implementationReviewed": "0xF8A37F34a427611C4c54F82bF43230FA041d237B"
        }
      ]
    },
    "0x414aB7081D3C2d0BA75703A465744DF99c9f9B22": {
      "asset": "0x5C5b196aBE0d54485975D1Ec29617D42D9198326",
      "name": "ERC4626RateProvider",
      "summary": "safe",
      "review": "./sdeUSDRateProvider.md",
      "warnings": ["donation"],
      "factory": "0xFC541f8d8c5e907E236C8931F0Df9F58e0C259Ec",
      "upgradeableComponents": [
        {
          "entrypoint": "0x5C5b196aBE0d54485975D1Ec29617D42D9198326",
          "implementationReviewed": "0x2DA7E2D2C22338874A421BFbb76278f0a64Df746"
        }
      ]
    },
    "0x748d749c6Cd0cCA8f53F66A3A0D75a91E2978d65": {
      "asset": "0x583019fF0f430721aDa9cfb4fac8F06cA104d0B4",
      "name": "styETHRateProvider",
      "summary": "safe",
      "review": "./st-yETHRateProvider.md",
      "warnings": ["donation"],
      "factory": "",
      "upgradeableComponents": []
    },
    "0x47657094e3AF11c47d5eF4D3598A1536B394EEc4": {
      "asset": "0x47657094e3AF11c47d5eF4D3598A1536B394EEc4",
      "name": "UltraLRT",
      "summary": "safe",
      "review": "./AffineLiquidRestakingRateProvider.md",
      "warnings": ["donation"],
      "factory": "",
      "upgradeableComponents": [
        {
          "entrypoint": "0x47657094e3AF11c47d5eF4D3598A1536B394EEc4",
          "implementationReviewed": "0x0b75F2B048CA8517f6476316F872903920DCC8ef"
        }
      ]
    },
    "0x0D53bc2BA508dFdf47084d511F13Bb2eb3f8317B": {
      "asset": "0x0D53bc2BA508dFdf47084d511F13Bb2eb3f8317B",
      "name": "UltraLRT",
      "summary": "safe",
      "review": "./AffineLiquidRestakingRateProvider.md",
      "warnings": ["donation"],
      "factory": "",
      "upgradeableComponents": [
        {
          "entrypoint": "0x0D53bc2BA508dFdf47084d511F13Bb2eb3f8317B",
          "implementationReviewed": "0x0b75F2B048CA8517f6476316F872903920DCC8ef"
        }
      ]
    },
    "0x1a9DBa2dC3E82F53d040701F97DC0438d26A4320": {
      "asset": "0x5E362eb2c0706Bd1d134689eC75176018385430B",
      "name": "VaultRateOracle",
      "summary": "safe",
      "review": "./MellowRateProviders.md",
      "warnings": ["donation"],
      "factory": "",
      "upgradeableComponents": [
        {
          "entrypoint": "0x5E362eb2c0706Bd1d134689eC75176018385430B",
          "implementationReviewed": "0xe2D2E90122cb203CF1565a37ef90a256843A825A"
        }
      ]
    },
    "0x479306411084bD75b8Ce9Dd488e64f212b8336b2": {
      "asset": "0xdF217EFD8f3ecb5E837aedF203C28c1f06854017",
      "name": "ERC4626RateProvider",
      "summary": "safe",
      "review": "./stBTCRateProvider.md",
      "warnings": ["donation"],
      "factory": "0xFC541f8d8c5e907E236C8931F0Df9F58e0C259Ec",
      "upgradeableComponents": [
        {
          "entrypoint": "0xdF217EFD8f3ecb5E837aedF203C28c1f06854017",
          "implementationReviewed": "0xef96b93db617f3db5b2cf2df9aa50bd7f5cb22c4"
        },
        {
          "entrypoint": "0xAB13B8eecf5AA2460841d75da5d5D861fD5B8A39",
          "implementationReviewed": "0xd7097af27b14e204564c057c636022fae346fe60"
        }
      ]
    },
    "0xD43F5a722e8e7355D790adda4642f392Dfb820a1": {
      "asset": "0xe07f9d810a48ab5c3c914ba3ca53af14e4491e8a",
      "name": "ConstantRateProvider",
      "summary": "safe",
      "review": "./ConstantRateProvider.md",
      "warnings": [],
      "factory": "",
      "upgradeableComponents": []
    },
    "0xd4580a56e715F14Ed9d340Ff30147d66230d44Ba": {
      "asset": "0x6dC3ce9C57b20131347FDc9089D740DAf6eB34c5",
      "name": "ERC4626RateProvider",
      "summary": "safe",
      "review": "./TokemakRateProvider.md",
      "warnings": [],
      "factory": "",
      "upgradeableComponents": []
    },
    "0x4E4C0ea425bacc68cD2Acbf1cdaa234bE9Dd8742": {
      "asset": "0xF0a949B935e367A94cDFe0F2A54892C2BC7b2131",
      "name": "PriceFeed",
      "summary": "safe",
      "review": "./AffineLiquidRestakingRateProviders.md",
      "warnings": [],
      "factory": "",
      "upgradeableComponents": [
        {
          "entrypoint": "0x4E4C0ea425bacc68cD2Acbf1cdaa234bE9Dd8742",
          "implementationReviewed": "0x8022d3b6928cBA328899C8fD29734655aDafb0f4"
        },
        {
          "entrypoint": "0xF0a949B935e367A94cDFe0F2A54892C2BC7b2131",
          "implementationReviewed": "0xCee23c4724D70Ad9F327Cc86947f690494c15D48"
        }
      ]
    },
    "0x3e47F17725628Fde5330C2310B799545ef40C93e": {
      "asset": "0xcbC632833687DacDcc7DfaC96F6c5989381f4B47",
      "name": "PriceFeed",
      "summary": "safe",
      "review": "./AffineLiquidRestakingRateProviders.md",
      "warnings": [],
      "factory": "",
      "upgradeableComponents": [
        {
          "entrypoint": "0x3e47F17725628Fde5330C2310B799545ef40C93e",
          "implementationReviewed": "0x8022d3b6928cba328899c8fd29734655adafb0f4"
        },
        {
          "entrypoint": "0xcbC632833687DacDcc7DfaC96F6c5989381f4B47",
          "implementationReviewed": "0xcee23c4724d70ad9f327cc86947f690494c15d48"
        }
      ]
    },
    "0xd4fcde9bb1d746Dd7e5463b01Dd819EE06aF25db": {
      "asset": "0xd4fcde9bb1d746Dd7e5463b01Dd819EE06aF25db",
      "name": "EzRVault",
      "summary": "safe",
      "review": "./ezEigenRateProvider.md",
      "warnings": ["eoaUpgradeable"],
      "factory": "",
      "upgradeableComponents": [
        {
          "entrypoint": "0xD1e6626310fD54Eceb5b9a51dA2eC329D6D4B68A",
          "implementationReviewed": "0xd9Db270c1B5E3Bd161E8c8503c55cEABeE709552"
        },
        {
          "entrypoint": "0xaCB55C530Acdb2849e6d4f36992Cd8c9D50ED8F7",
          "implementationReviewed": "0x27e7a3A81741B9fcc5Ad7edCBf9F8a72a5c00428"
        },
        {
          "entrypoint": "0x858646372CC42E1A627fcE94aa7A7033e7CF075A",
          "implementationReviewed": "0x70f44C13944d49a236E3cD7a94f48f5daB6C619b"
        }
      ]
    },
    "0x388BeD0F17Ad5752EBC5b4034226D4c5D33bAA9e": {
      "asset": "0x270B7748CdF8243bFe68FaCE7230ef0fCE695389",
      "name": "hTokenOracleBalancerAdaptor",
      "summary": "safe",
      "review": "./HinkalEthRateProvider.md",
      "warnings": [""],
      "factory": "",
      "upgradeableComponents": [
        {
          "entrypoint": "0x270B7748CdF8243bFe68FaCE7230ef0fCE695389",
          "implementationReviewed": "0x270B7748CdF8243bFe68FaCE7230ef0fCE695389"
        }
      ]
    },
    "0x7C53f86d9a6B01821F916802A7606E9255DfE4e2": {
      "asset": "0xD11c452fc99cF405034ee446803b6F6c1F6d5ED8",
      "name": "ERC4626RateProvider",
      "summary": "safe",
      "review": "./TreehouseRateProvider.md",
      "warnings": [""],
      "factory": "",
      "upgradeableComponents": [
        {
          "entrypoint": "0xD11c452fc99cF405034ee446803b6F6c1F6d5ED8",
          "implementationReviewed": "0xD1A622566F277AA76c3C47A30469432AAec95E38"
        }
      ]
    },
    "0xEE246a8a09a055e60b4EF38DEF201e10bcf82644": {
      "asset": "0xf02C96DbbB92DC0325AD52B3f9F2b951f972bf00",
      "name": "krETHRateProvider",
      "summary": "safe",
      "review": "./KernelRateProviders.md",
      "warnings": [""],
      "factory": "",
      "upgradeableComponents": [
        {
          "entrypoint": "0xf02C96DbbB92DC0325AD52B3f9F2b951f972bf00",
          "implementationReviewed": "0xf02C96DbbB92DC0325AD52B3f9F2b951f972bf00"
        }
      ]
    },
    "0x094C9b71ad7b6C09fe592F2aE10dFb1dc2B73623": {
      "asset": "0x513D27c94C0D81eeD9DC2a88b4531a69993187cF",
      "name": "ksETHRateProvider",
      "summary": "safe",
      "review": "./KernelRateProviders.md",
      "warnings": [""],
      "factory": "",
      "upgradeableComponents": [
        {
          "entrypoint": "0x513D27c94C0D81eeD9DC2a88b4531a69993187cF",
          "implementationReviewed": "0x513D27c94C0D81eeD9DC2a88b4531a69993187cF"
        }
      ]
    },
    "0x64C04442C4Bc85C49782525AbE92c8a6fB714b50": {
      "asset": "0x917ceE801a67f933F2e6b33fC0cD1ED2d5909D88",
      "name": "AccountantWithRateProviders",
      "summary": "safe",
      "review": "./WeETHs.md",
      "warnings": [],
      "factory": "",
      "upgradeableComponents": []
    },
    "0xBe7bE04807762Bc433911dD927fD54a385Fa91d6": {
      "asset": "0x0bfc9d54Fc184518A81162F8fB99c2eACa081202",
      "name": "ERC4626RateProvider",
      "summary": "safe",
      "review": "./statATokenv2RateProvider.md",
      "warnings": [""],
      "factory": "0xFC541f8d8c5e907E236C8931F0Df9F58e0C259Ec",
      "upgradeableComponents": [
        {
          "entrypoint": "0x0bfc9d54Fc184518A81162F8fB99c2eACa081202",
          "implementationReviewed": "0x487c2C53c0866F0A73ae317bD1A28F63ADcD9aD1"
        },
        {
          "entrypoint": "0x87870Bca3F3fD6335C3F4ce8392D69350B4fA4E2",
          "implementationReviewed": "0xeF434E4573b90b6ECd4a00f4888381e4D0CC5Ccd"
        }
      ]
    },
    "0x8f4E8439b970363648421C692dd897Fb9c0Bd1D9": {
      "asset": "0xD4fa2D31b7968E448877f69A96DE69f5de8cD23E",
      "name": "ERC4626RateProvider",
      "summary": "safe",
      "review": "./statATokenv2RateProvider.md",
      "warnings": [""],
      "factory": "0xFC541f8d8c5e907E236C8931F0Df9F58e0C259Ec",
      "upgradeableComponents": [
        {
          "entrypoint": "0xD4fa2D31b7968E448877f69A96DE69f5de8cD23E",
          "implementationReviewed": "0x487c2C53c0866F0A73ae317bD1A28F63ADcD9aD1"
        },
        {
          "entrypoint": "0x87870Bca3F3fD6335C3F4ce8392D69350B4fA4E2",
          "implementationReviewed": "0xeF434E4573b90b6ECd4a00f4888381e4D0CC5Ccd"
        }
      ]
    },
    "0xEdf63cce4bA70cbE74064b7687882E71ebB0e988": {
      "asset": "0x7Bc3485026Ac48b6cf9BaF0A377477Fff5703Af8",
      "name": "ERC4626RateProvider",
      "summary": "safe",
      "review": "./statATokenv2RateProvider.md",
      "warnings": [""],
      "factory": "0xFC541f8d8c5e907E236C8931F0Df9F58e0C259Ec",
      "upgradeableComponents": [
        {
          "entrypoint": "0x7Bc3485026Ac48b6cf9BaF0A377477Fff5703Af8",
          "implementationReviewed": "0x487c2C53c0866F0A73ae317bD1A28F63ADcD9aD1"
        },
        {
          "entrypoint": "0x87870Bca3F3fD6335C3F4ce8392D69350B4fA4E2",
          "implementationReviewed": "0xeF434E4573b90b6ECd4a00f4888381e4D0CC5Ccd"
        }
      ]
    },
    "0xf4b5D1C22F35a460b91edD7F33Cefe619E2fAaF4": {
      "asset": "0x0FE906e030a44eF24CA8c7dC7B7c53A6C4F00ce9",
      "name": "ERC4626RateProvider",
      "summary": "safe",
      "review": "./statATokenv2RateProvider.md",
      "warnings": [""],
      "factory": "0xFC541f8d8c5e907E236C8931F0Df9F58e0C259Ec",
      "upgradeableComponents": [
        {
          "entrypoint": "0x0FE906e030a44eF24CA8c7dC7B7c53A6C4F00ce9",
          "implementationReviewed": "0x487c2C53c0866F0A73ae317bD1A28F63ADcD9aD1"
        },
        {
          "entrypoint": "0x87870Bca3F3fD6335C3F4ce8392D69350B4fA4E2",
          "implementationReviewed": "0xeF434E4573b90b6ECd4a00f4888381e4D0CC5Ccd"
        }
      ]
    },
    "0xdDDF909076B641C51f22ACD4b134C54adad51e68": {
      "asset": "0x657e8C867D8B37dCC18fA4Caead9C45EB088C642",
      "name": "eBtcRateProvider",
      "summary": "safe",
      "review": "./eBTCRateProvider.md",
      "warnings": [""],
      "factory": "0x467665D4ae90e7A99c9C9AF785791058426d6eA0",
      "upgradeableComponents": []
    },
    "0xf47c506C293319B3bC517Acc371F86B87B03DD5D": {
      "asset": "0xc824A08dB624942c5E5F330d56530cD1598859fD",
      "name": "ERC4626RateProvider",
      "summary": "safe",
      "review": "./HighGrowthEthRateProvider.md",
      "warnings": ["donation", "unverified-contracts"],
      "factory": "0xFC541f8d8c5e907E236C8931F0Df9F58e0C259Ec",
      "upgradeableComponents": [
        {
          "entrypoint": "0xB185D98056419029daE7120EcBeFa0DbC12c283A",
          "implementationReviewed": "0x3151293F241bd7391f4ecAeF206607b59f424417"
        },
        {
          "entrypoint": "0xc824A08dB624942c5E5F330d56530cD1598859fD",
          "implementationReviewed": "0xed5c8c80a29e541b8781e0e729d9af597a368589"
        },
        {
          "entrypoint": "0x3D08ccb47ccCde84755924ED6B0642F9aB30dFd2",
          "implementationReviewed": "0x3f258821a5ad28391e9Bb0B69A705fdf545BCab0"
        }
      ]
    },
    "0xc81D60E39e065146c6dE186fFC5B39e4CA2189Cf": {
      "asset": "0xBEEF01735c132Ada46AA9aA4c54623cAA92A64CB",
      "name": "ERC4626RateProvider",
      "summary": "unsafe",
      "review": "./MorphoERC4626RateProviders.md",
      "warnings": ["eoaUpgradeable"],
      "factory": "0xFC541f8d8c5e907E236C8931F0Df9F58e0C259Ec",
      "upgradeableComponents": [
        {
          "entrypoint": "0xBEEF01735c132Ada46AA9aA4c54623cAA92A64CB",
          "implementationReviewed": "0xBEEF01735c132Ada46AA9aA4c54623cAA92A64CB"
        }
      ]
    },
    "0x50A72232c5370321aa78036BaDe8e9d5eB89cbAF": {
      "asset": "0xbEef047a543E45807105E51A8BBEFCc5950fcfBa",
      "name": "ERC4626RateProvider",
      "summary": "unsafe",
      "review": "./MorphoERC4626RateProviders.md",
      "warnings": ["eoaUpgradeable"],
      "factory": "0xFC541f8d8c5e907E236C8931F0Df9F58e0C259Ec",
      "upgradeableComponents": [
        {
          "entrypoint": "0xbEef047a543E45807105E51A8BBEFCc5950fcfBa",
          "implementationReviewed": "0xbEef047a543E45807105E51A8BBEFCc5950fcfBa"
        }
      ]
    },
    "0x0A25a2C62e3bA90F1e6F08666862df50cdAAB1F5": {
      "asset": "0x2371e134e3455e0593363cBF89d3b6cf53740618",
      "name": "ERC4626RateProvider",
      "summary": "unsafe",
      "review": "./MorphoERC4626RateProviders.md",
      "warnings": ["eoaUpgradeable"],
      "factory": "0xFC541f8d8c5e907E236C8931F0Df9F58e0C259Ec",
      "upgradeableComponents": [
        {
          "entrypoint": "0x2371e134e3455e0593363cBF89d3b6cf53740618",
          "implementationReviewed": "0x2371e134e3455e0593363cBF89d3b6cf53740618"
        }
      ]
    },
    "0xB0926Cfc3aC047035b11d9afB85DC782E6D9d76A": {
      "asset": "0x7204B7Dbf9412567835633B6F00C3Edc3a8D6330",
      "name": "ERC4626RateProvider",
      "summary": "safe",
      "review": "./MorphoERC4626RateProviders.md",
      "warnings": ["eoaUpgradeable"],
      "factory": "0xFC541f8d8c5e907E236C8931F0Df9F58e0C259Ec",
      "upgradeableComponents": [
        {
          "entrypoint": "0x7204B7Dbf9412567835633B6F00C3Edc3a8D6330",
          "implementationReviewed": "0x7204B7Dbf9412567835633B6F00C3Edc3a8D6330"
        }
      ]
    },
    "0x51b7F50044a2a1A9A846575Be33c00A68e0172DF": {
      "asset": "0x7751E2F4b8ae93EF6B79d86419d42FE3295A4559",
      "name": "ERC4626RateProvider",
      "summary": "safe",
      "review": "./wUSDLPaxosRateProvider.md",
      "warnings": [],
      "factory": "0xe548a29631f9e49830be8edc22d407b2d2915f31",
      "upgradeableComponents": [
        {
          "entrypoint": "0x7751E2F4b8ae93EF6B79d86419d42FE3295A4559",
          "implementationReviewed": "0x2954c85e7e2b841d0e9a9fdcc09dac1274057d71"
        },
        {
          "entrypoint": "0xbdC7c08592Ee4aa51D06C27Ee23D5087D65aDbcD",
          "implementationReviewed": "0x752d55d62a94658eac08eae42deda902b69b0e76"
        }
      ]
    },
    "0xcdAa68ce322728FE4185a60f103C194F1E2c47BC": {
      "asset": "0x775F661b0bD1739349b9A2A3EF60be277c5d2D29",
      "name": "ERC4626RateProvider",
      "summary": "safe",
      "review": "./MarketRateTransformerRateProviders.md",
      "warnings": [""],
      "factory": "0xeC2C6184761ab7fE061130B4A7e3Da89c72F8395",
      "upgradeableComponents": [
        {
          "entrypoint": "0x775F661b0bD1739349b9A2A3EF60be277c5d2D29",
          "implementationReviewed": "0x23db508559ca053eee7f21b94dac803353560b4f"
        },
        {
          "entrypoint": "0x87870Bca3F3fD6335C3F4ce8392D69350B4fA4E2",
          "implementationReviewed": "0xeF434E4573b90b6ECd4a00f4888381e4D0CC5Ccd"
        }
      ]
    },
    "0x9CC54cb63E61c7D5231c506e4206Eb459250D2A7": {
      "asset": "0xbEEFC01767ed5086f35deCb6C00e6C12bc7476C1",
      "name": "ERC4626RateProvider",
      "summary": "safe",
      "review": "./MarketRateTransformerRateProviders.md",
      "warnings": [""],
      "factory": "0xeC2C6184761ab7fE061130B4A7e3Da89c72F8395",
      "upgradeableComponents": [
        {
          "entrypoint": "0x7751E2F4b8ae93EF6B79d86419d42FE3295A4559",
          "implementationReviewed": "0x2954c85e7e2b841d0e9a9fdcc09dac1274057d71"
        },
        {
          "entrypoint": "0xbdC7c08592Ee4aa51D06C27Ee23D5087D65aDbcD",
          "implementationReviewed": "0x752d55d62a94658eac08eae42deda902b69b0e76"
        }
      ]
    },
    "0xdB44A0223604ABAD704C4bCDDAAd88b101953246": {
      "asset": "0x5F9D59db355b4A60501544637b00e94082cA575b",
      "name": "ERC4626RateProvider",
      "summary": "safe",
      "review": "./statATokenv2RateProvider.md",
      "warnings": [""],
      "factory": "0xFC541f8d8c5e907E236C8931F0Df9F58e0C259Ec",
      "upgradeableComponents": [
        {
          "entrypoint": "0x5F9D59db355b4A60501544637b00e94082cA575b",
          "implementationReviewed": "0x487c2C53c0866F0A73ae317bD1A28F63ADcD9aD1"
        },
        {
          "entrypoint": "0x87870Bca3F3fD6335C3F4ce8392D69350B4fA4E2",
          "implementationReviewed": "0xeF434E4573b90b6ECd4a00f4888381e4D0CC5Ccd"
        }
      ]
    },
    "0x851b73c4BFd5275D47FFf082F9e8B4997dCCB253": {
      "asset": "0xC71Ea051a5F82c67ADcF634c36FFE6334793D24C",
      "name": "ERC4626RateProvider",
      "summary": "safe",
      "review": "./statATokenv2RateProvider.md",
      "warnings": [""],
      "factory": "0xFC541f8d8c5e907E236C8931F0Df9F58e0C259Ec",
      "upgradeableComponents": [
        {
          "entrypoint": "0xC71Ea051a5F82c67ADcF634c36FFE6334793D24C",
          "implementationReviewed": "0x487c2C53c0866F0A73ae317bD1A28F63ADcD9aD1"
        },
        {
          "entrypoint": "0x87870Bca3F3fD6335C3F4ce8392D69350B4fA4E2",
          "implementationReviewed": "0xeF434E4573b90b6ECd4a00f4888381e4D0CC5Ccd"
        }
      ]
    },
    "0xAc30cB7Fe8b4E93C62DA046D14f607B0e3ddEA00": {
      "asset": "0x6A1792a91C08e9f0bFe7a990871B786643237f0F",
      "name": "ERC4626RateProvider",
      "summary": "safe",
      "review": "./statATokenv2RateProvider.md",
      "warnings": [""],
      "factory": "0xFC541f8d8c5e907E236C8931F0Df9F58e0C259Ec",
      "upgradeableComponents": [
        {
          "entrypoint": "0x6A1792a91C08e9f0bFe7a990871B786643237f0F",
          "implementationReviewed": "0x487c2C53c0866F0A73ae317bD1A28F63ADcD9aD1"
        },
        {
          "entrypoint": "0x87870Bca3F3fD6335C3F4ce8392D69350B4fA4E2",
          "implementationReviewed": "0x9aEb8aAA1cA38634Aa8C0c8933E7fB4D61091327"
        }
      ]
    },
    "0x1DB1Afd9552eeB28e2e36597082440598B7F1320": {
      "asset": "0x1DB1Afd9552eeB28e2e36597082440598B7F1320",
      "name": "RPLVault",
      "summary": "safe",
      "review": "./GravitaRateProviders.md",
      "warnings": ["donation"],
      "factory": "",
      "upgradeableComponents": [
        {
          "entrypoint": "0xBB22d59B73D7a6F3A8a83A214BECc67Eb3b511fE",
          "implementationReviewed": "0x767b901B7Eb64133e82F6531614b66cb235E4c71"
        },
        {
          "entrypoint": "0x4343743dBc46F67D3340b45286D8cdC13c8575DE",
          "implementationReviewed": "0x9c9001E0ff0D8C5c535252E883B7D0Ca2BE68Eef"
        },
        {
          "entrypoint": "0x102809fE582ecaa527bB316DCc4E99fc35FBAbb9",
          "implementationReviewed": "0x1044958261F0a3DFf363313FC94f7eA69aC935A1"
        },
        {
          "entrypoint": "0x312717E67b9a12402fB8d2DB031aC9C84665a04e",
          "implementationReviewed": "0x4A878c581C9542ebC467d1Ce5CB86C3Cf25603ab"
        }
      ]
    },
    "0xBB22d59B73D7a6F3A8a83A214BECc67Eb3b511fE": {
      "asset": "0xBB22d59B73D7a6F3A8a83A214BECc67Eb3b511fE",
      "name": "WETHVault",
      "summary": "safe",
      "review": "./GravitaRateProviders.md",
      "warnings": ["donation", "eoaUpgradeable"],
      "factory": "",
      "upgradeableComponents": [
        {
          "entrypoint": "0xBB22d59B73D7a6F3A8a83A214BECc67Eb3b511fE",
          "implementationReviewed": "0x767b901B7Eb64133e82F6531614b66cb235E4c71"
        },
        {
          "entrypoint": "0x4343743dBc46F67D3340b45286D8cdC13c8575DE",
          "implementationReviewed": "0x9c9001E0ff0D8C5c535252E883B7D0Ca2BE68Eef"
        },
        {
          "entrypoint": "0x102809fE582ecaa527bB316DCc4E99fc35FBAbb9",
          "implementationReviewed": "0x1044958261F0a3DFf363313FC94f7eA69aC935A1"
        },
        {
          "entrypoint": "0x81C1001e1621d05bE250814123CC81BBb244Cb07",
          "implementationReviewed": "0x9c778410221841A35e0EEa0e82E27ccE78Ee3C27"
        },
        {
          "entrypoint": "0x312717E67b9a12402fB8d2DB031aC9C84665a04e",
          "implementationReviewed": "0x4A878c581C9542ebC467d1Ce5CB86C3Cf25603ab"
        }
      ]
    },
    "0x9062a576D3e6Cf6999e99e405608063033c4CFF6": {
      "asset": "0xbEeFc011e94f43b8B7b455eBaB290C7Ab4E216f1",
      "name": "csUSDL-MORPHOv1.1",
      "summary": "safe",
      "review": "./MarketRateTransformerRateProviders.md",
      "warnings": [""],
      "factory": "0xeC2C6184761ab7fE061130B4A7e3Da89c72F8395",
      "upgradeableComponents": [
        {
          "entrypoint": "0x7751E2F4b8ae93EF6B79d86419d42FE3295A4559",
          "implementationReviewed": "0x2954c85e7e2b841d0e9a9fdcc09dac1274057d71"
        },
        {
          "entrypoint": "0xbdC7c08592Ee4aa51D06C27Ee23D5087D65aDbcD",
          "implementationReviewed": "0x752d55d62a94658eac08eae42deda902b69b0e76"
        }
      ]
    },
    "0xD231564648C94542C01e9a528c9cAa033bbf274C": {
      "asset": "0x1e6ffa4e9F63d10B8820A3ab52566Af881Dab53c",
      "name": "Gauntlet wETH Ecosystem v1.1",
      "summary": "safe",
      "review": "./MorphoERC4626RateProviders.md",
      "warnings": ["eoaUpgradeable"],
      "factory": "0xFC541f8d8c5e907E236C8931F0Df9F58e0C259Ec",
      "upgradeableComponents": [
        {
          "entrypoint": "0x1e6ffa4e9F63d10B8820A3ab52566Af881Dab53c",
          "implementationReviewed": "0x1e6ffa4e9F63d10B8820A3ab52566Af881Dab53c"
        }
      ]
    },
    "0x3BD4B2174498b3Aa01be0acFa0F775472b2dC30b": {
      "asset": "0x701907283a57FF77E255C3f1aAD790466B8CE4ef",
      "name": "IndexCoop mhyETH v1.1",
      "summary": "safe",
      "review": "./MorphoERC4626RateProviders.md",
      "warnings": ["eoaUpgradeable"],
      "factory": "0xFC541f8d8c5e907E236C8931F0Df9F58e0C259Ec",
      "upgradeableComponents": [
        {
          "entrypoint": "0x701907283a57FF77E255C3f1aAD790466B8CE4ef",
          "implementationReviewed": "0x701907283a57FF77E255C3f1aAD790466B8CE4ef"
        }
      ]
    },
    "0x09000d689fb2b210c65d9f8adc620f6f2d7d6836": {
      "asset": "0x7a4EffD87C2f3C55CA251080b1343b605f327E3a",
      "name": "VaultRateOracle",
      "summary": "safe",
      "review": "./MellowRateProviders.md",
      "warnings": ["donation"],
      "factory": "",
      "upgradeableComponents": [
        {
          "entrypoint": "0x7a4EffD87C2f3C55CA251080b1343b605f327E3a",
          "implementationReviewed": "0xaf108ae0AD8700ac41346aCb620e828c03BB8848"
        }
      ]
    },
    "0x14BD1e9b30007510c2aFE3a7a8053A6DE5605d35": {
      "asset": "0x6acD0a165fD70A84b6b50d955ff3628700bAAf4b",
      "name": "AaveMarketRateTransformer",
      "summary": "safe",
      "review": "./MarketRateTransformerRateProviders.md",
      "warnings": [""],
      "factory": "0x4E185b1502Fea7a06B63fDdA6de38F92C9528566",
      "upgradeableComponents": []
    },
    "0xdd8AEBC13B3DFaF85e3B512d26681987aD2c43b2": {
      "asset": "0xb51EDdDD8c47856D81C8681EA71404Cec93E92c6",
      "name": "ERC4626RateProvider",
      "summary": "safe",
      "review": "./statATokenv2RateProvider.md",
      "warnings": [""],
      "factory": "0xFC541f8d8c5e907E236C8931F0Df9F58e0C259Ec",
      "upgradeableComponents": [
        {
          "entrypoint": "0xb51EDdDD8c47856D81C8681EA71404Cec93E92c6",
          "implementationReviewed": "0x487c2C53c0866F0A73ae317bD1A28F63ADcD9aD1"
        },
        {
          "entrypoint": "0x87870Bca3F3fD6335C3F4ce8392D69350B4fA4E2",
          "implementationReviewed": "0xeF434E4573b90b6ECd4a00f4888381e4D0CC5Ccd"
        }
      ]
    },
    "0x1f037c849CF2448d67A120543EA4ec3CE5A95FcA": {
      "asset": "0x3976d71e7DdFBaB9bD120Ec281B7d35fa0F28528",
      "name": "ERC4626RateProvider",
      "summary": "safe",
      "review": "./LoopRateProvider.md",
      "warnings": ["donation"],
      "factory": "0xFC541f8d8c5e907E236C8931F0Df9F58e0C259Ec",
      "upgradeableComponents": []
    },
    "0xb42Ecf39FC9251f2B2F094e02e6cE4557f364436": {
      "asset": "0xA1b60d96e5C50dA627095B9381dc5a46AF1a9a42",
      "name": "Steakhouse USDQ Rate Provider",
      "summary": "safe",
      "review": "./MorphoERC4626RateProviders.md",
      "warnings": [],
      "factory": "0xFC541f8d8c5e907E236C8931F0Df9F58e0C259Ec",
      "upgradeableComponents": [
        {
          "entrypoint": "0xc83e27f270cce0A3A3A29521173a83F402c1768b",
          "implementationReviewed": "0xbae166f5e8b4b6735341446b1405fa779a92d7c7"
        }
      ]
    },
    "0xc6465F11D8Db8DAcB5c94729c4F2b3Bd725a2392": {
      "asset": "0x30881Baa943777f92DC934d53D3bFdF33382cab3",
      "name": "Steakhouse USDR Rate Provider",
      "summary": "safe",
      "review": "./MorphoERC4626RateProviders.md",
      "warnings": [],
      "factory": "0xFC541f8d8c5e907E236C8931F0Df9F58e0C259Ec",
      "upgradeableComponents": [
        {
          "entrypoint": "0x7B43E3875440B44613DC3bC08E7763e6Da63C8f8",
          "implementationReviewed": "0x8b98bcd9b1f8ae112fb2b58b45c3bc9a75cc4d0e"
        }
      ]
    },
    "0x23B315083e80804A696b26093974c61eBC78CC9a": {
      "asset": "0x097FFEDb80d4b2Ca6105a07a4D90eB739C45A666",
      "name": "Steakhouse USDT-Lite Rate Provider",
      "summary": "safe",
      "review": "./MorphoERC4626RateProviders.md",
      "warnings": [],
      "factory": "0xFC541f8d8c5e907E236C8931F0Df9F58e0C259Ec",
      "upgradeableComponents": []
    },
    "0x9CB622FC4757386dc8e79d1cC66FC912dD4bBf57": {
      "asset": "0x5E362eb2c0706Bd1d134689eC75176018385430B",
      "name": "VaultRateOracle",
      "summary": "safe",
      "review": "./MellowRateProviders.md",
      "warnings": ["donation"],
      "factory": "",
      "upgradeableComponents": [
        {
          "entrypoint": "0x5E362eb2c0706Bd1d134689eC75176018385430B",
          "implementationReviewed": "0xe2D2E90122cb203CF1565a37ef90a256843A825A"
        }
      ]
    },
    "0xa65ffBa1CD05414df3fD24Bf5dc319B47450Fbf4": {
      "asset": "0x1CE7D9942ff78c328A4181b9F3826fEE6D845A97",
      "name": "YieldFi yUSD Rate Provider",
      "summary": "safe",
      "review": "./yUSDRateProvider.md",
      "warnings": [""],
      "factory": "",
      "upgradeableComponents": [
        {
          "entrypoint": "0x1CE7D9942ff78c328A4181b9F3826fEE6D845A97",
          "implementationReviewed": "0x79E243f6504615497c1374Ea0B6365Dd1Ef82C8d"
        },
        {
          "entrypoint": "0x9305a0cc13293b69deE0B9d281D21144b029BdFf",
          "implementationReviewed": "0xf2De8048f002b70202D05249810E72914651Aa26"
        },
        {
          "entrypoint": "0xf4eF3ba63593dfD0967577B2bb3C9ba51D78427b",
          "implementationReviewed": "0xa52BC229C750b35C10d54F23aD3cb6E8155df01a"
        }
      ]
    },
    "0x3ba1a97D96F53611C4b2A788A5aa65c840d94c54": {
      "asset": "0x8E0789d39db454DBE9f4a77aCEF6dc7c69f6D552",
      "name": "CombinedRateProvider",
      "summary": "safe",
      "review": "./InceptionLRTRateProvider_2.md",
      "warnings": [""],
      "factory": "",
      "upgradeableComponents": [
        {
          "entrypoint": "0xFd73Be536503B5Aa80Bf99D1Fd65b1306c69B191",
          "implementationReviewed": "0x2356d46D89e056F222185ef101165e88073941Bd"
        }
      ]
    },
    "0x829de46686cd24edfcd28763a70034b3b9b4d7cd": {
      "asset": "0x99999999999999Cc837C997B882957daFdCb1Af9",
      "name": "WusdnBalancerAdaptor",
      "summary": "safe",
      "review": "./SmardexRateProvider.md",
      "warnings": [],
      "factory": "",
      "upgradeableComponents": [
        {
          "entrypoint": "0x656cB8C6d154Aad29d8771384089be5B5141f01a",
          "implementationReviewed": "0x271df5517a4DaacB7caB988Aa64D23dEbda4c498"
        }
      ]
    },
    "0x7Aee5f039da2891BF02414bc6ADA1B53c0C3902a": {
      "asset": "0xD11c452fc99cF405034ee446803b6F6c1F6d5ED8",
      "name": "tETH / ETH CombinedRateProvider",
      "summary": "safe",
      "review": "./CombinedRateProvider.md",
      "warnings": [""],
      "factory": "",
      "upgradeableComponents": [
        {
          "entrypoint": "0xD11c452fc99cF405034ee446803b6F6c1F6d5ED8",
          "implementationReviewed": "0xD1A622566F277AA76c3C47A30469432AAec95E38"
        }
      ]
    },
    "0x8fC43e76874CaE40939eDeB90E5683258B63c508": {
      "asset": "0x90551c1795392094FE6D29B758EcCD233cFAa260",
      "name": "fluid weth rate provider",
      "summary": "safe",
      "review": "./FluidRateProviders.md",
      "warnings": [""],
      "factory": "0xFC541f8d8c5e907E236C8931F0Df9F58e0C259Ec",
      "upgradeableComponents": []
    },
    "0x73a9fc5173d211F0D264Af4E816cb44F61E5f4a2": {
      "asset": "0x2411802D8BEA09be0aF8fD8D08314a63e706b29C",
      "name": "Fluid wstETH rate provider",
      "summary": "safe",
      "review": "./FluidRateProviders.md",
      "warnings": [""],
      "factory": "0xFC541f8d8c5e907E236C8931F0Df9F58e0C259Ec",
      "upgradeableComponents": []
    },
    "0x05E956cb3407b1B22F4ed8568F3C28644Da28B85": {
      "asset": "0xad55aebc9b8c03fc43cd9f62260391c13c23e7c0",
      "name": "cUSDO OpenEden Rate Provider",
      "summary": "safe",
      "review": "./cUSDOOpenEdenRateProvider.md",
      "warnings": ["donation", "eoaUpgradeable"],
      "factory": "",
      "upgradeableComponents": [
        {
          "entrypoint": "0xad55aebc9b8c03fc43cd9f62260391c13c23e7c0",
          "implementationReviewed": "0x7a3e55e2c23ab6adc12accf1075b91c174ee0102"
        }
      ]
    },
    "0xA4c27E4Aa764312fD958345Ed683c6eeC4581A10": {
      "asset": "0x7788A3538C5fc7F9c7C8A74EAC4c898fC8d87d92",
      "name": "sUSDXRateProvider",
      "summary": "safe",
      "review": "./sUSDXRateProvider.md",
      "warnings": [],
      "factory": "",
      "upgradeableComponents": []
    },
    "0x8Be2e3D4b85d05cac2dBbAC6c42798fb342aef45": {
      "asset": "0x2411802D8BEA09be0aF8fD8D08314a63e706b29C",
      "name": "fwstETH / wstETH MarketRateTransformerRateProvider",
      "summary": "safe",
      "review": "./MarketRateTransformerRateProviders.md",
      "warnings": [""],
      "factory": "",
      "upgradeableComponents": []
    },
    "0x100ab8fb135a76d1014f529041F35a1a9e6c78a2": {
      "asset": "0x1202F5C7b4B9E47a1A484E8B270be34dbbC75055",
      "name": "WrappedstUSRRateProvider.md",
      "summary": "safe",
      "review": "./WrappedstUSRRateProviderReview.md",
      "warnings": [],
      "factory": "",
      "upgradeableComponents": [
        {
          "entrypoint": "0x6c8984bc7dbbedaf4f6b2fd766f16ebb7d10aab4",
          "implementationReviewed": "0xba1600735a039e2b3bf1d1d2f1a7f80f45973da7"
        },
        {
          "entrypoint": "0x66a1e37c9b0eaddca17d3662d6c05f4decf3e110",
          "implementationReviewed": "0xef4c4bcbe105170810b6ef58a286d9ce97a1fabe"
        },
        {
          "entrypoint": "0x1202f5c7b4b9e47a1a484e8b270be34dbbc75055",
          "implementationReviewed": "0x6ed5485d079d7f0cfa8e395499b3c01a6c359cc0"
        }
      ]
    },
    "0x7C40E25A57BC93ef7Ee3506F111D3E108f7Ae0a8": {
      "asset": "0xBFB53910C935E837C74e6C4EF584557352d20fDe",
      "name": "StakingLPUsdcRateProvider.md",
      "summary": "safe",
      "review": "./StakingLPUsdcRateProviderReview.md",
      "warnings": [],
      "factory": "",
      "upgradeableComponents": []
    },
    "0xe843ba80bd133fc1a8c0ce2e9e2962b9499cbeb4": {
      "asset": "0x1abaea1f7c830bd89acc67ec4af516284b1bc33c",
      "name": "EURO Rate Provider",
      "summary": "safe",
      "review": "./ChainLinkRateProvider.md",
      "warnings": ["chainlink"],
      "factory": "",
      "upgradeableComponents": []
    },
    "0x4017F109CF5583D68A6E213CC65f609Cd12791E6": {
      "asset": "0x4956b52aE2fF65D74CA2d61207523288e4528f96",
      "name": "Resolv Liquidity Provider Token Rate Provider",
      "summary": "safe",
      "review": "./ResolvLiquidityProviderTokenRateProvider.md",
      "warnings": [],
      "factory": "",
      "upgradeableComponents": [
        {
          "entrypoint": "0xadb2c15fde49d1a4294740acb650de94184e66b2",
          "implementationReviewed": "0x4e35e7b1e03a37e40b0f1a4ee27813fe2d474ecb"
        },
        {
          "entrypoint": "0xae2364579d6cb4bbd6695846c1d595ca9af3574d",
          "implementationReviewed": "0x5e90b0a657643c08a45cbd6a06337b37c98e1aa1"
        }
      ]
    },
    "0x50a6dBB52D271b68D17b018a5b60f0d0EB711e67": {
      "asset": "0xDBDC1Ef57537E34680B898E1FEBD3D68c7389bCB",
      "name": "StakedinfiniFiUSDRateProvider.md",
      "summary": "safe",
      "review": "./StakedinfiniFiUSDRateProviderReview1949.md",
      "warnings": [],
      "factory": "",
      "upgradeableComponents": []
    },
    "0x472fBA0f8bf427dbC8bfdCF6222e3e806E8C275b": {
      "asset": "0xBEeF1f5Bd88285E5B239B6AAcb991d38ccA23Ac9",
      "name": "SteakhouseinfiniFiUSDCRateProvider.md",
      "summary": "safe",
      "review": "./SteakhouseinfiniFiUSDCRateProviderReview6985.md",
      "warnings": [],
      "factory": "",
      "upgradeableComponents": []
    },
    "0x2eA4699EC488CcbC7B58c92399F0184F0eC62fB6": {
      "asset": "0x9FD7466f987Fd4C45a5BBDe22ED8aba5BC8D72d1",
      "name": "Hyperwave hwHLP Rate Provider",
      "summary": "safe",
      "review": "./ChainLinkRateProvider.md",
      "warnings": ["chainlink"],
      "factory": "",
      "upgradeableComponents": []
    }
  },
  "fantom": {
    "0x629d4c27057915e59dd94bca8d48c6d80735b521": {
      "asset": "0xd7028092c830b5c8fce061af2e593413ebbc1fc1",
      "name": "sFTMx Rateprovider",
      "summary": "safe",
      "review": "./LegacyReview.md",
      "warnings": ["legacy"],
      "factory": "",
      "upgradeableComponents": [
        {
          "entrypoint": "0x513D27c94C0D81eeD9DC2a88b4531a69993187cF",
          "implementationReviewed": "0x513D27c94C0D81eeD9DC2a88b4531a69993187cF"
        }
      ]
    }
  },
  "fraxtal": {
    "0x3893E8e1584fF73188034D37Fc6B7d41A255E570": {
      "asset": "0xfc00000000000000000000000000000000000008",
      "name": "ChainlinkRateProvider",
      "summary": "safe",
      "review": "./FraxtalPriceFeedProvider.md",
      "warnings": [],
      "factory": "0x3f170631ed9821Ca51A59D996aB095162438DC10",
      "upgradeableComponents": [
        {
          "entrypoint": "0x1B680F4385f24420D264D78cab7C58365ED3F1FF",
          "implementationReviewed": "0x1B680F4385f24420D264D78cab7C58365ED3F1FF"
        }
      ]
    },
    "0x95eedc9d10B6964a579948Fd717D34F45E15C0C6": {
      "asset": "0x09eadcbaa812a4c076c3a6cde765dc4a22e0d775",
      "name": "ChainlinkRateProvider",
      "summary": "safe",
      "review": "./FraxtalPriceFeedProvider.md",
      "warnings": [],
      "factory": "0x3f170631ed9821Ca51A59D996aB095162438DC10",
      "upgradeableComponents": [
        {
          "entrypoint": "0xfdE8C36F32Bf32e73A1bdeb4ef3E17709674a838",
          "implementationReviewed": "0xfdE8C36F32Bf32e73A1bdeb4ef3E17709674a838"
        }
      ]
    },
    "0x761efEF0347E23e2e75907A6e2df0Bbc6d3A3F38": {
      "asset": "0xfc00000000000000000000000000000000000005",
      "name": "ChainlinkRateProvider",
      "summary": "safe",
      "review": "./FraxtalPriceFeedProvider.md",
      "warnings": [],
      "factory": "0x3f170631ed9821Ca51A59D996aB095162438DC10",
      "upgradeableComponents": [
        {
          "entrypoint": "0xEE095b7d9191603126Da584a1179BB403a027c3A",
          "implementationReviewed": "0xEE095b7d9191603126Da584a1179BB403a027c3A"
        }
      ]
    },
    "0x99D033888aCe9d8E01F793Cf85AE7d4EA56494F9": {
      "asset": "0x211cc4dd073734da055fbf44a2b4667d5e5fe5d2",
      "name": "ChainlinkRateProvider",
      "summary": "safe",
      "review": "./FraxtalPriceFeedProvider.md",
      "warnings": [],
      "factory": "0x3f170631ed9821Ca51A59D996aB095162438DC10",
      "upgradeableComponents": [
        {
          "entrypoint": "0xd295936C8Bb465ADd1eC756a51698127CB4F4910",
          "implementationReviewed": "0xd295936C8Bb465ADd1eC756a51698127CB4F4910"
        }
      ]
    },
    "0x08e12d1a6d0F47518f05b009Bb4A24113D82f33d": {
      "asset": "0x748e54072189Ec8540cD58A078404ebFDc2aACeA",
      "name": "Api3AggregatorAdaptor",
      "summary": "safe",
      "review": "./API3RateProvider.md",
      "warnings": [],
      "factory": "",
      "upgradeableComponents": []
    }
  },
  "gnosis": {
    "0x89C80A4540A00b5270347E02e2E144c71da2EceD": {
      "asset": "0xaf204776c7245bF4147c2612BF6e5972Ee483701",
      "name": "ERC4626RateProvider",
      "summary": "safe",
      "review": "./SavingsDAIRateProviderGnosis.md",
      "warnings": ["donation", "only18decimals"],
      "factory": "",
      "upgradeableComponents": []
    },
    "0xff315299C4d3FB984b67e31F028724b6a9aEb077": {
      "asset": "0x004626A008B1aCdC4c74ab51644093b155e59A23",
      "name": "ERC4626RateProvider",
      "summary": "safe",
      "review": "./stAgEurRateProvider.md",
      "warnings": ["donation", "only18decimals"],
      "factory": "",
      "upgradeableComponents": [
        {
          "entrypoint": "0x004626A008B1aCdC4c74ab51644093b155e59A23",
          "implementationReviewed": "0x6C04c39B9E73aC91106D12F828e2E29Fd8ef1024"
        },
        {
          "entrypoint": "0x4b1E2c2762667331Bc91648052F646d1b0d35984",
          "implementationReviewed": "0x59153e939c5b4721543251ff3049Ea04c755373B"
        }
      ]
    },
    "0x09f9611FE9d24c6A518f656E925e3628A2ECDE3b": {
      "asset": "0x6C76971f98945AE98dD7d4DFcA8711ebea946eA6",
      "name": "wstETH Rate Provider",
      "summary": "safe",
      "review": "./ChainLinkRateProvider.md",
      "warnings": ["chainlink"],
      "factory": "",
      "upgradeableComponents": []
    },
    "0xE7511f6e5C593007eA8A7F52af4B066333765e03": {
      "asset": "0xcB444e90D8198415266c6a2724b7900fb12FC56E",
      "name": "EURe Rate Provider",
      "summary": "safe",
      "review": "./ChainLinkRateProvider.md",
      "warnings": ["chainlink"],
      "factory": "",
      "upgradeableComponents": []
    },
    "0x821aFE819450A359E29a5209C48f2Fa3321C8AD2": {
      "asset": "0x270bA1f35D8b87510D24F693fcCc0da02e6E4EeB",
      "name": "ERC4626RateProvider",
      "summary": "safe",
      "review": "./statATokenLMRateProvider.md",
      "warnings": [],
      "factory": "",
      "upgradeableComponents": [
        {
          "entrypoint": "0x270bA1f35D8b87510D24F693fcCc0da02e6E4EeB",
          "implementationReviewed": "0x8be473dCfA93132658821E67CbEB684ec8Ea2E74"
        },
        {
          "entrypoint": "0xb50201558B00496A145fE76f7424749556E326D8",
          "implementationReviewed": "0x5b522140fabeB6b6232336295581e63902e9b4ad"
        }
      ]
    },
    "0xdc90e2680094314CEaB45CE15100F6e02cEB7ceD": {
      "asset": "0xc791240d1f2def5938e2031364ff4ed887133c3d",
      "name": "TollgateChronicleRateProvider",
      "summary": "safe",
      "review": "./TollgateChronicleRateProvider.md",
      "warnings": [],
      "factory": "",
      "upgradeableComponents": []
    },
    "0x92320D3C8Fd6BE59b22eB0eEe330901Fe4617f33": {
      "asset": "0x5Cb9073902F2035222B9749F8fB0c9BFe5527108",
      "name": "TollgateChronicleRateProvider",
      "summary": "safe",
      "review": "./TollgateChronicleRateProvider.md",
      "warnings": [],
      "factory": "",
      "upgradeableComponents": []
    },
    "0x9B1b13afA6a57e54C03AD0428a4766C39707D272": {
      "asset": "0xF490c80aAE5f2616d3e3BDa2483E30C4CB21d1A0",
      "name": "PriceFeed",
      "summary": "safe",
      "review": "./StakewiseOsTokenRateProviders.md",
      "warnings": [],
      "factory": "",
      "upgradeableComponents": []
    },
    "0x5F62fd24941B585b91EB059E0ea1a7e729357511": {
      "asset": "0xf0E7eC247b918311afa054E0AEdb99d74c31b809",
      "name": "ERC4626RateProvider",
      "summary": "safe",
      "review": "./statATokenLMRateProvider.md",
      "warnings": [],
      "factory": "0x15e86be6084c6a5a8c17732d398dfbc2ec574cec",
      "upgradeableComponents": []
    },
    "0xCCfE43E5853C87225948317379ffD910039f6A14": {
      "asset": "0xFECB3F7c54E2CAAE9dC6Ac9060A822D47E053760",
      "name": "BlraSdaiRateProvider",
      "summary": "safe",
      "review": "./BlraSdaiRateProvider.md",
      "warnings": ["donation"],
      "factory": "",
      "upgradeableComponents": []
    },
    "0x0008A59C1d2E5922790C929ea432ed02D4D3323A": {
      "asset": "0x57f664882F762FA37903FC864e2B633D384B411A",
      "name": "ERC4626RateProvider",
      "summary": "safe",
      "review": "./statATokenv2RateProvider.md",
      "warnings": [],
      "factory": "",
      "upgradeableComponents": [
        {
          "entrypoint": "0x57f664882F762FA37903FC864e2B633D384B411A",
          "implementationReviewed": "0x7CB7fdeEB5E71f322F8E39Be67959C32a6A3aAA3"
        },
        {
          "entrypoint": "0xb50201558B00496A145fE76f7424749556E326D8",
          "implementationReviewed": "0xF2C312BfAF4CF0429DB4DA15a0cf5F770Ea3E770"
        }
      ]
    },
    "0xbbb4966335677Ea24F7B86DC19a423412390e1fb": {
      "asset": "0x7c16F0185A26Db0AE7a9377f23BC18ea7ce5d644",
      "name": "ERC4626RateProvider",
      "summary": "safe",
      "review": "./statATokenv2RateProvider.md",
      "warnings": [],
      "factory": "",
      "upgradeableComponents": [
        {
          "entrypoint": "0x7c16F0185A26Db0AE7a9377f23BC18ea7ce5d644",
          "implementationReviewed": "0x7CB7fdeEB5E71f322F8E39Be67959C32a6A3aAA3"
        },
        {
          "entrypoint": "0xb50201558B00496A145fE76f7424749556E326D8",
          "implementationReviewed": "0xF2C312BfAF4CF0429DB4DA15a0cf5F770Ea3E770"
        }
      ]
    },
    "0x1529f6Af353E180867F257820843425B49B1b478": {
      "asset": "0x51350d88c1bd32Cc6A79368c9Fb70373Fb71F375",
      "name": "ERC4626RateProvider",
      "summary": "safe",
      "review": "./statATokenv2RateProvider.md",
      "warnings": [],
      "factory": "",
      "upgradeableComponents": [
        {
          "entrypoint": "0x51350d88c1bd32Cc6A79368c9Fb70373Fb71F375",
          "implementationReviewed": "0x7CB7fdeEB5E71f322F8E39Be67959C32a6A3aAA3"
        },
        {
          "entrypoint": "0xb50201558B00496A145fE76f7424749556E326D8",
          "implementationReviewed": "0xF2C312BfAF4CF0429DB4DA15a0cf5F770Ea3E770"
        }
      ]
    },
    "0x30EAcEC6BD250589043De026e45dc9A158C65a1F": {
      "asset": "0x773CDA0CADe2A3d86E6D4e30699d40bB95174ff2",
      "name": "ERC4626RateProvider",
      "summary": "safe",
      "review": "./MarketRateTransformerRateProviders.md",
      "warnings": [""],
      "factory": "0x03362f847b4fabc12e1ce98b6b59f94401e4588e",
      "upgradeableComponents": [
        {
          "entrypoint": "0x773CDA0CADe2A3d86E6D4e30699d40bB95174ff2",
          "implementationReviewed": "0x7CB7fdeEB5E71f322F8E39Be67959C32a6A3aAA3"
        },
        {
          "entrypoint": "0xb50201558B00496A145fE76f7424749556E326D8",
          "implementationReviewed": "0xF2C312BfAF4CF0429DB4DA15a0cf5F770Ea3E770"
        }
      ]
    },
    "0x1E28a0450865274873bd5485A1E13A90F5f59CbD": {
      "asset": "0x1e2c4fb7ede391d116e6b41cd0608260e8801d59",
      "name": "ConstantRateProvider",
      "summary": "safe",
      "review": "./ConstantRateProvider.md",
      "warnings": [],
      "factory": "",
      "upgradeableComponents": []
    },
    "0x79FE0750bE76913E83a0f0EB60ba1Ab7FA6FdA5D": {
      "asset": "0x417bc5b940475203A18C2f320a5ba470D6c5E463",
      "name": "Aave EURE ERC4626RateProviderer",
      "summary": "safe",
      "review": "./statATokenv2RateProvider.md",
      "warnings": [],
      "factory": "",
      "upgradeableComponents": [
        {
          "entrypoint": "0x417bc5b940475203A18C2f320a5ba470D6c5E463",
          "implementationReviewed": "0x7CB7fdeEB5E71f322F8E39Be67959C32a6A3aAA3"
        },
        {
          "entrypoint": "0xb50201558B00496A145fE76f7424749556E326D8",
          "implementationReviewed": "0xF2C312BfAF4CF0429DB4DA15a0cf5F770Ea3E770"
        }
      ]
    },
    "0xdDDF909076B641C51f22ACD4b134C54adad51e68": {
      "asset": "0x417bc5b940475203A18C2f320a5ba470D6c5E463",
      "name": "EURe Chainlink + Aave Rate Proivder",
      "summary": "safe",
      "review": "./CombinedRateProvider.md",
      "warnings": [],
      "factory": "",
      "upgradeableComponents": [
        {
          "entrypoint": "0x417bc5b940475203A18C2f320a5ba470D6c5E463",
          "implementationReviewed": "0x7CB7fdeEB5E71f322F8E39Be67959C32a6A3aAA3"
        },
        {
          "entrypoint": "0xb50201558B00496A145fE76f7424749556E326D8",
          "implementationReviewed": "0xF2C312BfAF4CF0429DB4DA15a0cf5F770Ea3E770"
        }
      ]
    }
  },
  "mode": {
    "0x054Ca7F10D555A0A34E35E6d95af9569468E40c0": {
      "asset": "0x2416092f143378750bb29b79eD961ab195CcEea5",
      "name": "Api3AggregatorAdaptor",
      "summary": "safe",
      "review": "./ezETHRateProviderMode.md",
      "warnings": [],
      "factory": "",
      "upgradeableComponents": []
    },
    "0x97e0E416dA48a0592E6ea8ac0dfD26D410Ba5C22": {
      "asset": "0x3f51c6c5927b88cdec4b61e2787f9bd0f5249138",
      "name": "Api3AggregatorAdaptor",
      "summary": "safe",
      "review": "./API3RateProvider.md",
      "warnings": [],
      "factory": "",
      "upgradeableComponents": []
    },
    "0xE91237236Bab7b39CA5CEE86F339a18C6C91F25c": {
      "asset": "0x98f96A4B34D03a2E6f225B28b8f8Cb1279562d81",
      "name": "Api3AggregatorAdaptor",
      "summary": "safe",
      "review": "./API3RateProvider.md",
      "warnings": [],
      "factory": "",
      "upgradeableComponents": []
    },
    "0x6Ad582604472DAdB4Af7B955388cAc6aDD6D511B": {
      "asset": "0x5A7a183B6B44Dc4EC2E3d2eF43F98C5152b1d76d",
      "name": "Api3AggregatorAdaptor",
      "summary": "safe",
      "review": "./API3RateProvider.md",
      "warnings": [],
      "factory": "",
      "upgradeableComponents": []
    },
    "0xac8fae65008cbb22a27103160452418aa3c84128": {
      "asset": "0x0022228a2cc5E7eF0274A7Baa600d44da5aB5776",
      "name": "ERC4626RateProvider",
      "summary": "safe",
      "review": "./AngleStakedUSDARateProvider.md",
      "warnings": [],
      "factory": "0x0767bECE12a327A1eD896c48E843AE53a0c313E9",
      "upgradeableComponents": [
        {
          "entrypoint": "0xA61BeB4A3d02decb01039e378237032B351125B4",
          "implementationReviewed": "0x5adDc89785D75C86aB939E9e15bfBBb7Fc086A87"
        }
      ]
    },
    "0xFE1862BdCAf17ADf2D83eEb0Da98dAE04492F4f7": {
      "asset": "0x90993Ac1734b023dEEc548b87B11F5d2dcD3818E",
      "name": "ChainlinkRateProvider",
      "summary": "safe",
      "review": "./wUSDMRateProviderPyth.md",
      "warnings": [],
      "factory": "",
      "upgradeableComponents": [
        {
          "entrypoint": "0xA2aa501b19aff244D90cc15a4Cf739D2725B5729",
          "implementationReviewed": "0xEbe57e8045F2F230872523bbff7374986E45C486"
        }
      ]
    },
    "0xFAD2f1b6B24d475BAA79DfA625073981bCD82A0e": {
      "asset": "0x80137510979822322193FC997d400D5A6C747bf7",
      "name": "ChainlinkRateProvider",
      "summary": "safe",
      "review": "./PythAggregatorRateProvider.md",
      "warnings": [],
      "factory": "",
      "upgradeableComponents": [
        {
          "entrypoint": "0xA2aa501b19aff244D90cc15a4Cf739D2725B5729",
          "implementationReviewed": "0xEbe57e8045F2F230872523bbff7374986E45C486"
        }
      ]
    }
  },
  "optimism": {
    "0x210ABdFD989f3eE5C08614a8f4e096Cf8408f5DF": {
      "asset": "0x5A7a183B6B44Dc4EC2E3d2eF43F98C5152b1d76d",
      "name": "inETH Rate Provider",
      "summary": "safe",
      "review": "./ChainLinkRateProvider.md",
      "warnings": ["chainlink"],
      "factory": "0x83E443EF4f9963C77bd860f94500075556668cb8",
      "upgradeableComponents": []
    },
    "0xC092E0a4f5a2AdF3CF91E27cf4B7d7917D12CA2B": {
      "asset": "0xd08C3F25862077056cb1b710937576Af899a4959",
      "name": "instETH Rate Provider",
      "summary": "safe",
      "review": "./ChainLinkRateProvider.md",
      "warnings": ["chainlink"],
      "factory": "0x83E443EF4f9963C77bd860f94500075556668cb8",
      "upgradeableComponents": []
    },
    "0xe561451322a5efC51E6f8ffa558C7482c892Bc1A": {
      "asset": "0xA348700745D249c3b49D2c2AcAC9A5AE8155F826",
      "name": "WrappedUsdPlusRateProvider",
      "summary": "safe",
      "review": "./WrappedUsdPlusRateProvider.md",
      "warnings": [],
      "factory": "",
      "upgradeableComponents": [
        {
          "entrypoint": "0xA348700745D249c3b49D2c2AcAC9A5AE8155F826",
          "implementationReviewed": "0x52A8F84672B9778632F98478B4DCfa2Efb7E3247"
        },
        {
          "entrypoint": "0x73cb180bf0521828d8849bc8CF2B920918e23032",
          "implementationReviewed": "0xB79DD08EA68A908A97220C76d19A6aA9cBDE4376"
        },
        {
          "entrypoint": "0xe80772Eaf6e2E18B651F160Bc9158b2A5caFCA65",
          "implementationReviewed": "0xcf02cf91b5ec8230d6bd26c48a8b762ce6081c0f"
        },
        {
          "entrypoint": "0xBf3FCee0E856c2aa89dc022f00D6D8159A80F011",
          "implementationReviewed": "0x98ae7F3fD47100b174014dCD143Eb43AD7acd79A"
        }
      ]
    },
    "0xBCEBb4dcdEc1c12bf7eB31bd26bc9C3b8F55C966": {
      "asset": "0x3eE6107d9C93955acBb3f39871D32B02F82B78AB",
      "name": "StErnRateProvider",
      "summary": "safe",
      "review": "./stERNRateProvider.md",
      "warnings": ["donation"],
      "factory": "",
      "upgradeableComponents": [
        {
          "entrypoint": "0xFBD08A6869D3e4EC8A21895c1e269f4b980813f0",
          "implementationReviewed": "0xfA097bD1E57d720C2f884C3DFF0B5FCE23A2B09e"
        },
        {
          "entrypoint": "0x3eE6107d9C93955acBb3f39871D32B02F82B78AB",
          "implementationReviewed": "0x3eE6107d9C93955acBb3f39871D32B02F82B78AB"
        }
      ]
    },
    "0xff368E106EA8782FaB6B2D4AD69739a60C66400E": {
      "asset": "0xB88a5Ac00917a02d82c7cd6CEBd73E2852d43574",
      "name": "BalancerAMM",
      "summary": "safe",
      "review": "./sweepRateProvider.md",
      "warnings": [],
      "factory": "",
      "upgradeableComponents": [
        {
          "entrypoint": "0xB88a5Ac00917a02d82c7cd6CEBd73E2852d43574",
          "implementationReviewed": "0x8adEa764cabd2C61E51cEb6937Fd026fA39d8E64"
        }
      ]
    },
    "0xdFa8d2b3c146b8a10B5d63CA0306AEa84B602cfb": {
      "asset": "0x4DD03dfD36548C840B563745e3FBeC320F37BA7e",
      "name": "ERC4626RateProvider",
      "summary": "safe",
      "review": "./statATokenLMRateProvider.md",
      "warnings": [],
      "factory": "",
      "upgradeableComponents": [
        {
          "entrypoint": "0x4DD03dfD36548C840B563745e3FBeC320F37BA7e",
          "implementationReviewed": "0xD792a3779D3C80bAEe8CF3304D6aEAc74bC432BE"
        },
        {
          "entrypoint": "0x794a61358D6845594F94dc1DB02A252b5b4814aD",
          "implementationReviewed": "0x03e8C5Cd5E194659b16456bb43Dd5D38886FE541"
        }
      ]
    },
    "0x3f921Ebabab0703BC06d1828D09a245e8390c263": {
      "asset": "0x035c93db04E5aAea54E6cd0261C492a3e0638b37",
      "name": "ERC4626RateProvider",
      "summary": "safe",
      "review": "./statATokenLMRateProvider.md",
      "warnings": [],
      "factory": "",
      "upgradeableComponents": [
        {
          "entrypoint": "0x035c93db04E5aAea54E6cd0261C492a3e0638b37",
          "implementationReviewed": "0xD792a3779D3C80bAEe8CF3304D6aEAc74bC432BE"
        },
        {
          "entrypoint": "0x794a61358D6845594F94dc1DB02A252b5b4814aD",
          "implementationReviewed": "0x03e8C5Cd5E194659b16456bb43Dd5D38886FE541"
        }
      ]
    },
    "0x15ACEE5F73b36762Ab1a6b7C98787b8148447898": {
      "asset": "0x2218a117083f5B482B0bB821d27056Ba9c04b1D3",
      "name": "DSRBalancerRateProviderAdapter",
      "summary": "safe",
      "review": "./DSRRateProvider.md",
      "warnings": [],
      "factory": "",
      "upgradeableComponents": []
    },
    "0x9aa3cd420f830E049e2b223D0b07D8c809C94d15": {
      "asset": "0x1F32b1c2345538c0c6f582fCB022739c4A194Ebb",
      "name": "wstETH Rate Provider",
      "summary": "safe",
      "review": "./ChainLinkRateProvider.md",
      "warnings": ["chainlink"],
      "factory": "0x83E443EF4f9963C77bd860f94500075556668cb8",
      "upgradeableComponents": []
    },
    "0xf752dd899F87a91370C1C8ac1488Aef6be687505": {
      "asset": "0x3ec3849c33291a9ef4c5db86de593eb4a37fde45",
      "name": "sfrxETH Rate Provider",
      "summary": "safe",
      "review": "./ChainLinkRateProvider.md",
      "warnings": ["chainlink"],
      "factory": "0x83E443EF4f9963C77bd860f94500075556668cb8",
      "upgradeableComponents": []
    },
    "0xDe3B7eC86B67B05D312ac8FD935B6F59836F2c41": {
      "asset": "0x2Dd1B4D4548aCCeA497050619965f91f78b3b532",
      "name": "sFRAX Rate Provider",
      "summary": "safe",
      "review": "./ChainLinkRateProvider.md",
      "warnings": ["chainlink"],
      "factory": "0x83E443EF4f9963C77bd860f94500075556668cb8",
      "upgradeableComponents": []
    },
    "0x7E13b8b95d887c2326C25e71815F33Ea10A2674e": {
      "asset": "0x2Dd1B4D4548aCCeA497050619965f91f78b3b532",
      "name": "sFRAX Rate Provider Duplicate",
      "summary": "safe",
      "review": "./ChainLinkRateProvider.md",
      "warnings": ["chainlink"],
      "factory": "0x83E443EF4f9963C77bd860f94500075556668cb8",
      "upgradeableComponents": []
    },
    "0x658843BB859B7b85cEAb5cF77167e3F0a78dFE7f": {
      "asset": "0x9Bcef72be871e61ED4fBbc7630889beE758eb81D",
      "name": "rETH RocketPool Rate Provider",
      "summary": "safe",
      "review": "./LegacyReview.md",
      "warnings": ["legacy"],
      "factory": "",
      "upgradeableComponents": []
    },
    "0x97b323fc033323B66159402bcDb9D7B9DC604235": {
      "asset": "0xe05A08226c49b636ACf99c40Da8DC6aF83CE5bB3",
      "name": "ankrETH Staking Rate Provider",
      "summary": "safe",
      "review": "./LegacyReview.md",
      "warnings": ["legacy"],
      "factory": "",
      "upgradeableComponents": []
    },
    "0xef42D000a3e85C4e71C57e2C6A1E600e86f5a91B": {
      "asset": "0x5A7fACB970D094B6C7FF1df0eA68D99E6e73CBFF",
      "name": "weETH Rate Provider",
      "summary": "safe",
      "review": "./ChainLinkRateProvider.md",
      "warnings": ["chainlink"],
      "factory": "0x83E443EF4f9963C77bd860f94500075556668cb8",
      "upgradeableComponents": []
    },
    "0x1373A61449C26CC3F48C1B4c547322eDAa36eB12": {
      "asset": "0x4186BFC76E2E237523CBC30FD220FE055156b41F",
      "name": "RSETHRateReceiver",
      "summary": "safe",
      "review": "./rsETHRateProviderOptimism.md",
      "warnings": [],
      "factory": "",
      "upgradeableComponents": [
        {
          "entrypoint": "0x1373A61449C26CC3F48C1B4c547322eDAa36eB12",
          "implementationReviewed": "0x1373A61449C26CC3F48C1B4c547322eDAa36eB12"
        }
      ]
    },
    "0x52cdf016439Cf36b1c7655740BAa8216977F6487": {
      "asset": "0x57F5E098CaD7A3D1Eed53991D4d66C45C9AF7812",
      "name": "ERC4626RateProvider",
      "summary": "safe",
      "review": "./wUSDMRateProvider.md",
      "warnings": ["eoaUpgradeable"],
      "factory": "0x02a569eea6f85736E2D63C59E60d27d075E75c33",
      "upgradeableComponents": []
    },
    "0x0643b504c2fa33b7f98a99b92138d94d372998de": {
      "asset": "0x61b620FAd391b53A2D0973b10a3Ed69558d5c66E",
      "name": "WrappedAaveOptimism DAIRateProvider.md",
      "summary": "safe",
      "review": "./WrappedAaveOptimism DAIRateProviderReview30e0.md",
      "warnings": [],
      "factory": "",
      "upgradeableComponents": [
        {
          "entrypoint": "0x61b620fad391b53a2d0973b10a3ed69558d5c66e",
          "implementationReviewed": "0x88d2fd5b62bbf2038e2246d9b9ad24f823306fcb"
        },
        {
          "entrypoint": "0x794a61358d6845594f94dc1db02a252b5b4814ad",
          "implementationReviewed": "0x7f775bb7af2e7e09d5dc9506c95516159a5ca0d0"
        }
      ]
    },
    "0x35B6B84cE756769338a7b9665c178Be001a1137C": {
      "asset": "0x464b808c2C7E04b07e860fDF7a91870620246148",
      "name": "WrappedAaveOptimism WETHRateProvider.md",
      "summary": "safe",
      "review": "./WrappedAaveOptimism WETHRateProviderReview034f.md",
      "warnings": [],
      "factory": "",
      "upgradeableComponents": [
        {
          "entrypoint": "0x464b808c2c7e04b07e860fdf7a91870620246148",
          "implementationReviewed": "0x88d2fd5b62bbf2038e2246d9b9ad24f823306fcb"
        },
        {
          "entrypoint": "0x794a61358d6845594f94dc1db02a252b5b4814ad",
          "implementationReviewed": "0x7f775bb7af2e7e09d5dc9506c95516159a5ca0d0"
        }
      ]
    },
    "0x56AF1076b9baCe64A9CaCf366270d727BF874212": {
      "asset": "0x927CfF131fD5B43FC992D071929b2c095d6E4b70",
      "name": "WrappedAaveOptimism USDTRateProvider.md",
      "summary": "safe",
      "review": "./WrappedAaveOptimism USDTRateProviderReview78b1.md",
      "warnings": [],
      "factory": "",
      "upgradeableComponents": [
        {
          "entrypoint": "0x927cff131fd5b43fc992d071929b2c095d6e4b70",
          "implementationReviewed": "0x88d2fd5b62bbf2038e2246d9b9ad24f823306fcb"
        },
        {
          "entrypoint": "0x794a61358d6845594f94dc1db02a252b5b4814ad",
          "implementationReviewed": "0x7f775bb7af2e7e09d5dc9506c95516159a5ca0d0"
        }
      ]
    },
    "0x52b6b1d3a52d0d294e41328b56b3b6323ce3f99d": {
      "asset": "0xEA9020a9e04C557478daD749A1aaD242b443042C",
      "name": "WrappedAaveOptimism WBTCRateProvider.md",
      "summary": "safe",
      "review": "./WrappedAaveOptimism WBTCRateProviderReview2eaa.md",
      "warnings": [],
      "factory": "",
      "upgradeableComponents": [
        {
          "entrypoint": "0xea9020a9e04c557478dad749a1aad242b443042c",
          "implementationReviewed": "0x88d2fd5b62bbf2038e2246d9b9ad24f823306fcb"
        },
        {
          "entrypoint": "0x794a61358d6845594f94dc1db02a252b5b4814ad",
          "implementationReviewed": "0x7f775bb7af2e7e09d5dc9506c95516159a5ca0d0"
        }
      ]
    },
    "0xf6655d9F5C2060eF4836A067e61A78891F8fEB03": {
      "asset": "0xbaF95bB30CDab3d5b7a11B67EDeF5631bD62be86",
      "name": "WrappedAaveOptimism wstETHRateProvider.md",
      "summary": "safe",
      "review": "./WrappedAaveOptimism wstETHRateProviderReview70e0.md",
      "warnings": [],
      "factory": "",
      "upgradeableComponents": [
        {
          "entrypoint": "0xbaf95bb30cdab3d5b7a11b67edef5631bd62be86",
          "implementationReviewed": "0x88d2fd5b62bbf2038e2246d9b9ad24f823306fcb"
        },
        {
          "entrypoint": "0x794a61358d6845594f94dc1db02a252b5b4814ad",
          "implementationReviewed": "0x7f775bb7af2e7e09d5dc9506c95516159a5ca0d0"
        }
      ]
    },
    "0x2124372fb3f106a9753edf1c248eb1fd3fc72833": {
      "asset": "0x41B334E9F2C0ED1f30fD7c351874a6071C53a78E",
      "name": "WrappedAaveOptimism USDCnRateProvider.md",
      "summary": "safe",
      "review": "./WrappedAaveOptimism USDCnRateProviderReviewb89f.md",
      "warnings": [],
      "factory": "",
      "upgradeableComponents": [
        {
          "entrypoint": "0x794a61358d6845594f94dc1db02a252b5b4814ad",
          "implementationReviewed": "0x7f775bb7af2e7e09d5dc9506c95516159a5ca0d0"
        },
        {
          "entrypoint": "0x41b334e9f2c0ed1f30fd7c351874a6071c53a78e",
          "implementationReviewed": "0x88d2fd5b62bbf2038e2246d9b9ad24f823306fcb"
        }
      ]
    },
    "0x538fae4c3f76ccfe7cd4741fa669539cf31a7938": {
      "asset": "0x712Ef4D78f43ecAfa106ea003704a908C99D7f11",
      "name": "WrappedAaveOptimism OPRateProvider.md",
      "summary": "safe",
      "review": "./WrappedAaveOptimism OPRateProviderReview985f.md",
      "warnings": [],
      "factory": "",
      "upgradeableComponents": [
        {
          "entrypoint": "0x712ef4d78f43ecafa106ea003704a908c99d7f11",
          "implementationReviewed": "0x88d2fd5b62bbf2038e2246d9b9ad24f823306fcb"
        },
        {
          "entrypoint": "0x794a61358d6845594f94dc1db02a252b5b4814ad",
          "implementationReviewed": "0x7f775bb7af2e7e09d5dc9506c95516159a5ca0d0"
        }
      ]
    },
    "0x1210697804380213844445f6e8a40593d8775b3d": {
      "asset": "0x0B590eF479c8e03825Ae779839aCb4583aCc15FD",
      "name": "WrappedAaveOptimism USDCRateProvider.md",
      "summary": "safe",
      "review": "./WrappedAaveOptimism USDCRateProviderReview880a.md",
      "warnings": [],
      "factory": "",
      "upgradeableComponents": [
        {
          "entrypoint": "0x0b590ef479c8e03825ae779839acb4583acc15fd",
          "implementationReviewed": "0x88d2fd5b62bbf2038e2246d9b9ad24f823306fcb"
        },
        {
          "entrypoint": "0x794a61358d6845594f94dc1db02a252b5b4814ad",
          "implementationReviewed": "0x7f775bb7af2e7e09d5dc9506c95516159a5ca0d0"
        }
      ]
    },
    "0x49b6bf1a81f25250c58f234a9e3ef5d88c7e0a2e": {
      "asset": "0xC438643b0eee8a314eEC53eb8A1Ee6467C88fc24",
      "name": "WrappedAaveOptimism LINKRateProvider.md",
      "summary": "safe",
      "review": "./WrappedAaveOptimism LINKRateProviderReview0258.md",
      "warnings": [],
      "factory": "",
      "upgradeableComponents": [
        {
          "entrypoint": "0xc438643b0eee8a314eec53eb8a1ee6467c88fc24",
          "implementationReviewed": "0x88d2fd5b62bbf2038e2246d9b9ad24f823306fcb"
        },
        {
          "entrypoint": "0x794a61358d6845594f94dc1db02a252b5b4814ad",
          "implementationReviewed": "0x7f775bb7af2e7e09d5dc9506c95516159a5ca0d0"
        }
      ]
    },
    "0xfde55e81434f05db33329b0896e60a989fa3ea65": {
      "asset": "0x527604E4D87A7562ec653dbe2878D0DCAB7f1972",
      "name": "WrappedAaveOptimism AAVERateProvider.md",
      "summary": "safe",
      "review": "./WrappedAaveOptimism AAVERateProviderReview5293.md",
      "warnings": [],
      "factory": "",
      "upgradeableComponents": [
        {
          "entrypoint": "0x527604e4d87a7562ec653dbe2878d0dcab7f1972",
          "implementationReviewed": "0x88d2fd5b62bbf2038e2246d9b9ad24f823306fcb"
        },
        {
          "entrypoint": "0x794a61358d6845594f94dc1db02a252b5b4814ad",
          "implementationReviewed": "0x7f775bb7af2e7e09d5dc9506c95516159a5ca0d0"
        }
      ]
    },
    "0x0e5dbd9cf65558e5709877dd1cec1e6acf233e05": {
      "asset": "0x0ec63A55a688E5Ba26afe8d9250114505E8b60a0",
      "name": "WrappedAaveOptimism SUSDRateProvider.md",
      "summary": "safe",
      "review": "./WrappedAaveOptimism SUSDRateProviderReview9da0.md",
      "warnings": [],
      "factory": "",
      "upgradeableComponents": [
        {
          "entrypoint": "0x0ec63a55a688e5ba26afe8d9250114505e8b60a0",
          "implementationReviewed": "0x88d2fd5b62bbf2038e2246d9b9ad24f823306fcb"
        },
        {
          "entrypoint": "0x794a61358d6845594f94dc1db02a252b5b4814ad",
          "implementationReviewed": "0x7f775bb7af2e7e09d5dc9506c95516159a5ca0d0"
        }
      ]
    },
    "0x477b39f88dc5dda8b525060d4b4aed582f22add3": {
      "asset": "0x413093E03d6aeE4F2F7e48D4b88881bf4932b249",
      "name": "WrappedAaveOptimism LUSDRateProvider.md",
      "summary": "safe",
      "review": "./WrappedAaveOptimism LUSDRateProviderReview1c70.md",
      "warnings": [],
      "factory": "",
      "upgradeableComponents": [
        {
          "entrypoint": "0x794a61358d6845594f94dc1db02a252b5b4814ad",
          "implementationReviewed": "0x7f775bb7af2e7e09d5dc9506c95516159a5ca0d0"
        },
        {
          "entrypoint": "0x413093e03d6aee4f2f7e48d4b88881bf4932b249",
          "implementationReviewed": "0x88d2fd5b62bbf2038e2246d9b9ad24f823306fcb"
        }
      ]
    },
    "0xdd4cac23a178d221d4ea159b9ce0697cae05081b": {
      "asset": "0x8e6a81b9d541A0CeA090818B62C4B2DE7f2A2Cf7",
      "name": "WrappedAaveOptimism rETHRateProvider.md",
      "summary": "safe",
      "review": "./WrappedAaveOptimism rETHRateProviderReview0735.md",
      "warnings": [],
      "factory": "",
      "upgradeableComponents": [
        {
          "entrypoint": "0x794a61358d6845594f94dc1db02a252b5b4814ad",
          "implementationReviewed": "0x7f775bb7af2e7e09d5dc9506c95516159a5ca0d0"
        },
        {
          "entrypoint": "0x8e6a81b9d541a0cea090818b62c4b2de7f2a2cf7",
          "implementationReviewed": "0x88d2fd5b62bbf2038e2246d9b9ad24f823306fcb"
        }
      ]
    },
    "0x91151ba698253e24c23a754d94f94049a17e8084": {
      "asset": "0x5bff88ca1442c2496f7e475e9e7786383bc070c0",
      "name": "StakedFraxUSDRateProvider.md",
      "summary": "safe",
      "review": "./StakedFraxUSDRateProviderReview280f.md",
      "warnings": [],
      "factory": "",
      "upgradeableComponents": [
        {
          "entrypoint": "0x5ae63168fb60705dae8e726b5715079fc0715b81",
          "implementationReviewed": "0x263d5be22e9a16e7a9c0da1649e540cf053f7563"
        }
      ]
    },
    "0x62ce65fe49dccac248806ea7b374900dbe68c734": {
      "asset": "0xCF9326e24EBfFBEF22ce1050007A43A3c0B6DB55",
      "name": "SparkUSDCVaultRateProvider.md",
      "summary": "safe",
      "review": "./SparkUSDCVaultRateProviderReview53fb.md",
      "warnings": [],
      "factory": "",
      "upgradeableComponents": [
        {
          "entrypoint": "0xcf9326e24ebffbef22ce1050007a43a3c0b6db55",
          "implementationReviewed": "0x3a1d3a9b0ed182d7b17aa61393d46a4f4ee0cea5"
        }
      ]
    }
  },
  "polygon": {
    "0x76D8B79Fb9afD4dA89913458C90B6C09676628E2": {
      "asset": "0x01d1a890D40d890d59795aFCce22F5AdbB511A3a",
      "name": "RateProvider",
      "summary": "safe",
      "review": "./RateProvider_wFRK.md",
      "warnings": ["donation"],
      "factory": "",
      "upgradeableComponents": [
        {
          "entrypoint": "0x2cb7285733A30BB08303B917A7a519C88146C6Eb",
          "implementationReviewed": "0xEdb20e3cD8C7c149Ea57fe470fb9685c4b1B8703"
        },
        {
          "entrypoint": "0x4dBA794671B891D2Ee2E3E7eA9E993026219941C",
          "implementationReviewed": "0x7714fcFe0d9C4726F6C1E3B1275C2951B9B54F65"
        },
        {
          "entrypoint": "0x0aC2E3Cd1E9b2DA91972d2363e76B5A0cE514e73",
          "implementationReviewed": "0x41d4D26F70951a2134DC862ea6248fFBE2a516bb"
        },
        {
          "entrypoint": "0x173EB1d561CcEFd8e83a3741483a8Bd76dF827Ef",
          "implementationReviewed": "0x72e923047245D2B58D87f311a2b5b487620EE60A"
        }
      ]
    },
    "0x7d10050F608c8EFFf118eDd1416D82a0EF2d7531": {
      "asset": "0x2dCa80061632f3F87c9cA28364d1d0c30cD79a19",
      "name": "ERC4626RateProvider",
      "summary": "safe",
      "review": "./statATokenLMRateProvider.md",
      "warnings": [""],
      "factory": "",
      "upgradeableComponents": [
        {
          "entrypoint": "0x2dCa80061632f3F87c9cA28364d1d0c30cD79a19",
          "implementationReviewed": "0x6a7192c55e9298874e49675a63d5ebb11ed99a66"
        },
        {
          "entrypoint": "0x794a61358D6845594F94dc1DB02A252b5b4814aD",
          "implementationReviewed": "0x1ed647b250e5b6d71dc7b25806f44c33f5658f71"
        }
      ]
    },
    "0x9977a61a6aa950044d4dcD8aA0cAb76F84ea5aCd": {
      "asset": "0x87A1fdc4C726c459f597282be639a045062c0E46",
      "name": "ERC4626RateProvider",
      "summary": "safe",
      "review": "./statATokenLMRateProvider.md",
      "warnings": [""],
      "factory": "",
      "upgradeableComponents": [
        {
          "entrypoint": "0x87A1fdc4C726c459f597282be639a045062c0E46",
          "implementationReviewed": "0x6a7192c55e9298874e49675a63d5ebb11ed99a66"
        },
        {
          "entrypoint": "0x794a61358D6845594F94dc1DB02A252b5b4814aD",
          "implementationReviewed": "0x1ed647b250e5b6d71dc7b25806f44c33f5658f71"
        }
      ]
    },
    "0x8c1944E305c590FaDAf0aDe4f737f5f95a4971B6": {
      "asset": "0x03b54A6e9a984069379fae1a4fC4dBAE93B3bCCD",
      "name": "wstETH / ETH Rate Provider",
      "summary": "unsafe",
      "review": "./ChainLinkRateProvider.md",
      "warnings": ["chainlink"],
      "factory": "0xa3b370092aeb56770B23315252aB5E16DAcBF62B",
      "upgradeableComponents": []
    },
    "0x693A9Aca2f7b699BBd3d55d980Ac8a5D7a66868B": {
      "asset": "0x03b54A6e9a984069379fae1a4fC4dBAE93B3bCCD",
      "name": "wstETH Rate Provider Duplicate",
      "summary": "safe",
      "review": "./ChainLinkRateProvider.md",
      "warnings": ["chainlink"],
      "factory": "0xa3b370092aeb56770B23315252aB5E16DAcBF62B",
      "upgradeableComponents": []
    },
    "0xeE652bbF72689AA59F0B8F981c9c90e2A8Af8d8f": {
      "asset": "0xfa68FB4628DFF1028CFEc22b4162FCcd0d45efb6",
      "name": "MaticX Rate Provider",
      "summary": "safe",
      "review": "./LegacyReview.md",
      "warnings": ["legacy"],
      "factory": "",
      "upgradeableComponents": []
    },
    "0xdEd6C522d803E35f65318a9a4d7333a22d582199": {
      "asset": "0x3A58a54C066FdC0f2D55FC9C89F0415C92eBf3C4",
      "name": "stMATIC Rate Provider",
      "summary": "safe",
      "review": "./LegacyReview.md",
      "warnings": ["legacy"],
      "factory": "",
      "upgradeableComponents": []
    },
    "0x87393BE8ac323F2E63520A6184e5A8A9CC9fC051": {
      "asset": "0xFcBB00dF1d663eeE58123946A30AB2138bF9eb2A",
      "name": "csMATIC Clay Stack Tunnel Rate Provider",
      "summary": "safe",
      "review": "./LegacyReview.md",
      "warnings": ["legacy"],
      "factory": "",
      "upgradeableComponents": []
    },
    "0x737b6ea575AD54e0c4F45c7A36Ad8c0e730aAD74": {
      "asset": "0xAF0D9D65fC54de245cdA37af3d18cbEc860A4D4b",
      "name": "wUSDR Rate Provider",
      "summary": "safe",
      "review": "./LegacyReview.md",
      "warnings": ["legacy"],
      "factory": "",
      "upgradeableComponents": []
    },
    "0x4b697C8c3220FcBdd02DFFa46db5a896ae7a0843": {
      "asset": "0xf33687811f3ad0cd6b48dd4b39f9f977bd7165a2",
      "name": "TruMaticRateProvider",
      "summary": "safe",
      "review": "./TruMaticRateProvider.md",
      "warnings": ["donation"],
      "factory": "",
      "upgradeableComponents": [
        {
          "entrypoint": "0x4b697C8c3220FcBdd02DFFa46db5a896ae7a0843",
          "implementationReviewed": "0x6e8135b003F288aA4009D948e9646588861C5575"
        },
        {
          "entrypoint": "0xA43A7c62D56dF036C187E1966c03E2799d8987ed",
          "implementationReviewed": "0x2a9fD373Ed3Ce392bb5ad8Ee146CFAB66c9fAEae"
        },
        {
          "entrypoint": "0xeA077b10A0eD33e4F68Edb2655C18FDA38F84712",
          "implementationReviewed": "0xf98864DA30a5bd657B13e70A57f5718aBf7BAB31"
        },
        {
          "entrypoint": "0x5e3Ef299fDDf15eAa0432E6e66473ace8c13D908",
          "implementationReviewed": "0xbA9Ac3C9983a3e967f0f387c75cCbD38Ad484963"
        }
      ]
    }
  },
  "zkevm": {
    "0xFC8d81A01deD207aD3DEB4FE91437CAe52deD0b5": {
      "asset": "0x12D8CE035c5DE3Ce39B1fDD4C1d5a745EAbA3b8C",
      "name": "AnkrETHRateProvider",
      "summary": "safe",
      "review": "./AnkrETHRateProvider.md",
      "warnings": [],
      "factory": "",
      "upgradeableComponents": [
        {
          "entrypoint": "0x12D8CE035c5DE3Ce39B1fDD4C1d5a745EAbA3b8C",
          "implementationReviewed": "0x8d98D8ec0D930078a083C7be54430D2093d3D4aB"
        },
        {
          "entrypoint": "0xEf3C162450E1d08804493aA27BE60CDAa054050F",
          "implementationReviewed": "0xd00b967296B6d8Ec266E4BA64594f892D03A4d0a"
        }
      ]
    },
    "0x4186BFC76E2E237523CBC30FD220FE055156b41F": {
      "asset": "0x8C7D118B5c47a5BCBD47cc51789558B98dAD17c5",
      "name": "RSETHRateReceiver",
      "summary": "safe",
      "review": "./rsEthRateProviderPolygonZKEVM.md",
      "warnings": ["donation"],
      "factory": "",
      "upgradeableComponents": [
        {
          "entrypoint": "0x4186BFC76E2E237523CBC30FD220FE055156b41F",
          "implementationReviewed": "0x4186BFC76E2E237523CBC30FD220FE055156b41F"
        }
      ]
    },
    "0x60b39BEC6AF8206d1E6E8DFC63ceA214A506D6c3": {
      "asset": "0xb23C20EFcE6e24Acca0Cef9B7B7aA196b84EC942",
      "name": "rETH Rate Receiver",
      "summary": "safe",
      "review": "./LegacyReview.md",
      "warnings": ["legacy"],
      "factory": "",
      "upgradeableComponents": []
    },
    "0x00346D2Fd4B2Dc3468fA38B857409BC99f832ef8": {
      "asset": "0x5D8cfF95D7A57c0BF50B30b43c7CC0D52825D4a9",
      "name": "wstETH Rate Receiver",
      "summary": "safe",
      "review": "./LegacyReview.md",
      "warnings": ["legacy"],
      "factory": "",
      "upgradeableComponents": []
    },
    "0x8c76aa5b78357e1fa104ea2bc4a219f0870251f1": {
      "asset": "0xb23C20EFcE6e24Acca0Cef9B7B7aA196b84EC942",
      "name": "rETH Rate Provider",
      "summary": "safe",
      "review": "./ChainLinkRateProvider.md",
      "warnings": ["chainlink"],
      "factory": "0x4132f7AcC9dB7A6cF7BE2Dd3A9DC8b30C7E6E6c8",
      "upgradeableComponents": []
    },
    "0x8dd590ebb702c21a41289A0a69b0C6F74bdece75": {
      "asset": "0x5D8cfF95D7A57c0BF50B30b43c7CC0D52825D4a9",
      "name": "wstETH Rate Provider",
      "summary": "safe",
      "review": "./ChainLinkRateProvider.md",
      "warnings": ["chainlink"],
      "factory": "0x4132f7AcC9dB7A6cF7BE2Dd3A9DC8b30C7E6E6c8",
      "upgradeableComponents": []
    }
  },
  "sepolia": {
    "0xB1B171A07463654cc1fE3df4eC05f754E41f0A65": {
      "asset": "0x978206fAe13faF5a8d293FB614326B237684B750",
      "name": "waUSDT Rate Provider",
      "summary": "safe",
      "review": "./StatATokenTestnetRateProvider.md",
      "warnings": [],
      "factory": "",
      "upgradeableComponents": []
    },
    "0x22db61f3a8d81d3d427a157fdae8c7eb5b5fd373": {
      "asset": "0xDE46e43F46ff74A23a65EBb0580cbe3dFE684a17",
      "name": "waDAI Rate Provider",
      "summary": "safe",
      "review": "./StatATokenTestnetRateProvider.md",
      "warnings": [],
      "factory": "",
      "upgradeableComponents": []
    },
    "0x34101091673238545De8a846621823D9993c3085": {
      "asset": "0x8A88124522dbBF1E56352ba3DE1d9F78C143751e",
      "name": "waUSDC Rate Provider",
      "summary": "safe",
      "review": "./StatATokenTestnetRateProvider.md",
      "warnings": [],
      "factory": "",
      "upgradeableComponents": []
    }
  },
  "sonic": {
    "0xe5da20f15420ad15de0fa650600afc998bbe3955": {
      "asset": "0xE5DA20F15420aD15DE0fa650600aFc998bbE3955",
      "name": "stS Rateprovider",
      "summary": "safe",
      "review": "./StakedSonicRateprovider.md",
      "warnings": [],
      "factory": "",
      "upgradeableComponents": [
        {
          "entrypoint": "0xe5da20f15420ad15de0fa650600afc998bbe3955",
          "implementationReviewed": "0xd5f7fc8ba92756a34693baa386edcc8dd5b3f141"
        }
      ]
    },
    "0x00de97829d01815346e58372be55aefd84ca2457": {
      "asset": "0xa28d4dbcc90c849e3249d642f356d85296a12954",
      "name": "Avalon waSolvBTC.bbn Rateprovider",
      "summary": "safe",
      "review": "./statATokenLMRateProviderAvalon.md",
      "warnings": [""],
      "factory": "0x00de97829d01815346e58372be55aefd84ca2457",
      "upgradeableComponents": [
        {
          "entrypoint": "0xA28d4dbcC90C849e3249D642f356D85296a12954",
          "implementationReviewed": "0x29c26d85ba819659d084a592b97607a5337de030"
        }
      ]
    },
    "0xa6c292d06251da638be3b58f1473e03d99c26ff0": {
      "asset": "0xd31e89ffb929b38ba60d1c7dbeb68c7712eaab0a",
      "name": "Avalon waSolvBTC Rateprovider",
      "summary": "safe",
      "review": "./statATokenLMRateProviderAvalon.md",
      "warnings": [""],
      "factory": "0x00de97829d01815346e58372be55aefd84ca2457",
      "upgradeableComponents": [
        {
          "entrypoint": "0xD31E89Ffb929b38bA60D1c7dBeB68c7712EAAb0a",
          "implementationReviewed": "0xb9fa01cbd690dfd5be3d8d667c54bbdd9e41e57d"
        }
      ]
    },
    "0x5fded3206608d3f33175a8865576431906cdb43b": {
      "asset": "0x7870ddFd5ACA4E977B2287e9A212bcbe8FC4135a",
      "name": "Beefy Silo USDC-20 Rateprovider",
      "summary": "safe",
      "review": "./BeefyUsdcSiloRateprovider.md",
      "warnings": [""],
      "factory": "0x00de97829d01815346e58372be55aefd84ca2457",
      "upgradeableComponents": []
    },
    "0x78557d8a83fe7c6d9f9983d00e5c0e08cc3335e6": {
      "asset": "0x52Fc9E0a68b6a4C9b57b9D1d99fB71449A99DCd8",
      "name": "Silo SolvBTC.bbn-13 Rateprovider",
      "summary": "safe",
      "review": "./SiloWrappedRateprovider.md",
      "warnings": [""],
      "factory": "0x00de97829d01815346e58372be55aefd84ca2457",
      "upgradeableComponents": []
    },
    "0x9d2d4351c1b3718d7a65ef21f54c86c665964670": {
      "asset": "0x87178fe8698C7eDa8aA207083C3d66aEa569aB98",
      "name": "Silo SolvBTC-13 Rateprovider",
      "summary": "safe",
      "review": "./SiloWrappedRateprovider.md",
      "warnings": [""],
      "factory": "0x00de97829d01815346e58372be55aefd84ca2457",
      "upgradeableComponents": []
    },
    "0x5f26085ad72aa51ed443d84c1f08bbaa7dd5425e": {
      "asset": "0xdA14A41DbdA731F03A94cb722191639DD22b35b2",
      "name": "Silo frxUSD-37 Rateprovider",
      "summary": "safe",
      "review": "./SiloWrappedRateprovider.md",
      "warnings": [""],
      "factory": "0x00de97829d01815346e58372be55aefd84ca2457",
      "upgradeableComponents": []
    },
    "0x4f9ca3eb1f6ff09d3cc947d9020a9ba7bef55523": {
      "asset": "0x219656F33c58488D09d518BaDF50AA8CdCAcA2Aa",
      "name": "Silo wETH-26 Rateprovider",
      "summary": "safe",
      "review": "./SiloWrappedRateprovider.md",
      "warnings": [""],
      "factory": "0x00de97829d01815346e58372be55aefd84ca2457",
      "upgradeableComponents": []
    },
    "0xf9fe8c5009b1015363e4452e0ac1d45d3924b986": {
      "asset": "0x0A94e18bdbCcD048198806d7FF28A1B1D2590724",
      "name": "Silo scBTC-32 Rateprovider",
      "summary": "safe",
      "review": "./SiloWrappedRateprovider.md",
      "warnings": [""],
      "factory": "0x00de97829d01815346e58372be55aefd84ca2457",
      "upgradeableComponents": []
    },
    "0xe508a70deef702d5cd1df120bf6936540c9a6b2d": {
      "asset": "0x42CE2234fd5a26bF161477a996961c4d01F466a3",
      "name": "Silo USDC-33 Rateprovider",
      "summary": "safe",
      "review": "./SiloWrappedRateprovider.md",
      "warnings": [""],
      "factory": "0x00de97829d01815346e58372be55aefd84ca2457",
      "upgradeableComponents": []
    },
    "0xfbcee1fcaa2db776b4b575a8da3e8c93ea5eef53": {
      "asset": "0x9F0dF7799f6FDAd409300080cfF680f5A23df4b1",
      "name": "Wrapped Origin Sonic Rateprovider",
      "summary": "safe",
      "review": "./woSonicRateprovider.md",
      "warnings": [""],
      "factory": "0x00de97829d01815346e58372be55aefd84ca2457",
      "upgradeableComponents": [
        {
          "entrypoint": "0x9F0dF7799f6FDAd409300080cfF680f5A23df4b1",
          "implementationReviewed": "0xb9fa01cbd690dfd5be3d8d667c54bbdd9e41e57d"
        }
      ]
    },
    "0x2d087c0999223997b77cc33be5e7e8ec79396cea": {
      "asset": "0x0C4E186Eae8aCAA7F7de1315D5AD174BE39Ec987",
      "name": "Wrapped Angles Sonic Rateprovider",
      "summary": "safe",
      "review": "./wanSonicRateprovider.md",
      "warnings": [""],
      "factory": "0x00de97829d01815346e58372be55aefd84ca2457",
      "upgradeableComponents": [
        {
          "entrypoint": "0xfA85Fe5A8F5560e9039C04f2b0a90dE1415aBD70",
          "implementationReviewed": "0xba3bb17d19e556900e42e7c1e9e89dc6d3207a64"
        }
      ]
    },
    "0xECDfaa456a01c9804Fc8D11955CF4B54E0eA2Bd7": {
      "asset": "0x50c42deacd8fc9773493ed674b675be577f2634b",
      "name": "ConstantRateProvider",
      "summary": "safe",
      "review": "./ConstantRateProvider.md",
      "warnings": [],
      "factory": "",
      "upgradeableComponents": []
    },
    "0xEc722f8e430273EaC92017A0D7d7B272D043f747": {
      "asset": "0xbb30e76d9bb2cc9631f7fc5eb8e87b5aff32bfbd",
      "name": "ConstantRateProvider",
      "summary": "safe",
      "review": "./ConstantRateProvider.md",
      "warnings": [],
      "factory": "",
      "upgradeableComponents": []
    },
    "0x635d8b3870ade127eb7ffc21753883f8f30e1051": {
      "asset": "0xbb30e76d9bb2cc9631f7fc5eb8e87b5aff32bfbd",
      "name": "ConstantRateProvider",
      "summary": "safe",
      "review": "./ConstantRateProvider.md",
      "warnings": [],
      "factory": "",
      "upgradeableComponents": []
    },
    "0x180eC5fe23a2331b8180775c712EAB5f7a138c46": {
      "asset": "0x1e2c4fb7ede391d116e6b41cd0608260e8801d59",
      "name": "ConstantRateProvider",
      "summary": "safe",
      "review": "./ConstantRateProvider.md",
      "warnings": [],
      "factory": "",
      "upgradeableComponents": []
    },
    "0xb86e2517caab8e7aecc7472f29c0cbdaaf28e5e5": {
      "asset": "0x016C306e103FbF48EC24810D078C65aD13c5f11B",
      "name": "Silo wS-25 Rateprovider",
      "summary": "safe",
      "review": "./SiloWrappedRateprovider.md",
      "warnings": [""],
      "factory": "0x00de97829d01815346e58372be55aefd84ca2457",
      "upgradeableComponents": []
    },
    "0x59c9262da57918557780e6010d15c01b59971c42": {
      "asset": "0x6c49B18333A1135e9A376560c07E6D1Fd0350EaF",
      "name": "Silo wS-28 Rateprovider",
      "summary": "safe",
      "review": "./SiloWrappedRateprovider.md",
      "warnings": [""],
      "factory": "0x00de97829d01815346e58372be55aefd84ca2457",
      "upgradeableComponents": []
    },
    "0x71453d205b1437f7f3057ce480cdb7a02c1568a0": {
      "asset": "0x5954ce6671d97D24B782920ddCdBB4b1E63aB2De",
      "name": "Silo USDC-23 Rateprovider",
      "summary": "safe",
      "review": "./SiloWrappedRateprovider.md",
      "warnings": [""],
      "factory": "0x00de97829d01815346e58372be55aefd84ca2457",
      "upgradeableComponents": []
    },
    "0x4A3eA10da3c422d31485585096CD00fB5e9F1019": {
      "asset": "0xe6605932e4a686534D19005BB9dB0FBA1F101272",
      "name": "Silo scUSD-46 Rateprovider",
      "summary": "safe",
      "review": "./SiloWrappedRateprovider.md",
      "warnings": [""],
      "factory": "0x00de97829d01815346e58372be55aefd84ca2457",
      "upgradeableComponents": []
    },
    "0x55613bbc6c383f3e73d48aaaa1bac14aae302771": {
      "asset": "0x24c74B30d1a4261608E84Bf5a618693032681DAc",
      "name": "Silo scETH-47 Rateprovider",
      "summary": "safe",
      "review": "./SiloWrappedRateprovider.md",
      "warnings": [""],
      "factory": "0x00de97829d01815346e58372be55aefd84ca2457",
      "upgradeableComponents": []
    },
    "0xeab98cbe0c92721fd1c38cad0deebaf575a08239": {
      "asset": "0x08C320A84a59c6f533e0DcA655cf497594BCa1F9",
      "name": "Silo wETH-35 Rateprovider",
      "summary": "safe",
      "review": "./SiloWrappedRateprovider.md",
      "warnings": [""],
      "factory": "0x00de97829d01815346e58372be55aefd84ca2457",
      "upgradeableComponents": []
    },
    "0xe6a932e53d759ff491c3f56c4e63609140d7c044": {
      "asset": "0x11Ba70c0EBAB7946Ac84F0E6d79162b0cBb2693f",
      "name": "Silo USDC-36 Rateprovider",
      "summary": "safe",
      "review": "./SiloWrappedRateprovider.md",
      "warnings": [""],
      "factory": "0x00de97829d01815346e58372be55aefd84ca2457",
      "upgradeableComponents": []
    },
    "0x2446b93ec86be9225d07379ee5dba6b0aa632c55": {
      "asset": "0x6646248971427B80ce531bdD793e2Eb859347E55",
      "name": "Wrapped Aave Sonic USDC.e",
      "summary": "safe",
      "review": "./statATokenv2RateProvider.md",
      "warnings": [""],
      "factory": "0x00de97829d01815346e58372be55aefd84ca2457",
      "upgradeableComponents": []
    },
    "0x25b5e53e3dfca480047b6e53f637ebe44abadd59": {
      "asset": "0x18B7B8695165290f2767BC63c36D3dFEa4C0F9bB",
      "name": "Wrapped Aave Sonic wS",
      "summary": "safe",
      "review": "./statATokenv2RateProvider.md",
      "warnings": [""],
      "factory": "0x00de97829d01815346e58372be55aefd84ca2457",
      "upgradeableComponents": []
    },
    "0xf05afb759f1bc07756329d7080987d5ccc2a26e7": {
      "asset": "0xeB5e9B0ae5bb60274786C747A1A2A798c11271E0",
      "name": "Wrapped Aave Sonic WETH",
      "summary": "safe",
      "review": "./statATokenv2RateProvider.md",
      "warnings": [""],
      "factory": "0x00de97829d01815346e58372be55aefd84ca2457",
      "upgradeableComponents": []
    },
    "0x6d73714c4b10c7585ba40cd5a92125e7db112eed": {
      "asset": "0xdB1E39faC2EeeEdB49198735B12a8e598a84510c",
      "name": "Wrapped Vicuna stS",
      "summary": "safe",
      "review": "./VicunaWrapperRateprovider.md",
      "warnings": [""],
      "factory": "0x00de97829d01815346e58372be55aefd84ca2457",
      "upgradeableComponents": [
        {
          "entrypoint": "0xFB56Cd34244985222068ae1C384ecE4215528D04",
          "implementationReviewed": "0x2bc3d3cccafdb70f68e52d5033f955d9cb7e8d97"
        }
      ]
    },
    "0x39db3b2fa46e0c219d44aa28e2ed15eb7b386f5a": {
      "asset": "0x6C2dadFfAB1714485aD87d1926f4c26E29a957b6",
      "name": "Wrapped Vicuna wS",
      "summary": "safe",
      "review": "./VicunaWrapperRateprovider.md",
      "warnings": [""],
      "factory": "0x00de97829d01815346e58372be55aefd84ca2457",
      "upgradeableComponents": [
        {
          "entrypoint": "0x9e07EF144325DAe02ff92910aDd1FE91581D4798",
          "implementationReviewed": "0x2bc3d3cccafdb70f68e52d5033f955d9cb7e8d97"
        }
      ]
    },
    "0x1cede7f2f659e27d5f03e9cf8dcf3acca103b042": {
      "asset": "0x711a93a8bD6803aF0a6122F2dE18c1a6AB7CB29C",
      "name": "Wrapped Vicuna scUSD",
      "summary": "safe",
      "review": "./VicunaWrapperRateprovider.md",
      "warnings": [""],
      "factory": "0x00de97829d01815346e58372be55aefd84ca2457",
      "upgradeableComponents": [
        {
          "entrypoint": "0xfb2e5Fd5de4E0757062363dfA44dF2e3654A35A5",
          "implementationReviewed": "0xe16b8f78b11a78dbe3863e483808cce6d704d52a"
        }
      ]
    },
    "0xd63cf9c8432f2347b53a450d724963696af80b0d": {
      "asset": "0xd7c9f62622dB85545731F0E4e5D4556aC8a19832",
      "name": "Wrapped Vicuna USDT",
      "summary": "safe",
      "review": "./VicunaWrapperRateprovider.md",
      "warnings": [""],
      "factory": "0x00de97829d01815346e58372be55aefd84ca2457",
      "upgradeableComponents": [
        {
          "entrypoint": "0x11054544BEbab950B3B2F88fBb73B10550d4FF5c",
          "implementationReviewed": "0xe16b8f78b11a78dbe3863e483808cce6d704d52a"
        }
      ]
    },
    "0xc9b913a047285fbb9b7d7a417f68ec0fb45f272a": {
      "asset": "0xef23FdCbd9b36Ed99A6C51CaA83Af549c36601CF",
      "name": "Wrapped Vicuna sUSDC.etS",
      "summary": "safe",
      "review": "./VicunaWrapperRateprovider.md",
      "warnings": [""],
      "factory": "0x00de97829d01815346e58372be55aefd84ca2457",
      "upgradeableComponents": [
        {
          "entrypoint": "0x0127C186D905Ddaf323e76c4f6AB41cDD66619e5",
          "implementationReviewed": "0xe16b8f78b11a78dbe3863e483808cce6d704d52a"
        }
      ]
    },
    "0xadc94c7b7b333e3e2de317edcc4173a6ffa5b20f": {
      "asset": "0x9fb76f7ce5FCeAA2C42887ff441D46095E494206",
      "name": "Wrapped stkscUSD",
      "summary": "safe",
      "review": "./RingsStakedRateprovider.md",
      "warnings": [""],
      "factory": "0x00de97829d01815346e58372be55aefd84ca2457",
      "upgradeableComponents": []
    },
    "0xf2a6aa2b5285b5381ccd5a81bc3ea27af1b27ffa": {
      "asset": "0xE8a41c62BB4d5863C6eadC96792cFE90A1f37C47",
      "name": "Wrapped stkscETH",
      "summary": "safe",
      "review": "./RingsStakedRateprovider.md",
      "warnings": [""],
      "factory": "0x00de97829d01815346e58372be55aefd84ca2457",
      "upgradeableComponents": []
    },
    "0xad597fce59dbbd13bcd5bcc1a6fd654acfa92eff": {
      "asset": "0x90a804D316A06E00755444D56b9eF52e5C4F4D73",
      "name": "Euler Vault eWS-5 Rateprovider",
      "summary": "safe",
      "review": "./EulerWrappedRateprovider.md",
      "warnings": [""],
      "factory": "0x00de97829d01815346e58372be55aefd84ca2457",
      "upgradeableComponents": [
        {
          "entrypoint": "0x90a804D316A06E00755444D56b9eF52e5C4F4D73",
          "implementationReviewed": "0x11f95aaa59f1ad89576c61e3c9cd24df1fdcf46f"
        }
      ]
    },
    "0x871A101Dcf22fE4fE37be7B654098c801CBA1c88": {
      "asset": "0x871A101Dcf22fE4fE37be7B654098c801CBA1c88",
      "name": "Beefy-Escrowed Sonic Rateprovider",
      "summary": "safe",
      "review": "./BeefyEscrowedSonic.md",
      "warnings": [""],
      "factory": "",
      "upgradeableComponents": [
        {
          "entrypoint": "0x871A101Dcf22fE4fE37be7B654098c801CBA1c88",
          "implementationReviewed": "0xad997cd8484e15e2b7db8d5ae68dd87a5e47dd6b"
        }
      ]
    },
    "0x0ff8189d1f1ab65b63bcd003c036d0fea79004da": {
      "asset": "0x6832F3090867449c058e1e3088E552E12AB18F9E",
      "name": "EVKVaultestS-5RateProvider.md",
      "summary": "safe",
      "review": "./EVKVaultestS-5RateProviderReview534e.md",
      "warnings": [],
      "factory": "",
      "upgradeableComponents": [
        {
          "entrypoint": "0xe5da20f15420ad15de0fa650600afc998bbe3955",
          "implementationReviewed": "0xd5f7fc8ba92756a34693baa386edcc8dd5b3f141"
        },
        {
          "entrypoint": "0x6832f3090867449c058e1e3088e552e12ab18f9e",
          "implementationReviewed": "0x11f95aaa59f1ad89576c61e3c9cd24df1fdcf46f"
        },
        {
          "entrypoint": "0xf075cc8660b51d0b8a4474e3f47edac5fa034cfb",
          "implementationReviewed": "0x11f95aaa59f1ad89576c61e3c9cd24df1fdcf46f"
        }
      ]
    },
    "0x7481373be81ad9bff00dfb03717cf9854a4ff077": {
      "asset": "0xF6F87073cF8929C206A77b0694619DC776F89885",
      "name": "VarlamoreUSDCGrowthRateProvider.md",
      "summary": "safe",
      "review": "./VarlamoreUSDCGrowthRateProviderReviewe757.md",
      "warnings": [],
      "factory": "",
      "upgradeableComponents": []
    },
    "0x0e686cf5430a5b67d6a8d28907d8f8f7b2046128": {
      "asset": "0xDED4aC8645619334186f28B8798e07ca354CFa0e",
      "name": "VarlamoreSRateProvider.md",
      "summary": "safe",
      "review": "./VarlamoreSRateProviderReviewd14f.md",
      "warnings": [],
      "factory": "",
      "upgradeableComponents": [
        {
          "entrypoint": "0xded4ac8645619334186f28b8798e07ca354cfa0e",
          "implementationReviewed": "0x9ef543f9bd71476de1b225f744907bdc764bf937"
        }
      ]
    },
    "0x9fac714bfdd10090cafb49d002cfa82e83362ef5": {
      "asset": "0xb6A23cB29e512Df41876B28D7A848BD831f9c5Ba",
      "name": "VarlamorescUSDRateProvider.md",
      "summary": "safe",
      "review": "./VarlamorescUSDRateProviderReview54f5.md",
      "warnings": [],
      "factory": "",
      "upgradeableComponents": []
    },
    "0xd802379b61aa58aaf1c845211599a307b5086c27": {
      "asset": "0x6202B9f02E30E5e1c62Cc01E4305450E5d83b926",
      "name": "StakedStreamUSDRateProvider.md",
      "summary": "safe",
      "review": "./StakedStreamUSDRateProviderReviewb0dc.md",
      "warnings": [],
      "factory": "",
      "upgradeableComponents": [
        {
          "entrypoint": "0x90bd4a5ef184f41f6083fcc25cb6c3494aef6e02",
          "implementationReviewed": "0xbb0813e63d927a4cd399844c3d95087bd9ec42db"
        }
      ]
    },
    "0x4d7CF247D18f53Ed5dB067C2552dA63a68952C58": {
      "asset": "0xEEEEEEE6d95E55A468D32FeB5d6648754d10A967",
      "name": "WrappedStabilityUSDCRateProvider.md",
      "summary": "safe",
      "review": "./WrappedStabilityUSDCRateProviderReview68f7.md",
      "warnings": [],
      "factory": "",
      "upgradeableComponents": [
        {
          "entrypoint": "0x96a8055090e87bfe18bdf3794e9d676f196efd80",
          "implementationReviewed": "0xb966706536624f9cee50db67dc31762bfa20cf51"
        },
        {
          "entrypoint": "0xab7f5ba1ea7434730a3976a45662833e6a6d0bc0",
          "implementationReviewed": "0x0cda6aab8cda48d0f9b85a8f5a6031adc8987a55"
        },
        {
          "entrypoint": "0x0c8ce5afc38c94e163f0ddeb2da65df4904734f3",
          "implementationReviewed": "0xb966706536624f9cee50db67dc31762bfa20cf51"
        },
        {
          "entrypoint": "0x709944a48caf83535e43471680fda4905fb3920a",
          "implementationReviewed": "0x709944a48caf83535e43471680fda4905fb3920a"
        },
        {
          "entrypoint": "0xd267a646213e859323d8765cbb3d00befed7036b",
          "implementationReviewed": "0xbb6a8b4d47efa27d15d4f2d6739a63634f43c401"
        },
        {
          "entrypoint": "0xf6fc4ea6c1e6dcb68c5ffab82f6c0ad2d4c94df9",
          "implementationReviewed": "0xc24646f2b817e907397d05cff739794808e43753"
        },
        {
          "entrypoint": "0x4aca671a420eeb58ecafe83700686a2ad06b20d8",
          "implementationReviewed": "0x15cfd916b22c6bb5e0bbfa705c87ba14f20d9933"
        },
        {
          "entrypoint": "0xd3c586eec1c6c3ec41d276a23944dea080edcf7f",
          "implementationReviewed": "0xe5b80f6a3fa544de65fe2103b7f63e50bb2f607d"
        },
        {
          "entrypoint": "0x2ebb3c7808b86f94df9731ae830ab6ea8cb431d8",
          "implementationReviewed": "0xb966706536624f9cee50db67dc31762bfa20cf51"
        },
        {
          "entrypoint": "0xd248c4b6ec709feed32851a9f883afeac294ad30",
          "implementationReviewed": "0xb966706536624f9cee50db67dc31762bfa20cf51"
        },
        {
          "entrypoint": "0xeeeeeee6d95e55a468d32feb5d6648754d10a967",
          "implementationReviewed": "0x893fd046386859db3f1930104685fcbd38afc229"
        },
        {
          "entrypoint": "0x5b2e7653c6ada03c76c144b6155340a5c5578fba",
          "implementationReviewed": "0x72fcdc97699f53c5a0679bfe24e38c5c99a6471a"
        },
        {
          "entrypoint": "0x7fc269e8a80d4cfbbcfab99a6bceac06227e2336",
          "implementationReviewed": "0xb966706536624f9cee50db67dc31762bfa20cf51"
        },
        {
          "entrypoint": "0x422025182dd83a610bfa8b20550dcccdf94dc549",
          "implementationReviewed": "0xc1e76ab444b08b1ec7af2a5405490ad1bd1d3b1d"
        },
        {
          "entrypoint": "0x7a41df9418509725ab5637f1984f3e6d6e6c899b",
          "implementationReviewed": "0x3824bc80021b6eb08ca08bd15234829a1ef62805"
        },
        {
          "entrypoint": "0x73b28fcebed28d69b46b84d2c8784ea8ccb3514d",
          "implementationReviewed": "0x0cda6aab8cda48d0f9b85a8f5a6031adc8987a55"
        },
        {
          "entrypoint": "0x4895151c8eb560c0de6bd29a3916610ddfceb094",
          "implementationReviewed": "0x56081eb97deac008d999120cfc9062e9890989c7"
        },
        {
          "entrypoint": "0x9a9092fd248e9ec45be768c0965c3e0426468f96",
          "implementationReviewed": "0xffc80a66ddb43fe4c6b3444f00919cf560fe2fb8"
        },
        {
          "entrypoint": "0x2b233014379923d4ba7b52a6feda5dc910a6c05d",
          "implementationReviewed": "0x72fcdc97699f53c5a0679bfe24e38c5c99a6471a"
        },
        {
          "entrypoint": "0xa51e7204054464e656b3658e7dbb63d9b0f150f1",
          "implementationReviewed": "0xb966706536624f9cee50db67dc31762bfa20cf51"
        },
        {
          "entrypoint": "0xb4b88a8a725210bd6220bbc234706bc5b96032a0",
          "implementationReviewed": "0x045c8a060474874c5918717ecd55f07b62c59a90"
        },
        {
          "entrypoint": "0xd6ac0e3fbaeee2ad32c139eb194612095a1f3a99",
          "implementationReviewed": "0x0cda6aab8cda48d0f9b85a8f5a6031adc8987a55"
        },
        {
          "entrypoint": "0x22222222780038f8817b3de825a070225e6d9874",
          "implementationReviewed": "0x97d6bda927457d22dfbef2cbd0c9e1850b69a2a5"
        },
        {
          "entrypoint": "0x29219dd400f2bf60e5a23d13be72b486d4038894",
          "implementationReviewed": "0x229e64252e2901a424600e22c28a722404d92dcc"
        },
        {
          "entrypoint": "0xa21b35adce4f5d41dce01099c209e735a774891a",
          "implementationReviewed": "0x0cda6aab8cda48d0f9b85a8f5a6031adc8987a55"
        },
        {
          "entrypoint": "0x38274302e0dd5779b4e0a3e401023cfb48ff5c23",
          "implementationReviewed": "0xb966706536624f9cee50db67dc31762bfa20cf51"
        },
        {
          "entrypoint": "0x514ebea728f377563f66828300f27d36c81d8be0",
          "implementationReviewed": "0xe33c7bb866c2e485292fcbb13255ba24e82b111c"
        }
      ]
    },
    "0xd39ece214144a41f64373274c2a244aa1e12d92b": {
      "asset": "0xccccCCcca9FC69a2b32408730011EdB3205A93A1",
      "name": "WrappedStabilityscUSDRateProvider.md",
      "summary": "safe",
      "review": "./WrappedStabilityscUSDRateProviderReview3881.md",
      "warnings": [],
      "factory": "",
      "upgradeableComponents": [
        {
          "entrypoint": "0x422025182dd83a610bfa8b20550dcccdf94dc549",
          "implementationReviewed": "0xc1e76ab444b08b1ec7af2a5405490ad1bd1d3b1d"
        },
        {
          "entrypoint": "0x33333333c480194b5b651987b7d00b20ddcbd287",
          "implementationReviewed": "0x97d6bda927457d22dfbef2cbd0c9e1850b69a2a5"
        },
        {
          "entrypoint": "0xcccccccca9fc69a2b32408730011edb3205a93a1",
          "implementationReviewed": "0x893fd046386859db3f1930104685fcbd38afc229"
        },
        {
          "entrypoint": "0x4aca671a420eeb58ecafe83700686a2ad06b20d8",
          "implementationReviewed": "0x15cfd916b22c6bb5e0bbfa705c87ba14f20d9933"
        },
        {
          "entrypoint": "0xd42b93cdd33873eed36ceff6fb1ca78c54943d9d",
          "implementationReviewed": "0x2ca56b6a9fe5c62a10d54fd6316bbf60799fe95e"
        },
        {
          "entrypoint": "0xb38d431e932fea77d1df0ae0dfe4400c97e597b8",
          "implementationReviewed": "0x11f95aaa59f1ad89576c61e3c9cd24df1fdcf46f"
        },
        {
          "entrypoint": "0xb4b88a8a725210bd6220bbc234706bc5b96032a0",
          "implementationReviewed": "0x045c8a060474874c5918717ecd55f07b62c59a90"
        },
        {
          "entrypoint": "0x6ffecd5bac804aaae0bed79596af05841819d471",
          "implementationReviewed": "0xd0d58f7436e668b2cc5f9196dc3207aff9f377c3"
        },
        {
          "entrypoint": "0xf075cc8660b51d0b8a4474e3f47edac5fa034cfb",
          "implementationReviewed": "0x11f95aaa59f1ad89576c61e3c9cd24df1fdcf46f"
        },
        {
          "entrypoint": "0x14d17757e88df8f59069ffa573570a50ed652866",
          "implementationReviewed": "0xb966706536624f9cee50db67dc31762bfa20cf51"
        },
        {
          "entrypoint": "0x7362bfd5e3efddd99fb22f982b8963decfbe024a",
          "implementationReviewed": "0xd0d58f7436e668b2cc5f9196dc3207aff9f377c3"
        },
        {
          "entrypoint": "0xb94b31f3dedaadbda6aa1cec4f49749273929972",
          "implementationReviewed": "0xb966706536624f9cee50db67dc31762bfa20cf51"
        },
        {
          "entrypoint": "0xeeb1dc1ca7ffc5b54ad1cc4c1088db4e5657cb6c",
          "implementationReviewed": "0x11f95aaa59f1ad89576c61e3c9cd24df1fdcf46f"
        },
        {
          "entrypoint": "0xc53172db113fbb310a4d53ec3bcfa60f233abb73",
          "implementationReviewed": "0xde4b4285127e93eb0022069792977afe3ffcc4f0"
        },
        {
          "entrypoint": "0xfbb02d242527f3b56af3f087acddaa25d5e8acc4",
          "implementationReviewed": "0xb966706536624f9cee50db67dc31762bfa20cf51"
        }
      ]
    },
    "0x5be9a3ffa2ef015d038dc6b7739a47ac89889237": {
      "asset": "0x9A1BF5365edBB99C2c61CA6D9ffAd0B705ACfc6F",
      "name": "VarlamoredUSDVaultRateProvider.md",
      "summary": "safe",
      "review": "./VarlamoredUSDVaultRateProviderReview4978.md",
      "warnings": [],
      "factory": "",
      "upgradeableComponents": [
        {
          "entrypoint": "0x53a6abb52b2f968fa80df6a894e4f1b1020da975",
          "implementationReviewed": "0xa140c97eff565d50cfd320fe66d27c466cc0d327"
        }
      ]
    },
    "0x95008afd2bd9730df545f74885bb816b3a07625a": {
      "asset": "0x592D1e187729C76EfacC6dfFB9355bd7BF47B2a7",
      "name": "Re7scUSDRateProvider.md",
      "summary": "safe",
      "review": "./Re7scUSDRateProviderReview4fe5.md",
      "warnings": [],
      "factory": "",
      "upgradeableComponents": []
    },
    "0xf26d3b7f58bedd8539810c4a27be801db3b2c7ec": {
      "asset": "0x67A298e5B65dB2b4616E05C3b455E017275f53cB",
      "name": "LiquidStakedRezerve.moneyRateProvider.md",
      "summary": "safe",
      "review": "./LiquidStakedRezerve.moneyRateProviderReviewfd62.md",
      "warnings": [],
      "factory": "",
      "upgradeableComponents": [
        {
          "entrypoint": "0x67a298e5b65db2b4616e05c3b455e017275f53cb",
          "implementationReviewed": "0xed129a05430caa8b05e7ec48e6273a14ea7ef9ec"
        },
        {
          "entrypoint": "0xd060499ddc9cb7deb07f080baeb1add36aa2c650",
          "implementationReviewed": "0x5813a080792346497366b38d69a6577c7a59b1df"
        }
      ]
    },
    "0x594e86dc05adcd806faba336cf9bf7ae988a07fd": {
      "asset": "0xc7990369DA608C2F4903715E3bD22f2970536C29",
      "name": "StakedmsUSDRateProvider.md",
      "summary": "safe",
      "review": "./StakedmsUSDRateProviderReview7d83.md",
      "warnings": [],
      "factory": "",
      "upgradeableComponents": [
        {
          "entrypoint": "0xc7990369da608c2f4903715e3bd22f2970536c29",
          "implementationReviewed": "0x688d423add556263fbf64cdf4fa6d301cce0aecd"
        },
        {
          "entrypoint": "0xe5fb2ed6832def99dde57c0b9d9a56537c89121d",
          "implementationReviewed": "0x9916673dcdcfedf7206583a83d5a2b4388b2b355"
        }
      ]
    },
    "0xaca021e5299f68694fe33742bcd3ddfc7e2fef65": {
      "asset": "0x92ebF5A1fB4061B45222a6d76ACCF4698bdE4b95",
      "name": "Silo Vault scUSD Gami",
      "summary": "safe",
      "review": "./SonicUSDRateProviderReview4a80.md",
      "warnings": [],
      "factory": "",
      "upgradeableComponents": []
    },
    "0xb7b5d20dba8afac9049909e3be080d4841f5f144": {
      "asset": "0x039e2fb66102314ce7b64ce5ce3e5183bc94ad38",
      "name": "DynamicWrappedSonicRateProvider.md",
      "summary": "safe",
      "review": "./WrappedSonicRateProviderReviewbc1a.md",
      "warnings": [],
      "factory": "",
      "upgradeableComponents": []
    },
    "0x13024Ff3879Ce1d3A827958AB1e5fDF29250A05d": {
      "asset": "0x50c42deacd8fc9773493ed674b675be577f2634b",
      "name": "DynamicWrappedEthereumSonicRateProvider.md",
      "summary": "safe",
      "review": "./WrappedEthereumSonicRateProviderReviewd690.md",
      "warnings": [],
      "factory": "",
      "upgradeableComponents": []
    }
  },
  "hyperevm": {
    "0x8Be2e3D4b85d05cac2dBbAC6c42798fb342aef45": {
      "asset": "0x53A333e51E96FE288bC9aDd7cdC4B1EAD2CD2FfA",
      "name": "GauntletUSDT0VaultRateProvider.md",
      "summary": "safe",
      "review": "./GauntletUSDT0VaultRateProviderReview8eed.md",
      "warnings": [],
      "factory": "",
      "upgradeableComponents": []
    },
    "0xfa5D15F15bC1BeBf3B413d9373E27586ac799dB6": {
      "asset": "0x9c59a9389D8f72DE2CdAf1126F36EA4790E2275e",
      "name": "FelixUSDhlRateProvider.md",
      "summary": "safe",
      "review": "./FelixUSDhlRateProviderReview27b6.md",
      "warnings": [],
      "factory": "",
      "upgradeableComponents": []
    },
    "0x32e60aE28EE42dE1Da5EE7237DfDDcE1f1D3D1b1": {
      "asset": "0x9FD7466f987Fd4C45a5BBDe22ED8aba5BC8D72d1",
      "name": "Hyperwave hwHLP Rate Provider",
      "summary": "safe",
      "review": "./ChainLinkRateProvider.md",
      "warnings": ["chainlink"],
      "factory": "",
      "upgradeableComponents": []
    },
    "0xde788695d8d4fba96a5e24f1975b0503afbd9c41": {
      "asset": "0xD704254eb350E0D3BaeCD194d095862267897aE0",
      "name": "StaticHyperLendHyperEVM WHYPE v2RateProvider.md",
      "summary": "safe",
      "review": "./StaticHyperLendHyperEVM WHYPE v2RateProviderReviewd9fb.md",
      "warnings": [],
      "factory": "",
      "upgradeableComponents": [
        {
          "entrypoint": "0xd704254eb350e0d3baecd194d095862267897ae0",
          "implementationReviewed": "0x4376c06d866557fac5d0b5813526639c403bfcf5"
        }
      ]
    },
    "0x762c3B8e276A6Da1068443837384AcCa68C3536C": {
      "asset": "0xfc5126377f0efc0041c0969ef9ba903ce67d151e",
      "name": "FelixUSDT0RateProvider.md",
      "summary": "safe",
      "review": "./FelixUSDT0RateProviderReview7662.md",
      "warnings": [],
      "factory": "",
      "upgradeableComponents": []
    },
    "0x75c6943704bcb1a7aa959a41cf05729bbab5632a": {
      "asset": "0x5eEC795d919FA97688Fb9844eeB0072E6B846F9d",
      "name": "GauntletUSDeCoreRateProvider.md",
      "summary": "safe",
      "review": "./GauntletUSDeCoreRateProviderReviewaa52.md",
      "warnings": [],
      "factory": "",
      "upgradeableComponents": []
    },
    "0x03bc12a1A56B2ac9aBf448CDBC9bDAC91a3dcF9a": {
      "asset": "0xD3A9Cb7312B9c29113290758f5ADFe12304cd16A",
      "name": "MEVCapitalUSRRateProvider.md",
      "summary": "safe",
      "review": "./MEVCapitalUSRRateProviderReviewa1fb.md",
      "warnings": [],
      "factory": "",
      "upgradeableComponents": []
    },
    "0x25e1154dc0e4be0b88b4f40164875b033684c39c": {
      "asset": "0x3Bcc0a5a66bB5BdCEEf5dd8a659a4eC75F3834d8",
      "name": "MEVCapitalUSDT0RateProvider.md",
      "summary": "safe",
      "review": "./MEVCapitalUSDT0RateProviderReview4100.md",
      "warnings": [],
      "factory": "",
      "upgradeableComponents": []
    },
    "0x30EAcEC6BD250589043De026e45dc9A158C65a1F": {
      "asset": "0x5e105266db42f78FA814322Bce7f388B4C2e61eb",
      "name": "HyperbeatUSDTRateProvider.md",
      "summary": "safe",
      "review": "./HyperbeatUSDTRateProviderReviewe949.md",
      "warnings": [],
      "factory": "",
      "upgradeableComponents": [
        {
          "entrypoint": "0x96572d32d699ce463fdf36610273cc76b7d83f9b",
          "implementationReviewed": "0xa90e0136cb598e1cef28dc54932c17033b54538c"
        },
        {
          "entrypoint": "0x24c8964338deb5204b096039147b8e8c3aea42cc",
          "implementationReviewed": "0xb81131b6368b3f0a83af09db4e39ac23da96c2db"
        }
      ]
    },
    "0x9062a576d3e6cf6999e99e405608063033c4cff6": {
      "asset": "0x2c910F67DbF81099e6f8e126E7265d7595DC20aD",
      "name": "HyUSD₮0(hwHLP)- 11RateProvider.md",
      "summary": "safe",
      "review": "./HyUSD₮0(hwHLP)- 11RateProviderReviewf81e.md",
      "warnings": [],
      "factory": "",
      "upgradeableComponents": []
    },
    "0xb5F8f253d0A6D4A18014cecA4253A2cEC6C98763": {
      "asset": "0x5748ae796AE46A4F1348a1693de4b50560485562",
      "name": "LoopedHYPERateProvider.md",
      "summary": "safe",
      "review": "./LoopedHYPERateProviderReviewa707.md",
      "warnings": [],
      "factory": "",
      "upgradeableComponents": []
    },
<<<<<<< HEAD
    "0x0BE761301A2AE19D31860D7AC0c56faC1288E3B6": {
      "asset": "0xD704254eb350E0D3BaeCD194d095862267897aE0",
      "name": "StaticHyperLendHyperEVM WHYPE v2RateProvider.md",
      "summary": "safe",
      "review": "./StaticHyperLendHyperEVM WHYPE v2RateProviderReviewda34.md",
=======
    "0xA41f1552CD8Bf74002793D51C5c64CEeBe2a62a8": {
      "asset": "0x96C6cBB6251Ee1c257b2162ca0f39AA5Fa44B1FB",
      "name": "HyperbeatUltraHYPERateProvider.md",
      "summary": "safe",
      "review": "./HyperbeatUltraHYPERateProviderReviewf12b.md",
>>>>>>> a7495ffd
      "warnings": [],
      "factory": "",
      "upgradeableComponents": [
        {
<<<<<<< HEAD
          "entrypoint": "0xd704254eb350e0d3baecd194d095862267897ae0",
          "implementationReviewed": "0x4376c06d866557fac5d0b5813526639c403bfcf5"
=======
          "entrypoint": "0x96c6cbb6251ee1c257b2162ca0f39aa5fa44b1fb",
          "implementationReviewed": "0xcd27d859bae91fbcac1deda69deae3313f07ef6b"
>>>>>>> a7495ffd
        }
      ]
    }
  }
}<|MERGE_RESOLUTION|>--- conflicted
+++ resolved
@@ -5269,30 +5269,31 @@
       "factory": "",
       "upgradeableComponents": []
     },
-<<<<<<< HEAD
+    "0xA41f1552CD8Bf74002793D51C5c64CEeBe2a62a8": {
+      "asset": "0x96C6cBB6251Ee1c257b2162ca0f39AA5Fa44B1FB",
+      "name": "HyperbeatUltraHYPERateProvider.md",
+      "summary": "safe",
+      "review": "./HyperbeatUltraHYPERateProviderReviewf12b.md",
+      "warnings": [],
+      "factory": "",
+      "upgradeableComponents": [
+        {
+          "entrypoint": "0x96c6cbb6251ee1c257b2162ca0f39aa5fa44b1fb",
+          "implementationReviewed": "0xcd27d859bae91fbcac1deda69deae3313f07ef6b"
+        }
+      ]
+    },
     "0x0BE761301A2AE19D31860D7AC0c56faC1288E3B6": {
       "asset": "0xD704254eb350E0D3BaeCD194d095862267897aE0",
       "name": "StaticHyperLendHyperEVM WHYPE v2RateProvider.md",
       "summary": "safe",
       "review": "./StaticHyperLendHyperEVM WHYPE v2RateProviderReviewda34.md",
-=======
-    "0xA41f1552CD8Bf74002793D51C5c64CEeBe2a62a8": {
-      "asset": "0x96C6cBB6251Ee1c257b2162ca0f39AA5Fa44B1FB",
-      "name": "HyperbeatUltraHYPERateProvider.md",
-      "summary": "safe",
-      "review": "./HyperbeatUltraHYPERateProviderReviewf12b.md",
->>>>>>> a7495ffd
-      "warnings": [],
-      "factory": "",
-      "upgradeableComponents": [
-        {
-<<<<<<< HEAD
+      "warnings": [],
+      "factory": "",
+      "upgradeableComponents": [
+        {
           "entrypoint": "0xd704254eb350e0d3baecd194d095862267897ae0",
           "implementationReviewed": "0x4376c06d866557fac5d0b5813526639c403bfcf5"
-=======
-          "entrypoint": "0x96c6cbb6251ee1c257b2162ca0f39aa5fa44b1fb",
-          "implementationReviewed": "0xcd27d859bae91fbcac1deda69deae3313f07ef6b"
->>>>>>> a7495ffd
         }
       ]
     }
