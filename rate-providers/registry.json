--- conflicted
+++ resolved
@@ -311,44 +311,45 @@
         }
       ]
     },
-<<<<<<< HEAD
+    "0x971b35225361535D04828F16442AAA54009efE1a": {
+      "asset": "0x5A7a183B6B44Dc4EC2E3d2eF43F98C5152b1d76d",
+      "name": "InceptionRatioFeed",
+      "summary": "safe",
+      "review": "./InceptionLRTArbitrum.md",
+      "warnings": [],
+      "factory": "",
+      "upgradeableComponents": [
+        {
+          "entrypoint": "0xfE715358368416E01d3A961D3a037b7359735d5e",
+          "implementationReviewed": "0xBf19Eead55a6B100667f04F8FBC5371E03E8ab2E"
+        }
+      ]
+    },
+    "0x57a5a0567187FF4A8dcC1A9bBa86155E355878F2": {
+      "asset": "0xd08C3F25862077056cb1b710937576Af899a4959",
+      "name": "InceptionRatioFeed",
+      "summary": "safe",
+      "review": "./InceptionLRTArbitrum.md",
+      "warnings": [],
+      "factory": "",
+      "upgradeableComponents": [
+        {
+          "entrypoint": "0xfE715358368416E01d3A961D3a037b7359735d5e",
+          "implementationReviewed": "0xBf19Eead55a6B100667f04F8FBC5371E03E8ab2E"
+        }
+      ]
+    },
     "0x601A3bC1A24d209A2C08D2d54eC3f3aa39c3a40A": {
       "asset": "0xd3443ee1e91aF28e5FB858Fbd0D72A63bA8046E0",
       "name": "GTokenRateProvider",
       "summary": "safe",
       "review": "./GTokenRateProvider.md",
-=======
-    "0x971b35225361535D04828F16442AAA54009efE1a": {
-      "asset": "0x5A7a183B6B44Dc4EC2E3d2eF43F98C5152b1d76d",
-      "name": "InceptionRatioFeed",
-      "summary": "safe",
-      "review": "./InceptionLRTArbitrum.md",
->>>>>>> 0c1e0d29
-      "warnings": [],
-      "factory": "",
-      "upgradeableComponents": [
-        {
-<<<<<<< HEAD
+      "warnings": [],
+      "factory": "",
+      "upgradeableComponents": [
+        {
           "entrypoint": "0xd3443ee1e91aF28e5FB858Fbd0D72A63bA8046E0",
           "implementationReviewed": "0x9093939b9bdc5322d6e2b37b62867d744c98e874"
-=======
-          "entrypoint": "0xfE715358368416E01d3A961D3a037b7359735d5e",
-          "implementationReviewed": "0xBf19Eead55a6B100667f04F8FBC5371E03E8ab2E"
-        }
-      ]
-    },
-    "0x57a5a0567187FF4A8dcC1A9bBa86155E355878F2": {
-      "asset": "0xd08C3F25862077056cb1b710937576Af899a4959",
-      "name": "InceptionRatioFeed",
-      "summary": "safe",
-      "review": "./InceptionLRTArbitrum.md",
-      "warnings": [],
-      "factory": "",
-      "upgradeableComponents": [
-        {
-          "entrypoint": "0xfE715358368416E01d3A961D3a037b7359735d5e",
-          "implementationReviewed": "0xBf19Eead55a6B100667f04F8FBC5371E03E8ab2E"
->>>>>>> 0c1e0d29
         }
       ]
     }
