--- conflicted
+++ resolved
@@ -267,7 +267,20 @@
       "factory": "0x5DbAd78818D4c8958EfF2d5b95b28385A22113Cd",
       "upgradeableComponents": []
     },
-<<<<<<< HEAD
+    "0xBA74737A078C05500dD98C970909e4A3b90c35C6": {
+      "asset": "0xf7d4e7273E5015C96728A6b02f31C505eE184603",
+      "name": "PriceFeed",
+      "summary": "safe",
+      "review": "./StakewiseRateProviderArbitrum.md",
+      "warnings": [],
+      "factory": "",
+      "upgradeableComponents": [
+        {
+          "entrypoint": "0xBA74737A078C05500dD98C970909e4A3b90c35C6",
+          "implementationReviewed": "0xBA74737A078C05500dD98C970909e4A3b90c35C6"
+        }
+      ]
+    },
     "0x3222d3De5A9a3aB884751828903044CC4ADC627e": {
       "asset": "0x4186BFC76E2E237523CBC30FD220FE055156b41F",
       "name": "RsETHRateProvider",
@@ -295,19 +308,6 @@
         {
           "entrypoint": "0x8546A7C8C3C537914C3De24811070334568eF427",
           "implementationReviewed": "0xD7DB9604EF925aF96CDa6B45026Be64C691C7704"
-=======
-    "0xBA74737A078C05500dD98C970909e4A3b90c35C6": {
-      "asset": "0xf7d4e7273E5015C96728A6b02f31C505eE184603",
-      "name": "PriceFeed",
-      "summary": "safe",
-      "review": "./StakewiseRateProviderArbitrum.md",
-      "warnings": [],
-      "factory": "",
-      "upgradeableComponents": [
-        {
-          "entrypoint": "0xBA74737A078C05500dD98C970909e4A3b90c35C6",
-          "implementationReviewed": "0xBA74737A078C05500dD98C970909e4A3b90c35C6"
->>>>>>> 36bc2337
         }
       ]
     }
